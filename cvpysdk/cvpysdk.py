--- conflicted
+++ resolved
@@ -448,11 +448,7 @@
             except Exception as e:
                 pass
 
-<<<<<<< HEAD
-            if response.status_code == httplib.UNAUTHORIZED and headers.get('Authtoken') is not None:
-=======
             if response.status_code == httplib.UNAUTHORIZED and headers['Authtoken'] is not None:
->>>>>>> 2b7be342
                 if headers['Authtoken'].startswith('Bearer '):
                     raise SDKException('CVPySDK', '106')
                 if attempts < 3:
