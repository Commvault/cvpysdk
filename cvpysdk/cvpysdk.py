#!/usr/bin/env python
# -*- coding: utf-8 -*-

# --------------------------------------------------------------------------
# Copyright ©2016 Commvault Systems, Inc.
# See LICENSE.txt in the project root for
# license information.
# --------------------------------------------------------------------------

"""Helper file for session operations.

CVPySDK: Class for common operations for the CS, as well as the python package

CVPySDK:
    __init__(commcell_object)   --  initialise object of the CVPySDK class and bind to the commcell

    _is_valid_service_()        --  checks if the service is valid and running or not

    _login_()                   --  sign in the user to the commcell with the credentials provided

    _logout_()                  --  sign out the current logged in user from the commcell,
                                        and end the session

    make_request()              --  run the http request specified on the URL/WebService provided,
                                        and return the flag specifying success/fail, and response

"""

from __future__ import absolute_import
from __future__ import unicode_literals

import requests

try:
    # Python 2 import
    import httplib as httplib
except ImportError:
    # Python 3 import
    import http.client as httplib

from .exception import SDKException


class CVPySDK(object):
    """Helper class for login, and logout operations.

        Also contains common method for running all HTTP requests.
    """

    def __init__(self, commcell_object):
        """Initialize the CVPySDK object for running various operations.

            Args:
                commcell_object (object)  --  instance of the Commcell class

            Returns:
                object - instance of the CVPySDK class
        """
        self._commcell_object = commcell_object

    def _is_valid_service_(self):
        """Checks if the service url is a valid url or not.

            Returns:
                True - if the service url is valid

                False - if the service url is invalid

            Raises:
                requests Connection Error   --  requests.exceptions.ConnectionError

                requests Timeout Error      --  requests.exceptions.Timeout
        """
        try:
            response = requests.get(self._commcell_object._web_service, timeout=6.09)

            # Valid service if the status code is 200 and response is True
            return response.status_code == httplib.OK and response.ok
        except (requests.exceptions.ConnectionError, requests.exceptions.Timeout) as error:
            raise error

    def _login_(self):
        """Posts a login request to the server

            Returns:
                tuple - (token, user_GUID), when response is success

            Raises:
                SDKException:
                    if login failed

                    if response is empty

                    if response is not success

                requests Connection Error   --  requests.exceptions.ConnectionError
        """
        try:
            if isinstance(self._commcell_object._password, dict):
                raise SDKException('CVPySDK', '104')

            json_login_request = {
                "mode": 4,
                "username": self._commcell_object._user,
                "password": self._commcell_object._password
            }

            flag, response = self.make_request(
                'POST', self._commcell_object._services['LOGIN'], json_login_request
            )

            if flag:
                if response.json():
                    if "userName" in response.json() and "token" in response.json():
                        return response.json()['token'], response.json()['userGUID']
                    else:
                        error_message = response.json()['errList'][0]['errLogMessage']
                        err_msg = 'Error: "{0}"'.format(error_message)
                        raise SDKException('CVPySDK', '101', err_msg)
                else:
                    raise SDKException('Response', '102')
            else:
                response_string = self._commcell_object._update_response_(response.text)
                raise SDKException('Response', '101', response_string)
        except requests.exceptions.ConnectionError as con_err:
            raise con_err.message

    def _logout_(self):
        """Posts a logout request to the server

            Returns:
                str - response string from server upon logout success
        """
        flag, response = self.make_request('POST', self._commcell_object._services['LOGOUT'])

        if flag:
            self._commcell_object._headers['Authtoken'] = None
            if response.status_code == httplib.OK:
                return response.text
            else:
                return 'Failed to logout the user'
        else:
            return 'User already logged out'

    def make_request(self, method, url, payload=None, attempts=0):
        """Makes the request of the type specified in the argument 'method'

            Args:
                method    (str)         --  http operation to perform, e.g.; GET, POST, PUT, DELETE

                url       (str)         --  the web url or service to run the HTTP request on

                payload   (dict / str)  --  data to be passed along with the request
                    default: None

                attempts  (int)         --  number of attempts made with the same request
                    default: 0

            Returns:
                tuple:
                    (True, response) - in case of success

                    (False, response) - in case of failure

            Raises:
                SDKException:
                    if the method passed is incorrect/not supported

                    if the number of attempts exceed 3

                requests Connection Error   --  requests.exceptions.ConnectionError
        """
        try:
            headers = self._commcell_object._headers.copy()

            if method == 'POST':
<<<<<<< HEAD
                if isinstance(payload, dict) or isinstance(payload, list):
=======
                if isinstance(payload, (dict, list)):
>>>>>>> e2e6221c
                    response = requests.post(url, headers=headers, json=payload)
                else:
                    headers['Content-type'] = 'application/xml'
                    response = requests.post(url, headers=headers, data=payload)
            elif method == 'GET':
                response = requests.get(url, headers=headers)
            elif method == 'PUT':
                response = requests.put(url, headers=headers, json=payload)
            elif method == 'DELETE':
                response = requests.delete(url, headers=headers)
            else:
                raise SDKException('CVPySDK', '102', 'HTTP method {} not supported'.format(method))

            if response.status_code == httplib.UNAUTHORIZED and headers['Authtoken'] is not None:
                if attempts < 3:
                    self._commcell_object._headers['Authtoken'], _ = self._login_()
                    return self.make_request(method, url, payload, attempts + 1)
                else:
                    # Raise max attempts exception, if attempts exceeds 3
                    raise SDKException('CVPySDK', '103')

            if response.status_code == httplib.OK and response.ok:
                return (True, response)
            else:
                return (False, response)
        except requests.exceptions.ConnectionError as con_err:
            raise con_err.message
<|MERGE_RESOLUTION|>--- conflicted
+++ resolved
@@ -1,208 +1,204 @@
-#!/usr/bin/env python
-# -*- coding: utf-8 -*-
-
-# --------------------------------------------------------------------------
-# Copyright ©2016 Commvault Systems, Inc.
-# See LICENSE.txt in the project root for
-# license information.
-# --------------------------------------------------------------------------
-
-"""Helper file for session operations.
-
-CVPySDK: Class for common operations for the CS, as well as the python package
-
-CVPySDK:
-    __init__(commcell_object)   --  initialise object of the CVPySDK class and bind to the commcell
-
-    _is_valid_service_()        --  checks if the service is valid and running or not
-
-    _login_()                   --  sign in the user to the commcell with the credentials provided
-
-    _logout_()                  --  sign out the current logged in user from the commcell,
-                                        and end the session
-
-    make_request()              --  run the http request specified on the URL/WebService provided,
-                                        and return the flag specifying success/fail, and response
-
-"""
-
-from __future__ import absolute_import
-from __future__ import unicode_literals
-
-import requests
-
-try:
-    # Python 2 import
-    import httplib as httplib
-except ImportError:
-    # Python 3 import
-    import http.client as httplib
-
-from .exception import SDKException
-
-
-class CVPySDK(object):
-    """Helper class for login, and logout operations.
-
-        Also contains common method for running all HTTP requests.
-    """
-
-    def __init__(self, commcell_object):
-        """Initialize the CVPySDK object for running various operations.
-
-            Args:
-                commcell_object (object)  --  instance of the Commcell class
-
-            Returns:
-                object - instance of the CVPySDK class
-        """
-        self._commcell_object = commcell_object
-
-    def _is_valid_service_(self):
-        """Checks if the service url is a valid url or not.
-
-            Returns:
-                True - if the service url is valid
-
-                False - if the service url is invalid
-
-            Raises:
-                requests Connection Error   --  requests.exceptions.ConnectionError
-
-                requests Timeout Error      --  requests.exceptions.Timeout
-        """
-        try:
-            response = requests.get(self._commcell_object._web_service, timeout=6.09)
-
-            # Valid service if the status code is 200 and response is True
-            return response.status_code == httplib.OK and response.ok
-        except (requests.exceptions.ConnectionError, requests.exceptions.Timeout) as error:
-            raise error
-
-    def _login_(self):
-        """Posts a login request to the server
-
-            Returns:
-                tuple - (token, user_GUID), when response is success
-
-            Raises:
-                SDKException:
-                    if login failed
-
-                    if response is empty
-
-                    if response is not success
-
-                requests Connection Error   --  requests.exceptions.ConnectionError
-        """
-        try:
-            if isinstance(self._commcell_object._password, dict):
-                raise SDKException('CVPySDK', '104')
-
-            json_login_request = {
-                "mode": 4,
-                "username": self._commcell_object._user,
-                "password": self._commcell_object._password
-            }
-
-            flag, response = self.make_request(
-                'POST', self._commcell_object._services['LOGIN'], json_login_request
-            )
-
-            if flag:
-                if response.json():
-                    if "userName" in response.json() and "token" in response.json():
-                        return response.json()['token'], response.json()['userGUID']
-                    else:
-                        error_message = response.json()['errList'][0]['errLogMessage']
-                        err_msg = 'Error: "{0}"'.format(error_message)
-                        raise SDKException('CVPySDK', '101', err_msg)
-                else:
-                    raise SDKException('Response', '102')
-            else:
-                response_string = self._commcell_object._update_response_(response.text)
-                raise SDKException('Response', '101', response_string)
-        except requests.exceptions.ConnectionError as con_err:
-            raise con_err.message
-
-    def _logout_(self):
-        """Posts a logout request to the server
-
-            Returns:
-                str - response string from server upon logout success
-        """
-        flag, response = self.make_request('POST', self._commcell_object._services['LOGOUT'])
-
-        if flag:
-            self._commcell_object._headers['Authtoken'] = None
-            if response.status_code == httplib.OK:
-                return response.text
-            else:
-                return 'Failed to logout the user'
-        else:
-            return 'User already logged out'
-
-    def make_request(self, method, url, payload=None, attempts=0):
-        """Makes the request of the type specified in the argument 'method'
-
-            Args:
-                method    (str)         --  http operation to perform, e.g.; GET, POST, PUT, DELETE
-
-                url       (str)         --  the web url or service to run the HTTP request on
-
-                payload   (dict / str)  --  data to be passed along with the request
-                    default: None
-
-                attempts  (int)         --  number of attempts made with the same request
-                    default: 0
-
-            Returns:
-                tuple:
-                    (True, response) - in case of success
-
-                    (False, response) - in case of failure
-
-            Raises:
-                SDKException:
-                    if the method passed is incorrect/not supported
-
-                    if the number of attempts exceed 3
-
-                requests Connection Error   --  requests.exceptions.ConnectionError
-        """
-        try:
-            headers = self._commcell_object._headers.copy()
-
-            if method == 'POST':
-<<<<<<< HEAD
-                if isinstance(payload, dict) or isinstance(payload, list):
-=======
-                if isinstance(payload, (dict, list)):
->>>>>>> e2e6221c
-                    response = requests.post(url, headers=headers, json=payload)
-                else:
-                    headers['Content-type'] = 'application/xml'
-                    response = requests.post(url, headers=headers, data=payload)
-            elif method == 'GET':
-                response = requests.get(url, headers=headers)
-            elif method == 'PUT':
-                response = requests.put(url, headers=headers, json=payload)
-            elif method == 'DELETE':
-                response = requests.delete(url, headers=headers)
-            else:
-                raise SDKException('CVPySDK', '102', 'HTTP method {} not supported'.format(method))
-
-            if response.status_code == httplib.UNAUTHORIZED and headers['Authtoken'] is not None:
-                if attempts < 3:
-                    self._commcell_object._headers['Authtoken'], _ = self._login_()
-                    return self.make_request(method, url, payload, attempts + 1)
-                else:
-                    # Raise max attempts exception, if attempts exceeds 3
-                    raise SDKException('CVPySDK', '103')
-
-            if response.status_code == httplib.OK and response.ok:
-                return (True, response)
-            else:
-                return (False, response)
-        except requests.exceptions.ConnectionError as con_err:
-            raise con_err.message
+#!/usr/bin/env python
+# -*- coding: utf-8 -*-
+
+# --------------------------------------------------------------------------
+# Copyright ©2016 Commvault Systems, Inc.
+# See LICENSE.txt in the project root for
+# license information.
+# --------------------------------------------------------------------------
+
+"""Helper file for session operations.
+
+CVPySDK: Class for common operations for the CS, as well as the python package
+
+CVPySDK:
+    __init__(commcell_object)   --  initialise object of the CVPySDK class and bind to the commcell
+
+    _is_valid_service_()        --  checks if the service is valid and running or not
+
+    _login_()                   --  sign in the user to the commcell with the credentials provided
+
+    _logout_()                  --  sign out the current logged in user from the commcell,
+                                        and end the session
+
+    make_request()              --  run the http request specified on the URL/WebService provided,
+                                        and return the flag specifying success/fail, and response
+
+"""
+
+from __future__ import absolute_import
+from __future__ import unicode_literals
+
+import requests
+
+try:
+    # Python 2 import
+    import httplib as httplib
+except ImportError:
+    # Python 3 import
+    import http.client as httplib
+
+from .exception import SDKException
+
+
+class CVPySDK(object):
+    """Helper class for login, and logout operations.
+
+        Also contains common method for running all HTTP requests.
+    """
+
+    def __init__(self, commcell_object):
+        """Initialize the CVPySDK object for running various operations.
+
+            Args:
+                commcell_object (object)  --  instance of the Commcell class
+
+            Returns:
+                object - instance of the CVPySDK class
+        """
+        self._commcell_object = commcell_object
+
+    def _is_valid_service_(self):
+        """Checks if the service url is a valid url or not.
+
+            Returns:
+                True - if the service url is valid
+
+                False - if the service url is invalid
+
+            Raises:
+                requests Connection Error   --  requests.exceptions.ConnectionError
+
+                requests Timeout Error      --  requests.exceptions.Timeout
+        """
+        try:
+            response = requests.get(self._commcell_object._web_service, timeout=6.09)
+
+            # Valid service if the status code is 200 and response is True
+            return response.status_code == httplib.OK and response.ok
+        except (requests.exceptions.ConnectionError, requests.exceptions.Timeout) as error:
+            raise error
+
+    def _login_(self):
+        """Posts a login request to the server
+
+            Returns:
+                tuple - (token, user_GUID), when response is success
+
+            Raises:
+                SDKException:
+                    if login failed
+
+                    if response is empty
+
+                    if response is not success
+
+                requests Connection Error   --  requests.exceptions.ConnectionError
+        """
+        try:
+            if isinstance(self._commcell_object._password, dict):
+                raise SDKException('CVPySDK', '104')
+
+            json_login_request = {
+                "mode": 4,
+                "username": self._commcell_object._user,
+                "password": self._commcell_object._password
+            }
+
+            flag, response = self.make_request(
+                'POST', self._commcell_object._services['LOGIN'], json_login_request
+            )
+
+            if flag:
+                if response.json():
+                    if "userName" in response.json() and "token" in response.json():
+                        return response.json()['token'], response.json()['userGUID']
+                    else:
+                        error_message = response.json()['errList'][0]['errLogMessage']
+                        err_msg = 'Error: "{0}"'.format(error_message)
+                        raise SDKException('CVPySDK', '101', err_msg)
+                else:
+                    raise SDKException('Response', '102')
+            else:
+                response_string = self._commcell_object._update_response_(response.text)
+                raise SDKException('Response', '101', response_string)
+        except requests.exceptions.ConnectionError as con_err:
+            raise con_err.message
+
+    def _logout_(self):
+        """Posts a logout request to the server
+
+            Returns:
+                str - response string from server upon logout success
+        """
+        flag, response = self.make_request('POST', self._commcell_object._services['LOGOUT'])
+
+        if flag:
+            self._commcell_object._headers['Authtoken'] = None
+            if response.status_code == httplib.OK:
+                return response.text
+            else:
+                return 'Failed to logout the user'
+        else:
+            return 'User already logged out'
+
+    def make_request(self, method, url, payload=None, attempts=0):
+        """Makes the request of the type specified in the argument 'method'
+
+            Args:
+                method    (str)         --  http operation to perform, e.g.; GET, POST, PUT, DELETE
+
+                url       (str)         --  the web url or service to run the HTTP request on
+
+                payload   (dict / str)  --  data to be passed along with the request
+                    default: None
+
+                attempts  (int)         --  number of attempts made with the same request
+                    default: 0
+
+            Returns:
+                tuple:
+                    (True, response) - in case of success
+
+                    (False, response) - in case of failure
+
+            Raises:
+                SDKException:
+                    if the method passed is incorrect/not supported
+
+                    if the number of attempts exceed 3
+
+                requests Connection Error   --  requests.exceptions.ConnectionError
+        """
+        try:
+            headers = self._commcell_object._headers.copy()
+
+            if method == 'POST':
+                if isinstance(payload, (dict, list)):
+                    response = requests.post(url, headers=headers, json=payload)
+                else:
+                    headers['Content-type'] = 'application/xml'
+                    response = requests.post(url, headers=headers, data=payload)
+            elif method == 'GET':
+                response = requests.get(url, headers=headers)
+            elif method == 'PUT':
+                response = requests.put(url, headers=headers, json=payload)
+            elif method == 'DELETE':
+                response = requests.delete(url, headers=headers)
+            else:
+                raise SDKException('CVPySDK', '102', 'HTTP method {} not supported'.format(method))
+
+            if response.status_code == httplib.UNAUTHORIZED and headers['Authtoken'] is not None:
+                if attempts < 3:
+                    self._commcell_object._headers['Authtoken'], _ = self._login_()
+                    return self.make_request(method, url, payload, attempts + 1)
+                else:
+                    # Raise max attempts exception, if attempts exceeds 3
+                    raise SDKException('CVPySDK', '103')
+
+            if response.status_code == httplib.OK and response.ok:
+                return (True, response)
+            else:
+                return (False, response)
+        except requests.exceptions.ConnectionError as con_err:
+            raise con_err.message