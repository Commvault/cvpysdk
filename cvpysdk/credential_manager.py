# -*- coding: utf-8 -*-

# --------------------------------------------------------------------------
# Copyright Commvault Systems, Inc.
#
# Licensed under the Apache License, Version 2.0 (the "License");
# you may not use this file except in compliance with the License.
# You may obtain a copy of the License at
#
#     http://www.apache.org/licenses/LICENSE-2.0
#
# Unless required by applicable law or agreed to in writing, software
# distributed under the License is distributed on an "AS IS" BASIS,
# WITHOUT WARRANTIES OR CONDITIONS OF ANY KIND, either express or implied.
# See the License for the specific language governing permissions and
# limitations under the License.
# --------------------------------------------------------------------------

"""Main file for managing credentials records on this commcell

Credentials and Credential are only the two classes defined in this commcell

Credentials:
    __init__()                  --  initializes the Credentials class object

    __str__()                   --  returns all the Credentials associated
                                    with the commcell

    __repr__()                  --  returns the string for the instance of the Credentials class

    _get_credentials()          --  Returns the list of Credentials configured on this commcell

    all_credentials()           --  Returns all the Credentials present in the commcell

    has_credential()            --  Checks if any Credentials with specified name exists on
                                    this commcell

    get()                       --  Returns the Credential object for the specified Credential name

    add()                       --  creates the credential record on this commcell

    refresh()                   --  refreshes the list of credentials on this commcell

    delete()                    --  deletes the credential record on this commcell

    get_security_associations() --  Returns the security association dictionary for a given user or user group

    add_azure_cloud_creds()     --  Creates azure access key based credential on this commcell


Credential:
    __init__()                  --  initiaizes the credential class object

    __repr__()                  --  returns the string for the instance of the
                                    credential class

    _get_credential_id()        --  Gets the Credential id associated with this Credential

    credential_name             --  Returns the name of the credential record

    credential_id               --  Returns the id of the credential record

    credential_description      --  Returns the description set of credential record

    credential_user_name        --  Returns the user name set in the credential record

    update_user_credential      --  Sets the value for credential user name and password with
                                    the parameters provided

    refresh()                   --  refreshes the properties of credential account

    _get_credential_properties()--  returns the properties of credential account

    _update_credential_props()  -- Updates credential account properties


"""

from base64 import b64encode
from .security.usergroup import UserGroups
from .exception import SDKException
from .constants import Credential_Type


class Credentials(object):
    """Class for maintaining all the configured credential on this commcell"""

    def __init__(self, commcell_object):
        """Initializes the credentials class object for this commcell

            Args:
                commcell_object (object)  --  instance of the Commcell class

            Returns:
                object - instance of the Clients class
        """
        self._commcell_object = commcell_object
        self._services = commcell_object._services
        self._credentials = self._get_credentials()
        self.record_type = {
            'windows': 1,
            'linux': 2
        }

    def __str__(self):
        """Representation string consisting of all Credentials of the commcell.

            Returns:
                str - string of all the Credentials configured on the commcell
        """
        representation_string = '{:^5}\t{:^20}\n\n'.format('S. No.', 'Credentials')

        for index, credentials in enumerate(self._credentials):
            sub_str = '{:^5}\t{:20}\n'.format(index + 1, credentials)
            representation_string += sub_str

        return representation_string.strip()

    def __repr__(self):
        """Representation string for the instance of the Credentials class."""
        return "Credentials class instance for Commcell: '{0}'".format(
            self._commcell_object.commserv_name
        )

    def _get_credentials(self):
        """Returns the Credentials configured on this commcell

        Raises:
            Exception if response is not success
        """
        get_all_credential_service = self._services['ALL_CREDENTIALS']

        flag, response = self._commcell_object._cvpysdk_object.make_request(
            'GET', get_all_credential_service
        )

        if flag:
            credentials_dict = {}
            if response.json() and 'credentialRecordInfo' in response.json():

                for credential in response.json()['credentialRecordInfo']:
                    temp_id = credential['credentialRecord']['credentialId']
                    temp_name = credential['credentialRecord']['credentialName'].lower()
                    credentials_dict[temp_name] = temp_id

            return credentials_dict
        else:
            response_string = self._commcell_object._update_response_(response.text)
            raise SDKException('Response', '101', response_string)

    @property
    def all_credentials(self):
        """"Returns all the Credentials present in the commcell"""
        return self._credentials

    def has_credential(self, credential_name):
        """Checks if any Credentials with specified name exists on this commcell

            Args:
                credential_name         (str)     --    name of the Credential which has to be
                                                        checked if exists

            Retruns:
                Bool- True if specified Credential is present on the commcell else false

            Raises:
                SDKException:
                    if data type of input is invalid
        """
        if not isinstance(credential_name, str):
            raise SDKException('Credentials', '101')

        return self._credentials and credential_name.lower() in self._credentials

    def get(self, credential_name):
        """Returns the Credential object for the specified Credential name

            Args:
                credential_name  (str)    --  name of the Credential for which the object has to
                                              be created
            Raises:
                SDKException:
                    if Credential doesn't exist with specified name
        """
        if not self.has_credential(credential_name):
            raise SDKException(
                'Credential', '102', "Credential {0} doesn't exists on this commcell.".format(
                    credential_name)
            )

        return Credential(self._commcell_object, credential_name, self._credentials[
            credential_name.lower()])

    def add(self, record_type, credential_name, user_name, user_password, description=None):
        """Creates credential account on this commcell

            Args:
                record_type     (str)   -- type of credential record to be created (windows\linux)

                credential_name (str)   --  name to be given to credential account

                user_name       (str)   --  name of the user to be associated to this credential
                                            account

                user_password   (str)   --  password for user

                description     (str)   --  description for credential account

            Raises:
                SDKException:
                    if credential account is already present on the commcell

                    if string format are not proper

                    if response is not successful

        """

        if not (isinstance(credential_name, str) and isinstance(user_name, str)):
            raise SDKException('User', '101')

        if self.has_credential(credential_name):
            raise SDKException(
                'Credential', '102', "User {0} already exists on this commcell.".format(
                    credential_name)
            )
        password = b64encode(user_password.encode()).decode()

        record = {
            "userName": user_name,
            "password": password
        }
        create_credential_account = {
            "credentialRecordInfo": [{
                "recordType": self.record_type[record_type.lower()],
                "description": description,
                "credentialRecord": {
                    "credentialName": credential_name
                },
                "record": record,
            }]
        }

        request = self._services['CREDENTIAL']
        flag, response = self._commcell_object._cvpysdk_object.make_request(
            'POST', request, create_credential_account
        )
        if flag:
            if response.json():
                response_json = response.json()['error']
                error_code = response_json['errorCode']
                error_message = response_json['errorMessage']
                if not error_code == 0:
                    raise SDKException('Response', '101', error_message)
            else:
                raise SDKException('Response', '102')
        else:
            response_string = self._commcell_object._update_response_(response.text)
            raise SDKException('Response', '101', response_string)
        self.refresh()

    def refresh(self):
        """Refresh the list of credential records on this commcell."""
        self._credentials = self._get_credentials()

    def delete(self, credential_name):
        """Deletes the credential object for specified credential name

            Args:
                credential_name (str) --  name of the credential for which the object has to be
                                          deleted

            Raises:
                SDKException:
                    if credential doesn't exist

                    if response is empty

                    if response is not success

        """
        if not self.has_credential(credential_name):
            raise SDKException(
                'Credential', '102', "credential {0} doesn't exists on this commcell.".format(
                    credential_name)
            )

        delete_credential = self._services['DELETE_RECORD']

        request_json = {
            "credentialRecordInfo": [{
                "credentialRecord": {
                    "credentialName": credential_name
                }
            }]
        }

        flag, response = self._commcell_object._cvpysdk_object.make_request(
            'POST', delete_credential, request_json
        )
        if flag:
            if response.json():
                response_json = response.json()['error']
                error_code = response_json['errorCode']
                error_message = response_json['errorMessage']
                if not error_code == 0:
                    raise SDKException('Response', '101', error_message)
            else:
                raise SDKException('Response', '102')
        else:
            response_string = self._commcell_object._update_response_(response.text)
            raise SDKException('Response', '101', response_string)
        self.refresh()

    def get_security_associations(self, owner, is_user=False):
        """
        Returns the security association dictionary for a given user or user group
        Args:
            owner(str)          -   Owner of the user or user group
            is_user(bool)       -   True if the owner is a user
                                    False if the owner is a user group

        Returns:
            dict containing the security association
        """
        if is_user is True:
            userOrGroupInfo = {
                "entityTypeName": "USER_ENTITY",
                "userGroupName": owner,
                "userGroupId": int(self._commcell_object.users.get(owner).user_id)
            }
        else:
            userOrGroupInfo = {
                "entityTypeName": "USERGROUP_ENTITY",
                "userGroupName": owner,
                "userGroupId": int(self._commcell_object.user_groups.get(owner).user_group_id)
            }
        security_association = {
            "associationsOperationType": 1,
            "associations": [
                {
                    "userOrGroup": [
                        userOrGroupInfo
                    ],
                    "properties": {
                        "isCreatorAssociation": False,
                        "permissions": [
                            {
                                "permissionId": 218,
                                "_type_": 122,
                                "permissionName": "User Credential"
                            }
                        ]
                    }
                }
            ]
        }
        return security_association

    def add_azure_cloud_creds(self, credential_name, account_name, access_key_id, **kwargs):
        """Creates azure access key based credential on this commcell

            Args:

                credential_name (str)   --  name to be given to credential account

                account_name  (str)     --  name of the azure storage account

                access_key_id   (str)   --  access key for azure storage

                ** kwargs(dict)         --  Key value pairs for supported arguments

                Supported argument values:
<<<<<<< HEAD
                    owner(str)                  -   owner of the credentials
                    is_user(bool)               -   Represents whether owner passed is a user or user group
                                                    is_user=1 for user, is_user=0 for usergroup
=======
>>>>>>> 48c41b83
                    description(str)            -   description of the credentials

            Raises:
                SDKException:
                    if arguments type is incorrect

                    if credential account is already present on the commcell

                    if string format are not proper

                    if response is not successful

        """
<<<<<<< HEAD
        owner = kwargs.get("owner", "")
        is_user = kwargs.get("is_user", True)
        description = kwargs.get("description", "")

        if not (isinstance(access_key_id, str) and isinstance(owner, str)
                and isinstance(is_user, bool) and isinstance(account_name, str)
                and isinstance(description, str) and isinstance(credential_name, str)):
=======
        description = kwargs.get("description", "")

        if not (isinstance(access_key_id, str)  and isinstance(account_name, str)
                 and isinstance(credential_name, str)):
>>>>>>> 48c41b83
            raise SDKException("Credential", "101")

        if self.has_credential(credential_name):
            raise SDKException(
                'Credential', '102', "Credential {0} already exists on this commcell.".format(
                    credential_name)
            )

<<<<<<< HEAD
        creator = self.owner_json(owner=owner, isuser_flag=is_user)
=======
>>>>>>> 48c41b83
        password = b64encode(access_key_id.encode()).decode()
        additional_information = {
            "azureCredInfo": {
                "authType": "AZURE_OAUTH_SHARED_SECRET",
                "endpoints": {
                    "activeDirectoryEndpoint": "https://login.microsoftonline.com/",
                    "storageEndpoint": "blob.core.windows.net",
                    "resourceManagerEndpoint": "https://management.azure.com/"
                }
            }
        }
        create_credential_account = {
            "credentialRecordInfo": [
                {
                    "credentialRecord": {
                        "credentialName": credential_name
                    },
<<<<<<< HEAD
                    "securityAssociations": self.get_security_associations(owner, is_user),
                    "createAs": creator["createAs"],
=======

>>>>>>> 48c41b83
                    "record": {
                        "userName": account_name,
                        "password": password
                    },
                    "recordType": "MICROSOFT_AZURE",
                    "additionalInformation": additional_information,
                    "description": description
                }
            ]
        }

        request = self._services['CREDENTIAL']
        flag, response = self._commcell_object._cvpysdk_object.make_request(
            'POST', request, create_credential_account
        )
        if flag:
            if response.json():
                response_json = response.json()['error']
                error_code = response_json['errorCode']
                error_message = response_json['errorMessage']
                if not error_code == 0:
                    raise SDKException('Response', '101', error_message)
            else:
                raise SDKException('Response', '102')
        else:
            response_string = self._commcell_object._update_response_(response.text)
            raise SDKException('Response', '101', response_string)
        self.refresh()


class Credential(object):
    """"Class for representing a particular Credential record on this commcell"""

    def __init__(self, commcell_object, credential_name, credential_id=None):
        """Initialize the Credential class object for specified Credential

            Args:
                commcell_object         (object)    --  instance of the Commcell class

                credential_name         (str)       --  name of the Credential

                credential_id           (str)       --  id of the credential
                    default: None

        """
        self._commcell_object = commcell_object
        self._services = commcell_object._services
        self._credential_name = credential_name.lower()

        if credential_id is None:
            self._credential_id = self._get_credential_id(self._credential_name)
        else:
            self._credential_id = credential_id

        self._credential_description = None
        self._credential_user_name = None
        self._credential_properties = None
        self._credential_security_assoc = []
        self._record_type = None
        self._credential_password = ""
        self._record_types = {
            1: 'Windows',
            2: 'Linux'
        }
        self._get_credential_properties()

    def __repr__(self):
        """String representation of the instance of this class."""
        representation_string = 'Credential class instance for Credential: "{0}"'
        return representation_string.format(self.credential_name)

    def _get_credential_id(self, name):
        """Gets the Credential id associated with this Credential.

            Args:
                name    (str)   --  credential account name

            Returns:
                str - id associated with this Credential
        """
        creds = Credentials(self._commcell_object)
        return creds.get(credential_name=name)._credential_id

    @property
    def credential_name(self):
        """Returns the name of the credential record"""
        return self._credential_name

    @credential_name.setter
    def credential_name(self, val):
        """Sets the value for credential record with the parameter provided

        """
        props_dict = {
            "credentialRecord": {
                "credentialId": self._credential_id,
                "credentialName": val
            }
        }
        self._update_credential_props(properties_dict=props_dict)

    @property
    def credential_id(self):
        """Returns the Credential id of this commcell Credential record"""
        return self._credential_id

    @property
    def credential_description(self):
        """Returns the Credential_desccription of this commcell Credential reord"""
        return self._credential_properties.get('description')

    @credential_description.setter
    def credential_description(self, value):
        """Sets the description for this commcell Credential record"""
        props_dict = {
            "description": value
        }
        self._update_credential_props(props_dict)

    @property
    def credential_security_properties(self):
        """Returns the Credential's security association"""
        return self._credential_security_assoc

    def update_securtiy(self, name, is_user=True):
        """Updates the security association for this commcell Credential record

        Args:
            name    (str)   -- User or UserGroupName
            is_user (bool)  -- Set False for UserGroup

        """

        props_dict = {
            "securityAssociations": {
                "associationsOperationType": 1,
                "associations": [{
                    "userOrGroup": [{
                        "_type_": 13 if is_user else 15,
                        "userName" if is_user else "userGroupName": name
                    }],
                    "properties": {
                        "isCreatorAssociation": False,
                        "permissions": [{
                            "permissionId": 218,
                            "_type_": 122,
                            "permissionName": "User Credential"
                        }]
                    }
                }],
                "ownerAssociations": {}
            }
        }

        return self._update_credential_props(props_dict)

    @property
    def credential_user_name(self):
        """Returns the Credential name of this commcell Credential record"""
        return self._credential_user_name

    def update_user_credential(self, uname, upassword):
        """Sets the value for credential user name and password with the parameters provided
            Args:
                uname   (str)   --  new user name

                upassword(str)  --  new password for user

        """
        creds_dict = {
            "record": {
                "userName": uname,
                "password": b64encode(upassword.encode()).decode()
            }
        }
        self._update_credential_props(properties_dict=creds_dict)

    @property
    def credential_record_type(self):
        """Returns the Credential name of this commcell Credential record"""
        return self._record_types[self._record_type]

    def refresh(self):
        """Refresh the properties of the Credentials."""
        self._get_credential_properties()

    def _get_credential_properties(self):
        """Gets the properties of this Credential record"""
        property_request = self._services['ONE_CREDENTIAL'] % (
            self._credential_name)
        flag, response = self._commcell_object._cvpysdk_object.make_request(
            'GET', property_request
        )

        if flag:
            if response.json() and 'credentialRecordInfo' in response.json():
                json_resp = response.json()
                self._credential_properties = response.json()['credentialRecordInfo'][0]

                self._credential_id = self._credential_properties['credentialRecord'].get(
                    'credentialId')
                self._credential_name = self._credential_properties['credentialRecord'].get(
                    'credentialName')
                self._credential_user_name = self._credential_properties['record']['userName']
                self._record_type = self._credential_properties['recordType']
<<<<<<< HEAD
                self._credential_owner_json = self._credential_properties.get('createAs', {})
                if self._record_type != Credential_Type.MICROSOFT_AZURE.value: # Azure Storage Credentials
                    if "userGroup" in self._credential_owner_json:
                        cred_id = self._credential_owner_json.get('userGroup', {}).get('userGroupId')
                        urs = UserGroups(self._commcell_object)
                        all_groups = urs.all_user_groups
                        for group_name, group_id in all_groups.items():
                            if group_id == str(cred_id):
                                self._credential_owner = group_name
                    else:
                        self._credential_owner = self._credential_owner_json.get('user', {}).get(
                            'user').get('userName')
                        self._credential_owner_json = self._credential_owner_json.get('user')
=======
                security = self._credential_properties.get('securityAssociations', {})
                if "associations" in security:
                    for each in security['associations']:
                        for userorgroup in each["userOrGroup"]:
                            if "userName" in userorgroup:
                                self._credential_security_assoc.append(userorgroup["userName"])
                            else:
                                self._credential_security_assoc.append(userorgroup["userGroupName"])
>>>>>>> 48c41b83
            else:
                raise SDKException('Response', '102')

        else:
            response_string = self._commcell_object._update_response_(response.text)
            raise SDKException('Response', '101', response_string)

    def _update_credential_props(self, properties_dict):
        """Updates the properties of this credential

            Args:
                properties_dict (dict)  --  credential property dict which is to be updated
                    e.g.: {
                            "description": "My description"
                        }

            Returns:
                credential Properties update dict

            Raises:
                SDKException:
                    if credential doesn't exist

                    if response is empty

                    if response is not success
        """
        if "record" in properties_dict:
            self._credential_user_name = properties_dict['record']['userName']
            self._credential_password = properties_dict.get('record', {}).get('password', {})

        if "credentialRecord" in properties_dict:
            self._credential_name = properties_dict['credentialRecord']['credentialName']

        request_json = {
            "credentialRecordInfo": [{
                "recordType": self._record_type,
                "credentialRecord": {
                    "credentialId": self._credential_id,
                    "credentialName": self._credential_name
                },
                "record": {
                    "userName": self._credential_user_name
                }
            }]
        }
        if "securityAssociations" in properties_dict:
            request_json['credentialRecordInfo'][0].update(securityAssociations=properties_dict['securityAssociations'])

        request = self._services['CREDENTIAL']
        flag, response = self._commcell_object._cvpysdk_object.make_request(
            'PUT', request, request_json
        )

        if not flag:
            response_string = self._commcell_object._update_response_(response.text)
            raise SDKException('Response', '101', response_string)
        self.refresh()<|MERGE_RESOLUTION|>--- conflicted
+++ resolved
@@ -371,12 +371,6 @@
                 ** kwargs(dict)         --  Key value pairs for supported arguments
 
                 Supported argument values:
-<<<<<<< HEAD
-                    owner(str)                  -   owner of the credentials
-                    is_user(bool)               -   Represents whether owner passed is a user or user group
-                                                    is_user=1 for user, is_user=0 for usergroup
-=======
->>>>>>> 48c41b83
                     description(str)            -   description of the credentials
 
             Raises:
@@ -390,20 +384,10 @@
                     if response is not successful
 
         """
-<<<<<<< HEAD
-        owner = kwargs.get("owner", "")
-        is_user = kwargs.get("is_user", True)
-        description = kwargs.get("description", "")
-
-        if not (isinstance(access_key_id, str) and isinstance(owner, str)
-                and isinstance(is_user, bool) and isinstance(account_name, str)
-                and isinstance(description, str) and isinstance(credential_name, str)):
-=======
         description = kwargs.get("description", "")
 
         if not (isinstance(access_key_id, str)  and isinstance(account_name, str)
                  and isinstance(credential_name, str)):
->>>>>>> 48c41b83
             raise SDKException("Credential", "101")
 
         if self.has_credential(credential_name):
@@ -412,10 +396,6 @@
                     credential_name)
             )
 
-<<<<<<< HEAD
-        creator = self.owner_json(owner=owner, isuser_flag=is_user)
-=======
->>>>>>> 48c41b83
         password = b64encode(access_key_id.encode()).decode()
         additional_information = {
             "azureCredInfo": {
@@ -433,12 +413,7 @@
                     "credentialRecord": {
                         "credentialName": credential_name
                     },
-<<<<<<< HEAD
-                    "securityAssociations": self.get_security_associations(owner, is_user),
-                    "createAs": creator["createAs"],
-=======
-
->>>>>>> 48c41b83
+
                     "record": {
                         "userName": account_name,
                         "password": password
@@ -644,21 +619,6 @@
                     'credentialName')
                 self._credential_user_name = self._credential_properties['record']['userName']
                 self._record_type = self._credential_properties['recordType']
-<<<<<<< HEAD
-                self._credential_owner_json = self._credential_properties.get('createAs', {})
-                if self._record_type != Credential_Type.MICROSOFT_AZURE.value: # Azure Storage Credentials
-                    if "userGroup" in self._credential_owner_json:
-                        cred_id = self._credential_owner_json.get('userGroup', {}).get('userGroupId')
-                        urs = UserGroups(self._commcell_object)
-                        all_groups = urs.all_user_groups
-                        for group_name, group_id in all_groups.items():
-                            if group_id == str(cred_id):
-                                self._credential_owner = group_name
-                    else:
-                        self._credential_owner = self._credential_owner_json.get('user', {}).get(
-                            'user').get('userName')
-                        self._credential_owner_json = self._credential_owner_json.get('user')
-=======
                 security = self._credential_properties.get('securityAssociations', {})
                 if "associations" in security:
                     for each in security['associations']:
@@ -667,7 +627,6 @@
                                 self._credential_security_assoc.append(userorgroup["userName"])
                             else:
                                 self._credential_security_assoc.append(userorgroup["userGroupName"])
->>>>>>> 48c41b83
             else:
                 raise SDKException('Response', '102')
 
