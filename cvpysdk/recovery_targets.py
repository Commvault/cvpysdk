# -*- coding: utf-8 -*-

# --------------------------------------------------------------------------
# Copyright Commvault Systems, Inc.
#
# Licensed under the Apache License, Version 2.0 (the "License");
# you may not use this file except in compliance with the License.
# You may obtain a copy of the License at
#
#     http://www.apache.org/licenses/LICENSE-2.0
#
# Unless required by applicable law or agreed to in writing, software
# distributed under the License is distributed on an "AS IS" BASIS,
# WITHOUT WARRANTIES OR CONDITIONS OF ANY KIND, either express or implied.
# See the License for the specific language governing permissions and
# limitations under the License.
# --------------------------------------------------------------------------

"""Main file for performing Recovery Target specific operations.

RecoveryTargets and RecoveryTarget are 2 classes defined in this file.

RecoveryTargets:     Class for representing all the recovery targets

RecoveryTarget:      Class for a single recovery target selected, and to perform operations on that recovery target


RecoveryTargets:
    __init__()                   --  initialize object of RecoveryTargets class

    __str__()                   --  returns all the Recovery Targets

    _get_recovery_targets()     -- Gets all the recovery targets

    has_recovery_target()       -- Checks if a target is present in the commcell.

    get()                        --  returns the recovery target class object of the input target name

    refresh()                   --  refresh the targets present in the client

RecoveryTargets Attributes
--------------------------

    **all_targets**             --  returns the dictioanry consisting of all the targets that are
    present in the commcell and their information such as id and name

RecoveryTarget:
    __init__()                   --   initialize object of RecoveryTarget with the specified recovery target name

    _get_recovery_target_id()   --   method to get the recovery target id

    _get_recovery_target_properties()  --   get the properties of this ecovery target

    refresh()                   --   refresh the object properties

RecoveryTarget Attributes
--------------------------

    **recovery_target_id**      -- Returns the id of the recovery target
    **recovery_target_name**    -- Returns the name of the Recovery Target
    **destination_hypervisor**  -- Returns the name of destination hypervisor
    **vm_prefix**               -- Returns the prefix of the vm name
    **destination_host**        -- Returns the destination host
    ** def datastore**          -- Returns the datastore host
    **resource_pool**           -- Returns the resource_pool host
    **destination_network**     -- Returns the destination_network host
    **no_of_cpu**               -- Returns the no_of_cpu host
    **no_of_vm**                -- Returns the no_of_vm hos

"""
from __future__ import absolute_import
from __future__ import unicode_literals

from cvpysdk.exception import SDKException


class RecoveryTargets:

    """Class for representing all the clients associated with the commcell."""

    def __init__(self, commcell_object):
        """Initialize object of the Clients class.

            Args:
                commcell_object (object)  --  instance of the Commcell class

        """
        self._commcell_object = commcell_object

        self._cvpysdk_object = commcell_object._cvpysdk_object
        self._services = commcell_object._services
        self._update_response_ = commcell_object._update_response_
        self._RECOVERY_TARGETS = self._services['GET_ALL_RECOVERY_TARGETS']

        self._recovery_targets = None
        self.refresh()

    def __str__(self):
        """Representation string consisting of all targets .

            Returns:
                str     -   string of all the targets

        """
        representation_string = '{:^5}\t{:^20}\n\n'.format('S. No.', 'RecoverTargets')

        for index, recovery_target in enumerate(self._recovery_targets):
            sub_str = '{:^5}\t{:20}\n'.format(
                index + 1,
                recovery_target
            )
            representation_string += sub_str

        return representation_string.strip()


    def _get_recovery_targets(self):
        """Gets all the recovery targets.

            Returns:
                dict - consists of all targets in the client
                    {
                         "target1_name": target1_id,
                         "target2_name": target2_id
                    }

            Raises:
                SDKException:
                    if response is empty

                    if response is not success

        """
        flag, response = self._cvpysdk_object.make_request('GET', self._RECOVERY_TARGETS)

        if flag:
            if response.json() and 'policy' in response.json():

                recovery_target_dict = {}

                for dictionary in response.json()['policy']:
                    temp_name = dictionary['entity']['vmAllocPolicyName'].lower()
                    recovery_target_dict[temp_name] = str(dictionary['entity']['vmAllocPolicyId'])

                return recovery_target_dict
            else:
                raise SDKException('Response', '102')
        else:
            raise SDKException('Response', '101', self._update_response_(response.text))

    @property
    def all_targets(self):
        """Returns dict of all the targets.

         Returns dict    -   consists of all targets

                {
                    "target1_name": target1_id,

                    "target2_name": target2_id
                }

        """
        return self._recovery_targets

    def has_recovery_target(self, target_name):
        """Checks if a target is present in the commcell.

            Args:
                target_name (str)  --  name of the target

            Returns:
                bool - boolean output whether the target is present in commcell or not

            Raises:
                SDKException:
                    if type of the target name argument is not string

        """
        if not isinstance(target_name, str):
            raise SDKException('Target', '101')

        return self._recovery_targets and target_name.lower() in self._recovery_targets

    def get(self, recovery_target_name):
        """Returns a target object.

            Args:
                target_name (str)  --  name of the target

            Returns:
                object - instance of the target class for the given target name

            Raises:
                SDKException:
                    if type of the target name argument is not string

                    if no target exists with the given name

        """
        if not isinstance(recovery_target_name, str):
            raise SDKException('Target', '101')
        else:
            recovery_target_name = recovery_target_name.lower()

            if self.has_recovery_target(recovery_target_name):
                return RecoveryTarget(
                    self._commcell_object, recovery_target_name, self.all_targets[recovery_target_name])

            raise SDKException('RecoveryTarget', '102', 'No target exists with name: {0}'.format(recovery_target_name))

    def refresh(self):
        """Refresh the recovery targets"""
        self._recovery_targets = self._get_recovery_targets()


class RecoveryTarget:

    """Class for performing target operations"""

    def __init__(self, commcell_object, recovery_target_name, recovery_target_id=None):
        """Initialize the instance of the RecoveryTarget class.

            Args:
                commcell_object   (object)    --  instance of the Commcell class

                target_name      (str)       --  name of the target

                target_id        (str)       --  id of the target

                    default: None

        """
        self._commcell_object = commcell_object

        self._cvpysdk_object = commcell_object._cvpysdk_object
        self._services = commcell_object._services
        self._update_response_ = commcell_object._update_response_
        self._recovery_target_name = recovery_target_name.lower()

        if recovery_target_id:
            # Use the target id mentioned in the arguments
            self._recovery_target_id = str(recovery_target_id)
        else:
            # Get the target id if target id is not provided
            self._recovery_target_id = self._get_recovery_target_id()
        self._RECOVERY_TARGET = self._services['GET_RECOVERY_TARGET'] %(self._recovery_target_id)

        self._recovery_target_properties = None

        self._policy_type = None
        self._application_type = None
        self._destination_hypervisor = None
        self._access_node = None
        self._access_node_client_group = None
        self._users = []
        self._user_groups = []
        self._vm_prefix = ''
        self._vm_suffix = ''

        self._destination_host = None
        self._vm_storage_policy = None
        self._datastore = None
        self._resource_pool = None
        self._destination_network = None
        self._expiration_time = None
        self._failover_ma = None
        self._isolated_network = None
        self._no_of_cpu = None
        self._no_of_vm = None
        self._iso_paths = []

        self._resource_group = None
        self._region = None
        self._availability_zone = None
        self._storage_account = None
        self._vm_size = None
        self._disk_type = None
        self._virtual_network = None
        self._vm_folder = None
        self._security_group = None
        self._create_public_ip = None
        self._restore_as_managed_vm = None
        self._test_virtual_network = None
        self._test_security_group = None
        self._test_vm_size = None

        self._volume_type = None
        self._encryption_key = None
        self._instance_type = None

        self.refresh()

    def _get_recovery_target_id(self):
        """Gets the target id associated with this target.

            Returns:
                str - id associated with this target

        """
        target = RecoveryTargets(self._commcell_object)
        return target.get(self._recovery_target_name)

    def _get_recovery_target_properties(self):
        """Gets the target properties of this target.

            Raises:
                SDKException:
                    if response is empty

                    if response is not success

        """
        flag, response = self._cvpysdk_object.make_request('GET', self._RECOVERY_TARGET)

        if flag:
            if response.json() and 'policy' in response.json():
                self._recovery_target_properties = response.json()['policy'][0]
                self._application_type = self._recovery_target_properties['vmPolicyAppType']
                self._destination_hypervisor = self._recovery_target_properties['destinationHyperV']['clientName']
                vm_name_edit_string = self._recovery_target_properties.get('vmNameEditString')
                vm_name_edit_type = self._recovery_target_properties.get('vmNameEditType', 1)
                if vm_name_edit_string and vm_name_edit_type == 2:
                    self._vm_suffix = self._recovery_target_properties.get('vmNameEditString')
                elif vm_name_edit_string and vm_name_edit_type == 1:
                    self._vm_prefix = self._recovery_target_properties.get('vmNameEditString')
                self._access_node = self._recovery_target_properties.get('proxyClientEntity', {}).get('clientName')
<<<<<<< HEAD
=======
                self._access_node_client_group = (self._recovery_target_properties.get('proxyClientGroupEntity', {})
                                                  .get('clientGroupName'))
>>>>>>> 0014c02a
                self._users = self._recovery_target_properties.get('securityAssociations', {}).get('users')
                self._user_groups = self._recovery_target_properties.get('securityAssociations', {}).get('userGroups')
                self._policy_type = self._recovery_target_properties.get("entity", {}).get("policyType")

                if self._policy_type == 1:
                    self._availability_zone = (self._recovery_target_properties.get('amazonPolicy',{}).get('availabilityZones', [{}])[0].get('availabilityZoneName', None))
                    self._volume_type = self._recovery_target_properties.get('amazonPolicy', {}).get('volumeType', None)
                    self._encryption_key = self._recovery_target_properties.get('amazonPolicy', {}).get('encryptionOption',{}).get('encryptionKeyName', 'Auto')
                    self._destination_network = self._recovery_target_properties.get('networkList', [{}])[0].get('name', None)
                    self._security_group = self._recovery_target_properties.get('securityGroups', [{}])[0].get('name', '')
                    self._instance_type = (self._recovery_target_properties.get('amazonPolicy', {}).get('instanceType', [{}])[0].get('instanceType', {}).get('vmInstanceTypeName',''))
                    
                    expiry_hours = self._recovery_target_properties.get("minutesRetainUntil", None)
                    expiry_days = self._recovery_target_properties.get("daysRetainUntil", None)
                    if expiry_hours:
                        self._expiration_time = f'{expiry_hours} hours'
                    elif expiry_days:
                        self._expiration_time = f'{expiry_days} days'
                    self._test_virtual_network = self._recovery_target_properties.get('networkInfo', [{}])[0].get('label', None)
                    self._test_security_group = self._recovery_target_properties.get('testSecurityGroups', [{}])[0].get('name', '')
                    self._test_vm_size = (self._recovery_target_properties.get('amazonPolicy', {}).get('vmInstanceTypes', [{}])[0].get('vmInstanceTypeName',''))

                elif self._policy_type == 2:
                    self._vm_folder = self._recovery_target_properties['dataStores'][0]['dataStoreName']
                    self._destination_network = self._recovery_target_properties['networkList'][0]['networkName']
                elif self._policy_type == 7:
                    self._resource_group = self._recovery_target_properties['esxServers'][0]['esxServerName']
                    self._region = self._recovery_target_properties['region']
                    self._availability_zone = (self._recovery_target_properties['amazonPolicy']
                                               ['availabilityZones'][0]['availabilityZoneName'])
                    self._storage_account = self._recovery_target_properties['dataStores'][0]['dataStoreName']

                    self._vm_size = (self._recovery_target_properties['amazonPolicy']['vmInstanceTypes']
                                     [0]['vmInstanceTypeName'])
                    self._disk_type = self._recovery_target_properties['amazonPolicy']['volumeType']
                    self._virtual_network = self._recovery_target_properties['networkList'][0]['networkDisplayName']
                    self._security_group = self._recovery_target_properties['securityGroups'][0]['name']
                    self._create_public_ip = self._recovery_target_properties['isPublicIPSettingsAllowed']
                    self._restore_as_managed_vm = self._recovery_target_properties['restoreAsManagedVM']

                    expiry_hours = self._recovery_target_properties.get("minutesRetainUntil")
                    expiry_days = self._recovery_target_properties.get("daysRetainUntil")
                    if expiry_hours:
                        self._expiration_time = f'{expiry_hours} hours'
                    elif expiry_days:
                        self._expiration_time = f'{expiry_days} days'
                    self._test_virtual_network = self._recovery_target_properties['networkInfo'][0]['label']
                    self._test_vm_size = (self._recovery_target_properties['amazonPolicy']['instanceType'][0]
                                          ['instanceType']['vmInstanceTypeName'])
                elif self._policy_type == 13:
                    self._destination_host = self._recovery_target_properties['esxServers'][0]['esxServerName']
                    self._datastore = self._recovery_target_properties['dataStores'][0]['dataStoreName']
                    self._resource_pool = self._recovery_target_properties['resourcePoolPath']
                    self._vm_folder = self._recovery_target_properties['folderPath']
                    self._destination_network = self._recovery_target_properties['networkList'][0]['destinationNetwork']

                    self._vm_storage_policy = self._recovery_target_properties.get('vmStoragePolicyName')
                    expiry_hours = self._recovery_target_properties.get("minutesRetainUntil")
                    expiry_days = self._recovery_target_properties.get("daysRetainUntil")
                    if expiry_hours:
                        self._expiration_time = f'{expiry_hours} hours'
                    elif expiry_days:
                        self._expiration_time = f'{expiry_days} days'
                    if self._recovery_target_properties.get('mediaAgent', {}):
                        self._failover_ma = self._recovery_target_properties['mediaAgent']['clientName']

                    self._isolated_network = self._recovery_target_properties.get("createIsolatedNetwork")

                    self._no_of_cpu = self._recovery_target_properties.get('maxCores')
                    self._no_of_vm = self._recovery_target_properties.get('maxVMQuota')
                    self._iso_paths = [iso['isoPath'] for iso in
                                       self._recovery_target_properties.get('isoInfo', [])]
                    if self._recovery_target_properties.get('associatedClientGroup'):
                        self._server_group = (self._recovery_target_properties["associatedClientGroup"]
                                              ["clientGroupName"])
            else:
                raise SDKException('Response', '102')
        else:
            raise SDKException('Response', '101', self._update_response_(response.text))

    @property
    def recovery_target_id(self):
        """Returns: (str) the id of the recovery target"""
        return self._recovery_target_id

    @property
    def recovery_target_name(self):
        """Returns: (str) the display name of the recovery target"""
        return self._recovery_target_name

    @property
    def policy_type(self):
        """Returns: (str) the policy type ID
            1  - AWS
            2  - Microsoft Hyper-V
            7  - Azure
            13 - VMware
        """
        return self._policy_type

    @property
    def application_type(self):
        """Returns: (str) the name of the application type
            0 - Replication type
            1 - Regular type
        """
        return self._application_type

    @property
    def destination_hypervisor(self):
        """Returns: (str) the client name of destination hypervisor"""
        return self._destination_hypervisor

    @property
    def access_node(self):
        """Returns: (str) the client name of the access node/proxy of the recovery target"""
        return self._access_node

    @property
    def access_node_client_group(self):
        """Returns: (str) The client group name set on the access node field of recovery target"""
        return self._access_node_client_group

    @property
    def security_user_names(self):
        """Returns: list<str> the names of the users who are used for ownership of the hypervisor and VMs"""
        return [user['userName'] for user in self._users]

    @property
    def vm_prefix(self):
        """Returns: (str) the prefix of the vm name to be prefixed to the destination VM"""
        return self._vm_prefix

    @property
    def vm_suffix(self):
        """Returns: (str) the suffix of the vm name to be suffixed to the destination VM"""
        return self._vm_suffix

    @property
    def destination_host(self):
        """Returns: (str) VMware: the destination ESX host name"""
        return self._destination_host

    @property
    def vm_storage_policy(self):
        """Returns: (str) VMware: the vm storage policy name"""
        return self._vm_storage_policy

    @property
    def datastore(self):
        """Returns: (str) VMware: the datastore name"""
        return self._datastore

    @property
    def resource_pool(self):
        """Returns: (str) VMware: the resource pool name"""
        return self._resource_pool

    @property
    def vm_folder(self):
        """Returns: (str) VMware/Hyper-V: the destination VM folder"""
        return self._vm_folder

    @property
    def destination_network(self):
        """Returns: (str) VMware/Hyper-V/AWS: the network name of the destination VM"""
        return self._destination_network

    @property
    def expiration_time(self):
        """Returns: (str) VMware/Azure: the expiration time of the test boot VM/test failover VM
            eg: 4 hours or 3 days
        """
        return self._expiration_time

    @property
    def failover_ma(self):
        """Returns: (str) VMware: the preferred Media Agent to be used for test failover job"""
        return self._failover_ma

    @property
    def isolated_network(self):
        """Returns: (bool) VMware: whether the target is configured to create isolated network or not"""
        return self._isolated_network

    @property
    def iso_path(self):
        """Returns: list<str> VMware regular: the path of ISOs used for test boot operations"""
        return self._iso_paths

    @property
    def server_group(self):
        """Returns: (str) VMware regular: the name of the server group to be associated with the recovery target"""
        return self._server_group

    @property
    def no_of_cpu(self):
        """Returns: (str) VMware regular: the maximum number of CPU cores for live mount"""
        return self._no_of_cpu

    @property
    def no_of_vm(self):
        """Returns: (str) VMware regular: the maximum number of VMs to be deployed for live mount"""
        return self._no_of_vm

    @property
    def resource_group(self):
        """Returns: (str) Azure: the resource group name for destination VM"""
        return self._resource_group

    @property
    def region(self):
        """Return: (str) Azure: the recovery target region for destination VM"""
        return self._region

    @property
    def availability_zone(self):
        """Return: (str) Azure/AWS: the availability zone of the destination VM"""
        return self._availability_zone

    @property
    def storage_account(self):
        """Returns: (str) Azure: the storage account name used to deploy the VM's storage"""
        return self._storage_account

    @property
    def vm_size(self):
        """Returns: (str) Azure: the size of the destination VM. This defines the hardware config"""
        return self._vm_size

    @property
    def disk_type(self):
        """Returns: (str) Azure: the disk type of the destination VM"""
        return self._disk_type

    @property
    def virtual_network(self):
        """Returns: (str) Azure: the destination VM virtual network to assign NIC to"""
        return self._virtual_network

    @property
    def security_group(self):
        """Returns: (str) Azure/AWS: the destination VM network security group name"""
        return self._security_group

    @property
    def create_public_ip(self):
        """Returns: (bool) Azure: whether public IP will be created for destination VM"""
        return self._create_public_ip

    @property
    def restore_as_managed_vm(self):
        """Returns: (bool) whether the destination VM will be a managed VM"""
        return self._restore_as_managed_vm

    @property
    def test_virtual_network(self):
        """Returns: (str) Azure: the destination VM virtual network for test failover"""
        return self._test_virtual_network

    @property
    def test_security_group(self):
        """Returns: (str) AWS: the clone VM security group for test failover"""
        return self._test_security_group

    @property
    def test_vm_size(self):
        """Returns: (str) Azure: the destination VM size for test failover"""
        return self._test_vm_size

    @property
    def volume_type(self):
        """Returns: (str) AWS: the destination VM volume type/disk type"""
        return self._volume_type

    @property
    def encryption_key(self):
        """Returns: (str) AWS: the encryption key of the destination VM. Not implemented"""
        return self._encryption_key

    @property
    def instance_type(self):
        """Returns: (str) AWS: the AWS instance type which is used for defining hardware config"""
        return self._instance_type

    def refresh(self):
        """Refresh the properties of the Recovery Target."""
        self._get_recovery_target_properties()<|MERGE_RESOLUTION|>--- conflicted
+++ resolved
@@ -325,11 +325,8 @@
                 elif vm_name_edit_string and vm_name_edit_type == 1:
                     self._vm_prefix = self._recovery_target_properties.get('vmNameEditString')
                 self._access_node = self._recovery_target_properties.get('proxyClientEntity', {}).get('clientName')
-<<<<<<< HEAD
-=======
                 self._access_node_client_group = (self._recovery_target_properties.get('proxyClientGroupEntity', {})
                                                   .get('clientGroupName'))
->>>>>>> 0014c02a
                 self._users = self._recovery_target_properties.get('securityAssociations', {}).get('users')
                 self._user_groups = self._recovery_target_properties.get('securityAssociations', {}).get('userGroups')
                 self._policy_type = self._recovery_target_properties.get("entity", {}).get("policyType")
