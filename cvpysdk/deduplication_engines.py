# -*- coding: utf-8 -*-

# --------------------------------------------------------------------------
# Copyright Commvault Systems, Inc.
#
# Licensed under the Apache License, Version 2.0 (the "License");
# you may not use this file except in compliance with the License.
# You may obtain a copy of the License at
#
#     http://www.apache.org/licenses/LICENSE-2.0
#
# Unless required by applicable law or agreed to in writing, software
# distributed under the License is distributed on an "AS IS" BASIS,
# WITHOUT WARRANTIES OR CONDITIONS OF ANY KIND, either express or implied.
# See the License for the specific language governing permissions and
# limitations under the License.
# --------------------------------------------------------------------------

"""Main file for performing deduplication engine related operations on the commcell.

This file has all the classes related to deduplication engine operations.

DeduplicationEnigines:  Class for representing all the deduplication engines associated to the commcell.

DeduplicationEninge:    Class for representing a single deduplication engine associated to the commcell.

Store:  Class for representing a single deduplication store associated to the deduplication engine.

SubStore:   Class for representing a single substore associated to the deduplication store.

DeduplicationEngines:
    __init__(commcell_object)   - Initialise the DeduplicationEngines class instance


    __repr__()                  - Representation string consisting of deduplication engines.

    __str__()                   - Representation string for the instance of the DeduplicationEngines class.

    _get_engines()              - returns all engines properties on commcell

    get()                       - returns list of all engines

    has_engine()                - checkes if a engine exisits for storage policy and copy name

    refresh()                   - refreshes all engine properties

DeduplicationEngine:
    __init__(commcell_object, storage_policy_name, copy_name)   - Initialise the DeduplicationEngine class instance

    __repr__()                  - Representation string consisting of deduplication engine.

    __str__()                   - Representation string for the instance of the DeduplicationEngine class.

    _initialize_policy_and_copy_id()    - Gets deduplication engine properties

    _get_engine_properties()    - initializes deduplication engine properties

    _initialize_stores()        - initializes all the stores presnet in deduplication engine

    refresh()                   - refreshes all the deduplication engine properties

    all_stores()                - Checks if a deduplication store exists in a engine with provided storeid id.

    has_store()                 - returns list of all stores present in deduplication engines

    get()                       - Returns store class object for sssthe store id on deduplication engine

Store:
    __init__(commcell_object, storage_policy_name, copy_name, store_id)   - Initialise the Store class instance

    __repr__()                  - Representation string consisting of deduplication store.

    __str__()                   - Representation string for the instance of the Store class.

    _initialize_store_properties()  - initializes store properties

    _get_substores()            - gets all substores in a store along with properties

    _initialize_substores()     - initializes all substore properties

    refresh()                   - refreshes store properties

    has_substore()              - checks if a substore exists in a store

    get()                      - gets a substore class object for provided substore id

    seal_deduplication_database() - Seals the deduplication database

    recover_deduplication_database()    - starts DDB Reconstruction job for store

    run_space_reclaimation()    - starts DDB space reclaimation job for store

    run_ddb_verification()      - starts DDB verification job for store

    config_only_move_partition()    - performs config-only ddb move operation on specified substore

    move_partition()            - performs normal ddb move operation on specified substore

Attributes
----------
    **all_substores**       -- returns list of all substores present on a deduplication store

    **store_flags**         -- returns the deduplication flags on store

    **store_name**          -- returns the store display name

    **store_id**            -- return the store id

    **version**             -- returns deduplication store version

    **status**              -- returns the store display name

    **storage_policy_name** -- returns storage policy name associated with store

    **copy_name**           -- returns copy name associated with store

    **copy_id**             -- returns copy id the store is associated to

    **enable_store_pruning**            -- returns whether purning is enabled or disabled on store

    **enable_store_pruning.setter**     -- sets store purning value to true or false

    **enable_garbage_collection**       -- returns garbage collection property value for store

    **enable_garbage_collection.setter** -- sets garbage collection property value for store

    **enable_journal_pruning**           --  Returns the value of journal pruning property

    **enable_journal_pruning.setter**    --  Sets the value of journal pruning property


Substore:
    __init__(commcell_object, storage_policy_name, copy_name,
            store_id, substore-id)   - Initialise the SubStore class instance

    __repr__()                  - Representation string consisting of substore.

    __str__()                   - Representation string for the instance of the SubStore class.

    _initialize_substore_properties()   - initialize substore properties of a store

    refresh()                   - refreshes substore properties

    mark_for_recovery()         - marks a substore for recovery
"""
from __future__ import absolute_import
from __future__ import unicode_literals

from enum import Enum

from .exception import SDKException
from .job import Job



class StoreFlags(Enum):
    IDX_SIDBSTORE_FLAGS_PRUNING_ENABLED = 536870912
    IDX_SIDBSTORE_FLAGS_DDB_NEEDS_AUTO_RESYNC = 33554432
    IDX_SIDBSTORE_FLAGS_DDB_UNDER_MAINTENANCE = 16777216


class DeduplicationEngines(object):
    """Class for getting all the deduplication engines associated with the commcell."""

    def __init__(self, commcell_object):
        """Initialize object of the DeduplicationEngines class.

            Args:
                commcell_object (object)  --  instance of the Commcell class

            Returns:
                object - instance of the StoragePolicies class
        """
        self._commcell_object = commcell_object

        self._engines = None
        self.refresh()

    def __str__(self):
        """Representation string consisting of all deduplication engines of the commcell.

            Returns:
                str - string of all the deduplication associated with the commcell
        """
        representation_string = '{:^5}\t{:^20}\n\n'.format('S. No.', 'Deduplication engine')
        for index, engine in enumerate(self._engines):
            sub_str = '{:^5}\t{}/{}\n'.format(index + 1, engine[0], engine[1])
            representation_string += sub_str
        return representation_string.strip()

    def __repr__(self):
        """Representation string for the instance of the DeduplicationEngines class."""
        return "DeduplicationEngines class instance for Commcell: '{0}'".format(
            self._commcell_object.commserv_name
        )

    def _get_engines(self):
        """
        gets all the deduplication engines associated with the commcell

        Return:
            dict - consists of all the engines in the commcell

        Raises:
            SDKException:
                if response is not success
        """
        request_json = {
            "EVGui_DDBEnginesReq": {
                "filterOptions": {
                    "propertyLevel": 1
                },
                "storagepolicy": {
                    "storagePolicyId": 0
                },
                "spCopy": {
                    "copyId": 0,
                    "storagePolicyId": 0
                },
                "store": {
                    "type": 115
                },
                "flags": 0
            }
        }
        flag, response = self._commcell_object._cvpysdk_object.make_request(
            'POST', self._commcell_object._services['EXECUTE_QCOMMAND'], request_json
        )
        if flag:
            if response and response.json() and 'engines' in response.json():
                engines = response.json()['engines']

                if engines == []:
                    return {}

                engines_dict = {}

                for engine in engines:
                    temp_sp_name = engine['sp']['name'].lower()
                    temp_sp_id = str(engine['sp']['id']).lower()
                    temp_copy_name = engine['copy']['name'].lower()
                    temp_copy_id = str(engine['copy']['id']).lower()
                    engines_dict[(temp_sp_name, temp_copy_name)] = [temp_sp_id, temp_copy_id]
                return engines_dict
            return {}
        response_string = self._commcell_object._update_response_(response.text)
        raise SDKException('Response', '101', response_string)

    @property
    def all_engines(self):
        """returns list all the deduplication engines with storage polic and copy name"""
        return list(self._engines.keys())

    def refresh(self):
        """refreshes all the deduplication engines and their properties"""
        self._engines = self._get_engines()

    def has_engine(self, storage_policy_name, copy_name):
        """Checks if a deduplication engine exists in the commcell with the input storage policy and copy name.

            Args:
                storage_policy_name (str)  --  name of the storage policy

                copy_name (str)  --  name of the storage policy copy

            Returns:
                bool - boolean output whether the deduplication engine exists in the commcell or not

            Raises:
                SDKException:
                    if type of the storage policy and copy name arguments are not string
        """
        if not isinstance(storage_policy_name, str) and not isinstance(copy_name, str):
            raise SDKException('Storage', '101')
        return self._engines and (storage_policy_name.lower(), copy_name.lower()) in self._engines

    def get(self, storage_policy_name, copy_name):
        """
        Returns eng class object for the engine on deduplication engines

        Args:
            storage_policy_name (str) - name of the storage policy

            copy_name (str) - name of the deduplication enabled copy

        Return:
             object - instance of engine class for a given storage policy and copy name

        Raises:
            SDKException:
                if type of arguments are not string

                if no engine exists with given storage policy and copy name
        """
        if not isinstance(storage_policy_name, str) and  not isinstance(copy_name, str):
            raise SDKException('Storage', '101')

        storage_policy_name = storage_policy_name.lower()
        copy_name = copy_name.lower()

        if self.has_engine(storage_policy_name, copy_name):
            return DeduplicationEngine(
                self._commcell_object, storage_policy_name, copy_name
            )
        raise SDKException(
            'Storage', '102', f'No dedupe engine exists with name: {storage_policy_name}/{copy_name}'
        )


class DeduplicationEngine(object):
    """Class to get all stores associated for deduplication engine"""

    def __init__(self, commcell_object, storage_policy_name, copy_name, storage_policy_id=None, copy_id=None):
        """Initialise the DeduplicationEngine class instance.

        Args:
            commcell_object (object)    - instance of class Commcell

            storage_policy_name (str)   - storage policy name on commcell

            copy_name (str)             - copy name under storage policy

            storage_policy_id (int)     - storage policy id for commcell

            copy_id (int)               - copy id under storage policy
        """
        self._storage_policy_name = storage_policy_name.lower()
        self._copy_name = copy_name.lower()
        self._commcell_object = commcell_object
        self._engine_properties = {}
        self._stores = {}
        if not storage_policy_id and not copy_id:
            self._initialize_policy_and_copy_id()
        else:
            if not isinstance(storage_policy_id, int) and not isinstance(copy_id, int):
                raise SDKException('Storage', '101')
            self._storage_policy_id = storage_policy_id
            self._copy_id = copy_id
        self.refresh()

    def __str__(self):
        """Representation string consisting of deduplication engine.

            Returns:
                str - string of all the stores associated with the deduplication engine
        """
        representation_string = '{:^5}\t{:^20}\t{}\n\n'.format('Store ID.', 'Store', 'Sealed Status')

        for store_id in self._stores:
            status = 'sealed' if self._stores[store_id]['sealedTime'] else 'active'
            sub_str = '{:^5}\t{:20}\t{}\n'.format(store_id, self._stores[store_id]['storeName'], status)
            representation_string += sub_str

        return representation_string.strip()

    def __repr__(self):
        """Representation string for the instance of the DeduplicationEngine class."""
        return "DeduplicationEngine class instance for Engine: '{0}/{1}'".format(
            self._storage_policy_name, self._copy_name
        )

    def _initialize_policy_and_copy_id(self):
        """initializes the variables for storage policy and copy id"""
        deduplication_engines = DeduplicationEngines(self._commcell_object)
        policy_and_copy_id = deduplication_engines._engines[(self._storage_policy_name, self._copy_name)]
        self._storage_policy_id = policy_and_copy_id[0]
        self._copy_id = policy_and_copy_id[1]

    def _get_engine_properties(self):
        """
        Gets deduplication engine properties

        Return:
             dict - engine properties for each store on deduplication engine

        Raises:
            SDKException:
                    if response is empty

                    if response is not success
        """
        request_json = {
            "EVGui_DDBEnginesReq": {
                "filterOptions": {
                    "propertyLevel": 20
                },
                "storagepolicy": {
                    "storagePolicyId": self.storage_policy_id
                },
                "spCopy": {
                    "copyId": self.copy_id,
                    "storagePolicyId": self.storage_policy_id
                },
                "store": {
                    "type": 115
                },
                "flags": 0
            }
        }

        flag, response = self._commcell_object._cvpysdk_object.make_request(
            'POST', self._commcell_object._services['EXECUTE_QCOMMAND'], request_json
        )
        if flag:
            if response and response.json():
                return response.json()
            raise SDKException('Response', '102')
        response_string = self._commcell_object._update_response_(response.text)
        raise SDKException('Response', '101', response_string)

    def _initialize_engine_properties(self):
        """initializes deduplication engine properties"""
        self._engine_properties = self._get_engine_properties()
        self._initialize_stores()

    def _initialize_stores(self):
        """initializes all the stores presnet in deduplication engine"""
        for store in self._engine_properties.get('engines'):
            temp_sp_name = store['sp']['name'].lower()
            temp_copy_name = store['copy']['name'].lower()
            if (temp_sp_name, temp_copy_name) == (self._storage_policy_name, self._copy_name):
                self._stores[store['storeId']] = store

    def refresh(self):
        """refreshes all the deduplication engine properties"""
        self._initialize_engine_properties()

    @property
    def all_stores(self):
        """returns list of all stores present in deduplication engines"""
        stores = []
        for store_id in self._stores:
            status = 'sealed' if self._stores[store_id]['sealedTime'] else 'active'
            stores.append([store_id, self._stores[store_id]['storeName'], status])
        return stores

    @property
    def storage_policy_id(self):
        """returns storage policy id associated to engine"""
        return self._storage_policy_id

    @property
    def copy_id(self):
        """returns copy id associated to engine"""
        return self._copy_id

    def has_store(self, store_id):
        """Checks if a deduplication store exists in a engine with provided storeid id.
        Args:
            store_id (int) - deduplication store id to check existance

        Returns:
            bool - boolean output whether the deduplication store exists in the engine or not

        Raises:
            SDKException:
                if type of the store id argument is not int
        """
        if not isinstance(store_id, int):
            raise SDKException('Storage', '101')
        return self._stores and store_id in self._stores

    def get(self, store_id):
        """
        Returns store class object for the store id on deduplication engine

        Args:
            store_id (int) - id of the store on deduplication engine

        Return:
            object - instance of Store class for a given store id

        Raises:
            if type of store id argument is not integer

            if no store exists with given store id
        """
        if not isinstance(store_id, int):
            raise SDKException('Storage', '101')

        if self.has_store(store_id):
            return Store(self._commcell_object, self._storage_policy_name, self._copy_name, store_id)
        raise SDKException(
            'Storage', '102', f'No store exists with id: {store_id}'
        )


class Store(object):
    """Class for performing deduplication store level operations for deduplication engine"""

    def __init__(self, commcell_object, storage_policy_name, copy_name, store_id):
        """Initialise the Store class instance.

        Args:
            commcell_object (object)    - commcell class instance

            storage_policy_name (str)   - storage policy name in commcell

            copy_name (str)             - copy name under storage policy

            store_id (int)              - deduplication store id in commcell
        """
        self._storage_policy_name = storage_policy_name.lower()
        self._copy_name = copy_name.lower()
        self._store_id = store_id
        self._commcell_object = commcell_object
        self._substores = {}
        self._store_properties = {}
        self._extended_flags = None
        self._dedupe_flags = None
        self._store_flags = None
        self.refresh()

    def __str__(self):
        """Representation string consisting of deduplication store.

            Returns:
                str - string of all the substores associated with the deduplication store
        """
        representation_string = '{:^5}\t{:^20}\n\n'.format('SubStore ID.', 'SubStoreList')

        for substore_id in self._substores:
            sub_str = '{:^5}\t[{}]{}\n'.format(substore_id, self._substores[substore_id]['MediaAgent']['name'],
                                               self._substores[substore_id]['Path'])
            representation_string += sub_str

        return representation_string.strip()

    def __repr__(self):
        """Representation string for the instance of the Store class."""
        return "Store class instance for Deduplication Store ID: '{0}'".format(self._store_id)

    def _initialize_store_properties(self):
        """initializes the deduplication store proerties"""
        deduplication_engine = DeduplicationEngine(self._commcell_object, self._storage_policy_name, self._copy_name)
        self._store_properties = deduplication_engine._stores[self._store_id]
        self._extended_flags = self._store_properties['storeExtendedFlags']
        self._dedupe_flags = self._store_properties['dedupeFlags']
        self._store_flags = self._store_properties['storeFlags']
        self._initialize_substores()

    def _get_substores(self):
        """
        Gets properties of all the substores in a deduplication store

        Return:
             dict - store properties and substore list for each substore on deduplication store

        Raises:
            SDKException:
                    if response is empty

                    if response is not success
        """
        request_json = {
            "EVGui_SubStoreListReq": {
                "commcellId": 2,
                "storeId": self.store_id
            }
        }

        flag, response = self._commcell_object._cvpysdk_object.make_request(
            'POST', self._commcell_object._services['EXECUTE_QCOMMAND'], request_json
        )
        if flag:
            if response.json():
                return response.json()
            raise SDKException('Response', '102')
        response_string = self._commcell_object._update_response_(response.text)
        raise SDKException('Response', '101', response_string)

    def _initialize_substores(self):
        """initialisez all the substores present in a deduplication store"""
        substre_raw = self._get_substores()
        for substore in substre_raw.get('subStoreList'):
            self._substores[substore['subStoreId']] = substore

    def refresh(self):
        """refreshes all the deduplication store properties"""
        self._initialize_store_properties()

    @property
    def all_substores(self):
        """returns list of all substores present on a deduplication store"""
        substores = []
        for substore_id in self._substores:
            substores.append([substore_id, self._substores[substore_id]['Path'],
                              self._substores[substore_id]['MediaAgent']['name']])
        return substores

    def has_substore(self, substore_id):
        """Checks if a substore exists in a deduplication store with provided substore id.
        Args:
            substore_id (int) - substore id to check existance

        Returns:
            bool - boolean output whether the substore exists in the store or not

        Raises:
            SDKException:
                if type of the store id argument is not int
        """
        if not isinstance(substore_id, int):
            raise SDKException('Storage', '101')
        return self._substores and substore_id in self._substores

    def get(self, substore_id):
        """
        Returns substore class object for the substore id on deduplication store

        Args:
            substore_id (int) - id of the substore on deduplication store

        Return:
             object - instance of subStore class for a given substore id

        Raises:
            if type of substore id argument is not integer

            if no substore exists with given substore id
        """
        if not isinstance(substore_id, int):
            raise SDKException('Storage', '101')

        if self.has_substore(substore_id):
            return SubStore(self._commcell_object, self._storage_policy_name, self._copy_name, self._store_id,
                            substore_id)
        raise SDKException(
            'Storage', '102', f'No substore exists with id: {substore_id}'
        )

    @property
    def store_flags(self):
        """returns the deduplication flags on store"""
        self.refresh()
        return self._store_flags

    @property
    def store_name(self):
        """returns the store display name"""
        return self._store_properties.get('storeName')

    @property
    def store_id(self):
        """return the store id"""
        return self._store_id

    @property
    def version(self):
        """returns deduplication store version"""
        return self._store_properties.get('ddbVersion')

    @property
    def status(self):
        """returns the store display name"""
        return self._store_properties.get('status')

    @property
    def storage_policy_name(self):
        """returns storage policy name associated with store"""
        return self._storage_policy_name

    @property
    def copy_name(self):
        """returns copy name associated with store"""
        return self._copy_name

    @property
    def copy_id(self):
        """returns copy id the store is associated to"""
        return self._store_properties.get('copy').get('id')

    @property
    def enable_garbage_collection(self):
        """returns garbage collection property value for store"""
        if (self._extended_flags & 4) == 0:
            return False
        return True

    @property
    def enable_store_pruning(self):
        """returns if purning is enabled or disabled on store"""
        return self._store_flags & StoreFlags.IDX_SIDBSTORE_FLAGS_PRUNING_ENABLED.value != 0

    @enable_store_pruning.setter
    def enable_store_pruning(self, value):
        """sets store purning value to true or false
        Args:
              value (bool) -- value to enable or disable store pruning
        """
        if not value:
            new_value = self._store_flags & ~StoreFlags.IDX_SIDBSTORE_FLAGS_PRUNING_ENABLED.value
        else:
            new_value = self._store_flags | StoreFlags.IDX_SIDBSTORE_FLAGS_PRUNING_ENABLED.value

        request_json = {
            "EVGui_ParallelDedupConfigReq": {
                "processinginstructioninfo": "",
                "SIDBStore": {
                    "SIDBStoreId": self.store_id,
                    "SIDBStoreName": self.store_name,
                    "extendedFlags": self._extended_flags,
                    "flags": new_value,
                    "minObjSizeKB": 50,
                    "oldestEligibleObjArchiveTime": -1
                },
                "appTypeGroupId": 0,
                "commCellId": 2,
                "copyId": self.copy_id,
                "operation": 3
            }
        }
        output = self._commcell_object.qoperation_execute(request_json)
        if output['error']['errorString'] != '':
            raise SDKException('Storage', '102', output['error']['errorString'])

        self.refresh()

    @enable_garbage_collection.setter
    def enable_garbage_collection(self, value):
        """sets enable garbage collection with true or false
        Args:
              value (bool) -- value to enable or disable garbage collection
        """
        if self.version == -1:
            if not value:
                new_value = self._extended_flags & ~4
            else:
                new_value = self._extended_flags | 4

            request_json = {
                "EVGui_ParallelDedupConfigReq": {
                    "processinginstructioninfo": "",
                    "SIDBStore": {
                        "SIDBStoreId": self.store_id,
                        "SIDBStoreName": self.store_name,
                        "extendedFlags": new_value,
                        "flags": self._store_flags,
                        "minObjSizeKB": 50,
                        "oldestEligibleObjArchiveTime": -1
                    },
                    "appTypeGroupId": 0,
                    "commCellId": 2,
                    "copyId": self.copy_id,
                    "operation": 3
                }
            }
            self._commcell_object.qoperation_execute(request_json)
        self.refresh()

    @property
    def enable_journal_pruning(self):
        """returns journal pruning property value for store"""
        if (self._extended_flags & 8) == 0:
            return False
        return True

    @enable_journal_pruning.setter
    def enable_journal_pruning(self, value):
        """sets enable journal pruning with true or false
        Args:
              value (bool) -- value to enable journal pruning
        """
        if not self._extended_flags & 8 and value or self.version == -1:

            if value:
                new_value = self._extended_flags | 8
            else:
                new_value = self._extended_flags & ~8

            request_json = {
                "EVGui_ParallelDedupConfigReq": {
                    "processinginstructioninfo": "",
                    "SIDBStore": {
                        "SIDBStoreId": self.store_id,
                        "SIDBStoreName": self.store_name,
                        "extendedFlags": new_value,
                        "flags": self._store_flags,
                        "minObjSizeKB": 50,
                        "oldestEligibleObjArchiveTime": -1
                    },
                    "appTypeGroupId": 0,
                    "commCellId": 2,
                    "copyId": self.copy_id,
                    "operation": 3
                }
            }
            self._commcell_object.qoperation_execute(request_json)
            self.refresh()
        elif self._extended_flags & 8 and value:
            raise SDKException("Response", '500', "Journal pruning is already enabled.")
        else:
            raise SDKException("Response", '500', "Journal pruning once enabled cannot be disabled.")

    def seal_deduplication_database(self):
        """ Seals the deduplication database """

        request_json = {
                        "App_SealSIDBStoreReq":{
                                "SidbStoreId": self.store_id
                            }
                        }
        self._commcell_object._qoperation_execute(request_json)

    def recover_deduplication_database(self, full_reconstruction=False, scalable_resources=True):
        """
        refresh store properties and start reconstruction job if at least one substore is marked for recovery

        Args:
            full_reconstruction (bool)  - to reconstruct without using previous backup (True/False)
                                        Default: False

            scalable_resources (bool)    - to run reconstruction using scalable resources
                                        Default: True

        Returns:
             object - instance of Job class for DDB Reconstruction job

        Raises:
             SDKException:
                if DDB Reconstruction job failed

                if response if empty

                if response in not success
        """
        self.refresh()
        substore_list = ""
        for substore in self.all_substores:
            if self._substores.get(substore[0]).get('status') == 1:
                substore_list += f"<SubStoreIdList val='{substore[0]}' />"

        if not substore_list:
            o_str = 'No substore is eligible for recon.'
            raise SDKException('Storage', '102', o_str)

        request_xml = f"""<?xml version="1.0" encoding="UTF-8" standalone="no" ?>
                <TMMsg_CreateTaskReq>
                  <processinginstructioninfo/>
                  <taskInfo>
                    <task>
                      <taskFlags>
                        <disabled>false</disabled>
                      </taskFlags>
                      <policyType>DATA_PROTECTION</policyType>
                      <taskType>IMMEDIATE</taskType>
                      <initiatedFrom>COMMANDLINE</initiatedFrom>
                    </task>
                    <associations>
                      <copyName>{self.copy_name}</copyName>
                      <storagePolicyName>{self.storage_policy_name}</storagePolicyName>
                    </associations>
                    <subTasks>
                      <subTask>
                        <subTaskType>ADMIN</subTaskType>
                        <operationType>DEDUPDBSYNC</operationType>
                      </subTask>
                      <options>
                        <adminOpts>
                          <dedupDBSyncOption>
                            <SIDBStoreId>{self.store_id}</SIDBStoreId>
                            {substore_list}
                          </dedupDBSyncOption>
                          <reconstructDedupDBOption>
                            <noOfStreams>0</noOfStreams>
                            <allowMaximum>true</allowMaximum>
                            <flags>{int(full_reconstruction)}</flags>
                            <mediaAgents>
                              <mediaAgentName></mediaAgentName>
                            </mediaAgents>
                            <useScallableResourceManagement>{str(scalable_resources).lower()}</useScallableResourceManagement>
                          </reconstructDedupDBOption>
                        </adminOpts>
                      </options>
                      <subTaskOperation>OVERWRITE</subTaskOperation>
                    </subTasks>
                  </taskInfo>
                </TMMsg_CreateTaskReq>"""
        flag, response = self._commcell_object._cvpysdk_object.make_request(
            'POST', self._commcell_object._services['EXECUTE_QCOMMAND'], request_xml
        )
        if flag:
            if response and response.json():
                if "jobIds" in response.json():
                    return Job(self._commcell_object, response.json()['jobIds'][0])
                elif "errorCode" in response.json():
                    error_message = response.json()['errorMessage']
                    o_str = 'DDB recon job failed\nError: "{0}"'.format(error_message)
                    raise SDKException('Storage', '102', o_str)
                raise SDKException('Storage', '112')
            raise SDKException('Response', '102')
        response_string = self._commcell_object._update_response_(response.text)
        raise SDKException('Response', '101', response_string)

<<<<<<< HEAD
    def run_space_reclaimation(self, level=3, clean_orphan_data=False, use_scalable_resource=True):
=======
    def run_space_reclaimation(self, level=3, clean_orphan_data=False, use_scalable_resource=True, num_streams="max"):
>>>>>>> 0014c02a
        """
        runs DDB Space reclaimation job with provided level

        Args:
            level (int) - criteria for space reclaimation level (1, 2, 3, 4)
                        Default: 3

            clean_orphan_data (bool) - run space reclaimation with OCL or not (True/False)
                        Default: False

            use_scalable_resource (bool)    - Use Scalable Resource Allocation while running DDB Space Reclamation Job
                        Default: True

            num_streams (str)   -- Number of streams with which job will run.
        Returns:
             object - instance of Job class for DDB Verification job

        Raises:
             SDKException:
                if invalid level is provided

                if DDB space reclaimation job failed

                if response if empty

                if response in not success
        """
        if not (isinstance(level, int)) and level not in range(1, 4):
            raise SDKException('Storage', '101')

        if not isinstance(use_scalable_resource, bool):
            raise SDKException('Storage', '101')

        use_max_streams = "true"
        max_num_of_streams = 0
        if str(num_streams) != "max":
            max_num_of_streams = int(num_streams)
            use_max_streams = "false"

        level_map = {
            1: 80,
            2: 60,
            3: 40,
            4: 20
        }
        clean_orphan_data = str(clean_orphan_data).lower()
        request_json = {
            "TMMsg_CreateTaskReq": {
                "taskInfo": {
                    "task": {
                        "taskFlags": {
                            "disabled": "false"
                        },
                        "policyType": "DATA_PROTECTION",
                        "taskType": "IMMEDIATE",
                        "initiatedFrom": "COMMANDLINE"
                    },
                    "associations": {
                        "copyName": self.copy_name,
                        "storagePolicyName": self.storage_policy_name,
                        "sidbStoreName": self.store_name
                    },
                    "subTasks": {
                        "subTask": {
                            "subTaskType": "ADMIN",
                            "operationType": "ARCHIVE_CHECK"
                        },
                        "options": {
                            "backupOpts": {
                                "mediaOpt": {
                                    "auxcopyJobOption": {
                                        "useMaximumStreams": use_max_streams,
                                        "maxNumberOfStreams": max_num_of_streams,
                                        "allCopies": "true",
                                        "mediaAgent": {
                                            "mediaAgentName": ""
                                        },
                                        "useScallableResourceManagement": f"{use_scalable_resource}"
                                    }
                                }
                            },
                            "adminOpts": {
                                "archiveCheckOption": {
                                    "ddbVerificationLevel": "DDB_DEFRAGMENTATION",
                                    "backupLevel": "FULL",
                                    "defragmentationPercentage": level_map.get(level),
                                    "ocl": clean_orphan_data,
                                    "runDefrag": "true"
                                }
                            }
                        },
                        "subTaskOperation": "OVERWRITE"
                    }
                }
            }
        }
        flag, response = self._commcell_object._cvpysdk_object.make_request(
            'POST', self._commcell_object._services['EXECUTE_QCOMMAND'], request_json
        )
        if flag:
            if response.json():
                if "jobIds" in response.json():
                    return Job(self._commcell_object, response.json()['jobIds'][0])
                elif "errorCode" in response.json():
                    error_message = response.json()['errorMessage']

                    o_str = 'DDB space reclaimation job failed\nError: "{0}"'.format(error_message)
                    raise SDKException('Storage', '102', o_str)
                raise SDKException('Storage', '113')
            raise SDKException('Response', '102')
        response_string = self._commcell_object._update_response_(response.text)
        raise SDKException('Response', '101', response_string)

    def run_ddb_verification(self, incremental_verification=True, quick_verification=True,
                             use_scalable_resource=True):
        """
        runs deduplication data verification(dv2) job with verification type and dv2 option

        Args:
            incremental_verification (bool) - DV2 job type, incremental or Full (True/False)
                                            Default: True (Incremental)

            quick_verification (bool)       - DV2 job option, Quick or Complete (True/False)
                                            Default: True (quick verification)

            use_scalable_resource (bool)    - Use Scalable Resource Allocation while running DDB Verification Job
                                            Default: True

        Returns:
             object - instance of Job class for DDB Verification job

        Raises:
             SDKException:
                if DDB Verification job failed

                if response if empty

                if response in not success
        """

        verification_type = 'INCREMENTAL'
        if not incremental_verification:
            verification_type = 'FULL'

        verification_option = 'QUICK_DDB_VERIFICATION'
        if not quick_verification:
            verification_option = 'DDB_AND_DATA_VERIFICATION'

        if not isinstance(use_scalable_resource, bool):
            raise SDKException('Storage', '101')

        request_json = {
            "TMMsg_CreateTaskReq": {
                "taskInfo": {
                    "task": {
                        "taskFlags": {
                            "disabled": "false"
                        },
                        "policyType": "DATA_PROTECTION",
                        "taskType": "IMMEDIATE",
                        "initiatedFrom": "COMMANDLINE"
                    },
                    "associations": {
                        "copyName": self.copy_name,
                        "storagePolicyName": self.storage_policy_name,
                        "sidbStoreName": self.store_name
                    },
                    "subTasks": {
                        "subTask": {
                            "subTaskType": "ADMIN",
                            "operationType": "ARCHIVE_CHECK"
                        },
                        "options": {
                            "backupOpts": {
                                "mediaOpt": {
                                    "auxcopyJobOption": {
                                        "useMaximumStreams": "true",
                                        "maxNumberOfStreams": 0,
                                        "allCopies": "true",
                                        "mediaAgent": {
                                            "mediaAgentName": ""
                                        },
                                        "useScallableResourceManagement": f"{use_scalable_resource}"
                                    }
                                }
                            },
                            "adminOpts": {
                                "archiveCheckOption": {
                                    "ddbVerificationLevel": verification_option,
                                    "backupLevel": verification_type
                                }
                            }
                        },
                        "subTaskOperation": "OVERWRITE"
                    }
                }
            }
        }
        flag, response = self._commcell_object._cvpysdk_object.make_request(
            'POST', self._commcell_object._services['EXECUTE_QCOMMAND'], request_json
        )
        if flag:
            if response and response.json():
                if "jobIds" in response.json():
                    return Job(self._commcell_object, response.json()['jobIds'][0])
                elif "errorCode" in response.json():
                    error_message = response.json()['errorMessage']
                    o_str = 'DDB verification job failed\nError: "{0}"'.format(error_message)
                    raise SDKException('Storage', '102', o_str)
                raise SDKException('Storage', '108')
            raise SDKException('Response', '102')
        response_string = self._commcell_object._update_response_(response.text)
        raise SDKException('Response', '101', response_string)

    def config_only_move_partition(self, substoreid, dest_path, dest_ma_name):
        """
        runs config-only ddb move operation on specified substore

        Args:
            substoreid - (int) - substore Id for partition to be moved

            dest_path - (str) - full path for partition destination directory

            dest_ma_name - (str) - destination media agent name

        Returns:
             boolean - returns true or false value depending on success of config only
        """
        dest_ma = self._commcell_object.media_agents.get(dest_ma_name)
        dest_ma_id = int(dest_ma.media_agent_id)
        substore = self.get(substoreid)

        request_json = {
            "MediaManager_CanDDBMoveRunReq": {
                "intReserveFiled1": 0,
                "sourceMaId": substore.media_agent_id,
                "flags": 1,
                "targetPath": dest_path,
                "stringReserveField1": "",
                "storeId": self.store_id,
                "subStoreId": substoreid,
                "targetMAId": dest_ma_id,
                "sourcePath": substore.path
            }
        }

        flag, response = self._commcell_object._cvpysdk_object.make_request(
            'POST', self._commcell_object._services['EXECUTE_QCOMMAND'], request_json
        )

        if flag:
            if response and response.json():
                if "errorCode" in response.json():
                    error_message = response.json()['errorMessage']
                    o_str = 'DDB move job failed\nError: "{0}"'.format(error_message)
                    raise SDKException('Storage', '102', o_str)
                else:
                    return flag
            raise SDKException('Response', '102')
        response_string = self._commcell_object._update_response_(response.text)
        raise SDKException('Response', '101', response_string)

    def move_partition(self, substoreid, dest_path, dest_ma_name):
        """
        runs normal ddb move operation on specified substore

        Args:
            substoreid - (int) - substore Id for partition to be moved

            dest_path - (str) - full path for partition destination directory

            dest_ma_name - (str) - destination media agent name

        Returns:
             object - instance of Job class for DDB Move job

        Raises:
             SDKException:
                if DDB Move job failed

                if response if empty

                if response in not success
        """
        dest_ma = self._commcell_object.media_agents.get(dest_ma_name)
        dest_ma_id = int(dest_ma.media_agent_id)
        substore = self.get(substoreid)

        request_json = {
            "TMMsg_CreateTaskReq": {
                "taskInfo": {
                    "associations": [
                        {
                            "sidbStoreId": self.store_id,
                            "_type_": 18,
                            "appName": ""
                        }
                    ],
                    "task": {
                        "ownerId": 1,
                        "taskType": 1,
                        "ownerName": "admin",
                        "sequenceNumber": 0,
                        "initiatedFrom": 1,
                        "policyType": 0,
                        "taskId": 0,
                        "taskFlags": {
                            "disabled": False
                        }
                    },
                    "subTasks": [
                        {
                            "subTaskOperation": 1,
                            "subTask": {
                                "subTaskType": 1,
                                "operationType": 5013
                            },
                            "options": {
                                "adminOpts": {
                                    "contentIndexingOption": {
                                        "subClientBasedAnalytics": False
                                    },
                                    "libraryOption": {
                                        "operation": 20,
                                        "ddbMoveOption": {
                                            "flags": 2,
                                            "subStoreList": [
                                                {
                                                    "srcPath": substore.path,
                                                    "storeId": self.store_id,
                                                    "changeOnlyDB": False,
                                                    "destPath": dest_path,
                                                    "subStoreId": substoreid,
                                                    "destMediaAgent": {
                                                        "name": dest_ma_name,
                                                        "id": dest_ma_id
                                                    },
                                                    "srcMediaAgent": {
                                                        "name": substore.media_agent,
                                                        "id": substore.media_agent_id
                                                    }
                                                }
                                            ]
                                        }
                                    }
                                },
                                "restoreOptions": {
                                    "virtualServerRstOption": {
                                        "isBlockLevelReplication": False
                                    },
                                    "commonOptions": {
                                        "syncRestore": False
                                    }
                                }
                            }
                        }
                    ]
                }
            }
        }

        flag, response = self._commcell_object._cvpysdk_object.make_request(
            'POST', self._commcell_object._services['EXECUTE_QCOMMAND'], request_json
        )

        if flag:
            if response and response.json():
                if "jobIds" in response.json():
                    return Job(self._commcell_object, response.json()['jobIds'][0])
                elif "errorCode" in response.json():
                    error_message = response.json()['errorMessage']
                    o_str = 'DDB move job failed\nError: "{0}"'.format(error_message)
                    raise SDKException('Storage', '102', o_str)
                raise SDKException('Storage', '108')
            raise SDKException('Response', '102')
        response_string = self._commcell_object._update_response_(response.text)
        raise SDKException('Response', '101', response_string)


class SubStore(object):
    """Class to performing substore level operations for Deduplication engine"""

    def __init__(self, commcell_object, storage_policy_name, copy_name, store_id, substore_id):
        """Initialise the SubStore class instance.

        Args:
            commcell_object (object)    - commcell class instance

            storage_policy_name (str)   - storage policy name in commcell

            copy_name (str)             - copy name under storage policy

            store_id (int)              - deduplication store id in commcell

            substore_id (int)           - substore id under deduplication store
        """
        self._commcell_object = commcell_object
        self._storage_policy_name = storage_policy_name
        self._copy_name = copy_name
        self._store_id = store_id
        self._substore_id = substore_id
        self._substore_properties = {}
        self._path = None
        self._media_agent = None
        self.refresh()

    def __repr__(self):
        """Representation string for the instance of the SubStore class."""
        return "SubStore class instance for Deduplication Substore ID: '{0}'".format(
            self._substore_id
        )

    def _initialize_substore_properties(self):
        """Initialize substore properties for the substore on a deduplication store"""
        store = Store(self._commcell_object, self._storage_policy_name, self._copy_name, self._store_id)
        self._substore_properties = store._substores[self._substore_id]
        self._path = self._substore_properties['Path']
        self._media_agent = self._substore_properties['MediaAgent']['name']
        self._media_agent_id = self._substore_properties['MediaAgent']['id']

    def refresh(self):
        """refresh the properties of a substore"""
        self._initialize_substore_properties()

    def mark_for_recovery(self):
        """mark a substore for recovery and refresh substore properties"""
        request_json = {
            "EVGui_IdxSIDBSubStoreOpReq": {
                "info": {
                    "mediaAgent": {
                        "name": self.media_agent
                    },
                    "SIDBStoreId": self.store_id,
                    "SubStoreId": self.substore_id,
                    "opType": 1,
                    "path": self.path
                }
            }
        }
        self._commcell_object.qoperation_execute(request_json)
        self.refresh()

    @property
    def media_agent(self):
        """returns media agent for the substore"""
        return self._media_agent

    @property
    def media_agent_id(self):
        """returns media agent id for the substore"""
        return self._media_agent_id

    @property
    def path(self):
        """returns path for the substore"""
        return self._path

    @property
    def store_id(self):
        """returns store id for the substore"""
        return self._store_id

    @property
    def substore_id(self):
        """returns substore id"""
        return self._substore_id<|MERGE_RESOLUTION|>--- conflicted
+++ resolved
@@ -892,11 +892,7 @@
         response_string = self._commcell_object._update_response_(response.text)
         raise SDKException('Response', '101', response_string)
 
-<<<<<<< HEAD
-    def run_space_reclaimation(self, level=3, clean_orphan_data=False, use_scalable_resource=True):
-=======
     def run_space_reclaimation(self, level=3, clean_orphan_data=False, use_scalable_resource=True, num_streams="max"):
->>>>>>> 0014c02a
         """
         runs DDB Space reclaimation job with provided level
 
