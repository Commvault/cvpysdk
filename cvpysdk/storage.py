# -*- coding: utf-8 -*-

# --------------------------------------------------------------------------
# Copyright Commvault Systems, Inc.
#
# Licensed under the Apache License, Version 2.0 (the "License");
# you may not use this file except in compliance with the License.
# You may obtain a copy of the License at
#
#     http://www.apache.org/licenses/LICENSE-2.0
#
# Unless required by applicable law or agreed to in writing, software
# distributed under the License is distributed on an "AS IS" BASIS,
# WITHOUT WARRANTIES OR CONDITIONS OF ANY KIND, either express or implied.
# See the License for the specific language governing permissions and
# limitations under the License.
# --------------------------------------------------------------------------

"""Main file for performing storage related operations on the commcell.

This file has all the classes related to Storage operations.


MediaAgents:      Class for representing all the media agents attached to the commcell.

MediaAgent:       Class for representing a single media agent attached to the commcell.

DiskLibraries:    Class for representing all the disk libraries attached to the commcell.

DiskLibrary:      Class for representing a single disk library associated with the commcell.


MediaAgents:
    __init__(commcell_object)   --  initialize the MediaAgents class instance for the commcell

    __str__()                   --  returns all the media agents associated with the commcell

    __repr__()                  --  returns the string for the instance of the MediaAgents class

    _get_media_agents()         --  gets all the media agents of the commcell

    all_media_agents()          --  returns all the media agents on the commcell

    has_media_agent()           --  checks if a media agent exists with the given name or not

    get(media_agent_name)       --  returns the instance of MediaAgent class
    of the media agent specified
    
    delete(media_agent)     --  Deletes the media agent from the commcell.

    refresh()                   --  refresh the media agents associated with the commcell


MediaAgent:
    __init__(commcell_object,
             media_agent_name,
             media_agent_id)                --  initialize the instance of MediaAgent class for a
    specific media agent of the commcell

    __repr__()                              --  returns a string representation of the
    MediaAgent instance

    _get_media_agent_id()                   --  gets the id of the MediaAgent instance from
    commcell

    _get_media_agent_properties()           --  returns media agent properties

    _initialize_media_agent_properties()    --  initializes media agent properties

    enable_power_management()               --  Enable VM Management (power management)

    _perform_power_operation()              --  Performs power operation (power-on/power-off)

    power_on()                              --  Power-on MediaAgent if VM management is enabled

    power_off()                             --  Power-off MediaAgent if VM management is enabled

    wait_for_power_status()                 -- Waits till the expected power status is not achieved

    media_agent_name()                      --  returns media agent name

    media_agent_id()                        --  returns media agent id

    is_online()                             --  returns True is media agent is online

    platform()                              --  returns os info of the media agent

    refresh()                               --  refresh the properties of the media agent

    change_index_cache()                    --  runs catalog migration

    index_cache_path()                      --  returns index cache path of the media agent

    index_cache_enabled()                   --  returns index cache enabled status

    set_state()                    -- enables/disables media agent

    mark_for_maintenance() -- marks/unmarks media agent offline for maintenance

    set_ransomware_protection()  -- set / unset ransomware protection on Windows MA

    set_concurrent_lan()        --  set / unset concurrent LAN backup in Media agent properties.

    is_power_management_enabled() -- returns of power management is enabled or not

Libraries:

    __init__()               --  initialize the instance of Libraries class
    
    _get_libraries           --  Gets all the libraries associated to the commcell specified by commcell object
    
    has_library              --  Checks if a library exists in the commcell with the input library name
    
    refresh                  --  Refresh the libraries associated with the Commcell
    

DiskLibraries:
    __init__(commcell_object)   --  initialize the DiskLibraries class instance for the commcell

    __str__()                   --  returns all the disk libraries associated with the commcell

    __repr__()                  --  returns the string for the instance of the DiskLibraries class

    all_disk_libraries()        --  returns the dict of all the disk libraries on commcell

    add()                       --  adds a new disk library to the commcell

    delete()                    --  Deletes a disk library from commcell

    get(library_name)           --  returns the instance of the DiskLibrary class
    for the library specified


DiskLibrary:
    __init__(commcell_object,
             library_name,
             library_id)        --  initialize the instance of DiskLibrary class for a specific
    disk library of the commcell

    __repr__()                  --  returns a string representation of the DiskLibrary instance

    _get_library_id()           --  gets the id of the DiskLibrary instance from commcell

    move_mountpath()            --  To perform move mountpath operation

    validate_mountpath()        --  To perform storage validation on mountpath

    add_cloud_mount_path()      --  Adds a mount path to the cloud library

    add_mount_path()            --  adds the mount path on the local/ remote machine

    set_mountpath_reserve_space()      --  to set reserve space on the mountpath

    change_device_access_type()  -- to change device access type

    verify_media()              --  To perform verify media operation on media

    set_mountpath_preferred_on_mediaagent() --  Sets select preferred mountPath according to mediaagent setting on the
                                                library

    _get_library_properties()   --  gets the disk library properties

    refresh()                   --  Refresh the properties of this disk library.

DiskLibrary instance Attributes

    **media_agents_associated**  --  returns the media agents associated with the disk library
    **library_properties**       --  Returns the dictionary consisting of the full properties of the library
    **free_space**               --  returns the free space on the library
    **mountpath_usage**          --  returns mountpath usage on library

TapeLibraries:

    __init__()    --  initialize the TapeLibrary class instance for the commcell

    get()                        --  Returns the TapeLibrary object of the specified library

    delete()                     --  Deletes the specified library

    lock_mm_configuration()      --  Locks the MM config for tape library detection

    unlock_mm_configuration()    --  Unlocks the MM config for tape library detection

    __lock_unlock_mm_configuration()    --  Locks or unlocks the MM config for tape library detection

    detect_tape_library()        --  Detect the tape library of the specified MediaAgent(s)

    configure_tape_library()     --  Configure the specified tape library


TapeLibrary:

     __init__()         --  Initialize the TapeLibrary class instance

     __repr__           --  returns the string for the instance of the TapeLibrary class

     _get_library_id()  --  Returns the library ID

     _get_library_properties()   --  gets the disk library properties

     get_drive_list()   --  Returns the tape drive list of this tape library
     
     refresh()          --  Refresh the properties of this tape library.
     
     
"""

from __future__ import absolute_import
from __future__ import unicode_literals
import uuid, time, json

from base64 import b64encode

from .exception import SDKException



class MediaAgents(object):
    """Class for getting all the media agents associated with the commcell."""

    def __init__(self, commcell_object):
        """Initialize object of the MediaAgents class.

            Args:
                commcell_object (object)  --  instance of the Commcell class

            Returns:
                object - instance of the MediaAgents class
        """
        self._commcell_object = commcell_object
        self._MEDIA_AGENTS = self._commcell_object._services['GET_MEDIA_AGENTS']
        self._media_agents = None
        self.refresh()

    def __str__(self):
        """Representation string consisting of all media agents of the commcell.

            Returns:
                str - string of all the media agents associated with the commcell
        """
        representation_string = '{:^5}\t{:^20}\n\n'.format('S. No.', 'Media Agent')

        for index, media_agent in enumerate(self._media_agents):
            sub_str = '{:^5}\t{:20}\n'.format(index + 1, media_agent)
            representation_string += sub_str

        return representation_string.strip()

    def __repr__(self):
        """Representation string for the instance of the MediaAgents class."""
        return "MediaAgents class instance for Commcell: '{0}'".format(
            self._commcell_object.commserv_name
        )

    def _get_media_agents(self):
        """Gets all the media agents associated to the commcell specified by commcell object.

            Returns:
                dict - consists of all media agents of the commcell
                    {
                         "media_agent1_name": {

                                 'id': media_agent1_id,

                                 'os_info': media_agent1_os,

                                 'is_online': media_agent1_status
                         },
                         "media_agent2_name": {

                                 'id': media_agent2_id,

                                 'os_info': media_agent2_os,

                                 'is_online': media_agent2_status
                         }
                    }

            Raises:
                SDKException:
                    if response is empty

                    if response is not success
        """
        flag, response = self._commcell_object._cvpysdk_object.make_request(
            'GET', self._MEDIA_AGENTS
        )

        if flag:
            if response.json() and 'mediaAgentList' in response.json():
                media_agents = response.json()['mediaAgentList']
                media_agents_dict = {}

                for media_agent in media_agents:
                    temp_name = media_agent['mediaAgent']['mediaAgentName'].lower()
                    temp_id = str(media_agent['mediaAgent']['mediaAgentId']).lower()
                    temp_os = media_agent['osInfo']['OsDisplayInfo']['OSName']
                    temp_status = bool(media_agent['status'])
                    media_agents_dict[temp_name] = {
                        'id': temp_id,
                        'os_info': temp_os,
                        'is_online': temp_status
                    }

                return media_agents_dict
            else:
                raise SDKException('Response', '102')
        else:
            response_string = self._commcell_object._update_response_(response.text)
            raise SDKException('Response', '101', response_string)

    @property
    def all_media_agents(self):
        """Returns dict of all the media agents on this commcell

            dict - consists of all media agents of the commcell
                    {
                         "media_agent1_name": {

                                 'id': media_agent1_id,

                                 'os_info': media_agent1_os,

                                 'is_online': media_agent1_status
                         },
                         "media_agent2_name": {

                                 'id': media_agent2_id,

                                 'os_info': media_agent2_os,

                                 'is_online': media_agent2_status
                         }
                    }
        """
        return self._media_agents

    def has_media_agent(self, media_agent_name):
        """Checks if a media agent exists in the commcell with the input media agent name.

            Args:
                media_agent_name (str)  --  name of the media agent

            Returns:
                bool - boolean output whether the media agent exists in the commcell or not

            Raises:
                SDKException:
                    if type of the media agent name argument is not string
        """
        if not isinstance(media_agent_name, str):
            raise SDKException('Storage', '101')

        return self._media_agents and media_agent_name.lower() in self._media_agents

    def get(self, media_agent_name):
        """Returns a MediaAgent object of the specified media agent name.

            Args:
                media_agent_name (str)  --  name of the media agent

            Returns:
                object - instance of the MediaAgent class for the given media agent name

            Raises:
                SDKException:
                    if type of the media agent name argument is not string

                    if no media agent exists with the given name
        """
        if not isinstance(media_agent_name, str):
            raise SDKException('Storage', '101')
        else:
            media_agent_name = media_agent_name.lower()

            if self.has_media_agent(media_agent_name):
                return MediaAgent(self._commcell_object,
                                  media_agent_name,
                                  self._media_agents[media_agent_name]['id'])

            raise SDKException(
                'Storage', '102', 'No media agent exists with name: {0}'.format(media_agent_name)
            )

    def delete(self, media_agent, force=False):
        """Deletes the media agent from the commcell.

            Args:
                media_agent (str)  --  name of the Mediaagent to remove from the commcell
                
                force       (bool)     --  True if you want to delete media agent forcefully.

            Raises:
                SDKException:
                    if type of the media agent name argument is not string

                    if failed to delete Media agent

                    if response is empty

                    if response is not success

                    if no media agent exists with the given name

        """
        if not isinstance(media_agent, str):
            raise SDKException('Storage', '101')
        else:
            media_agent = media_agent.lower()

            if self.has_media_agent(media_agent):
                mediagent_id = self.all_media_agents[media_agent]['id']
                mediagent_delete_service = self._commcell_object._services['MEDIA_AGENT'] % (mediagent_id)
                if force:
                    mediagent_delete_service += "?forceDelete=1"

                flag, response = self._commcell_object._cvpysdk_object.make_request('DELETE', mediagent_delete_service)

                error_code = 0
                if flag:
                    if 'errorCode' in response.json():
                        o_str = 'Failed to delete mediaagent'
                        error_code = response.json()['errorCode']
                        if error_code == 0:
                            # initialize the mediaagents again
                            # so the mediaagents object has all the mediaagents
                            self.refresh()
                        else:
                            error_message = response.json()['errorMessage']
                            if error_message:
                                o_str += '\nError: "{0}"'.format(error_message)
                            raise SDKException('Storage', '102', o_str)
                    else:
                        raise SDKException('Response', '102')
                else:
                    raise SDKException('Response', '101', self._commcell_object._update_response_(response.text))
            else:
                raise SDKException(
                    'Storage', '102', 'No Mediaagent exists with name: {0}'.format(media_agent)
                )

    def refresh(self):
        """Refresh the media agents associated with the Commcell."""
        self._media_agents = self._get_media_agents()


class MediaAgent(object):
    """Class for a specific media agent."""

    def __init__(self, commcell_object, media_agent_name, media_agent_id=None):
        """Initialise the MediaAgent object.

            Args:
                commcell_object   (object)  --  instance of the Commcell class

                media_agent_name  (str)     --  name of the media agent

                media_agent_id    (str)     --  id of the media agent
                    default: None

            Returns:
                object - instance of the MediaAgent class
        """
        self._commcell_object = commcell_object
        self._media_agent_name = media_agent_name.lower()
        self._media_agent_info = None
        if media_agent_id:
            self._media_agent_id = str(media_agent_id)
        else:
            self._media_agent_id = self._get_media_agent_id()

        self._MEDIA_AGENT = self._commcell_object._services['MEDIA_AGENT'] % (
            self._media_agent_name
        )

        self._CLOUD_MEDIA_AGENT = self._commcell_object._services['CLOUD_MEDIA_AGENT'] % (
            self._media_agent_id
        )

        self._CREATE_TASK = self._commcell_object._services['CREATE_TASK']
        self._MEDIA_AGENTS = self._commcell_object._services['GET_MEDIA_AGENTS'] + "/{0}".format(
            self.media_agent_id
        )

        self.refresh()

    def __repr__(self):
        """String representation of the instance of this class."""
        representation_string = 'MediaAgent class instance for MA: "{0}", of Commcell: "{1}"'

        return representation_string.format(
            self.media_agent_name, self._commcell_object.commserv_name
        )

    def _get_media_agent_id(self):
        """Gets the media agent id associated with this media agent.

            Returns:
                str - id associated with this media agent
        """
        media_agents = MediaAgents(self._commcell_object)
        return media_agents.get(self.media_agent_name).media_agent_id

    def _get_media_agent_properties(self):
        """Returns the media agent properties of this media agent.

            Returns:
                dict - dictionary consisting of the properties of this client

            Raises:
                SDKException:
                    if response is empty

                    if response is not success
        """
        flag, response = self._commcell_object._cvpysdk_object.make_request(
            'GET', self._MEDIA_AGENTS
        )

        if flag:
            if response.json() and 'mediaAgentList' in response.json():
                self._media_agent_info = response.json()['mediaAgentList'][0]
                return response.json()
            else:
                raise SDKException('Response', '102')
        else:
            response_string = self._commcell_object._update_response_(response.text)
            raise SDKException('Response', '101', response_string)

    def _initialize_media_agent_properties(self):
        """Initializes the properties for this Media Agent"""
        self._status = None
        self._platform = None
        self._index_cache_enabled = None
        self._index_cache = None
        self._is_power_mgmt_allowed = None
        self._is_power_mgmt_supported = None
        self._is_power_management_enabled = None
        self._power_management_controller_name = None
        self._power_status = None

        properties = self._get_media_agent_properties()

        if properties['mediaAgentList']:
            mediaagent_list = properties['mediaAgentList'][0]
        else:
            raise SDKException('Response', '102')

        status = mediaagent_list.get('status')
        if status == 1:
            self._is_online = True
        else:
            self._is_online = False

        if mediaagent_list['osInfo']['OsDisplayInfo']['OSName']:
            platform = mediaagent_list['osInfo']['OsDisplayInfo']['OSName']
            if 'windows' in platform.lower():
                self._platform = 'WINDOWS'
            elif 'unix' in platform.lower() or 'linux' in platform.lower():
                self._platform = 'UNIX'
            else:
                self._platform = platform

        if mediaagent_list['mediaAgentProps']['mediaAgentIdxCacheProps']['cacheEnabled']:
            self._index_cache_enabled = mediaagent_list['mediaAgentProps'][
                'mediaAgentIdxCacheProps']['cacheEnabled']

        if mediaagent_list['mediaAgentProps']['mediaAgentIdxCacheProps']['cachePath']['path']:
            self._index_cache = mediaagent_list['mediaAgentProps']['mediaAgentIdxCacheProps'
                                                                   ]['cachePath']['path']

        if mediaagent_list['powerManagementInfo']['isPowerMgmtSupported']:
            self._is_power_mgmt_supported = mediaagent_list['powerManagementInfo']['isPowerMgmtSupported']

        if self._is_power_mgmt_supported:

            if mediaagent_list['powerManagementInfo']['isPowerManagementEnabled']:
                self._is_power_management_enabled = mediaagent_list['powerManagementInfo']['isPowerManagementEnabled']

            if mediaagent_list['powerManagementInfo']['isPowerMgmtAllowed']:
                self._is_power_mgmt_allowed = mediaagent_list['powerManagementInfo']['isPowerMgmtAllowed']

            if mediaagent_list['powerManagementInfo']['powerStatus']:
                self._power_status = mediaagent_list['powerManagementInfo']['powerStatus']

            if mediaagent_list['powerManagementInfo']['selectedCloudController']['clientName']:
                self._power_management_controller_name = mediaagent_list['powerManagementInfo']['selectedCloudController']['clientName']

    def enable_power_management(self, pseudo_client_name):
        """
            Enables power management using the provided cloud controller (pseudo client)

                Args :
                        pseudo_client_name : VSA pseudo client to be used as cloud controller
                Raises:
                        SDKException:
                                    If response is not success
                                    
                                    If Power management is not supported
        """
        if self._is_power_mgmt_allowed:
            client_obj = self._commcell_object._clients.get(pseudo_client_name)
            pseudo_client_name_client_id = client_obj._get_client_id()

            """
            payLoad = '<EVGui_SetCloudVMManagementInfoReq hostId="' + self.media_agent_id + '" useMediaAgent="1"> <powerManagementInfo isPowerManagementEnabled="1" > <selectedCloudController clientId="' + PseudoClientName_client_id + '" clientName="' + \
                      PseudoClientName + '"/></powerManagementInfo></EVGui_SetCloudVMManagementInfoReq>'
            """
            payLoad = '<EVGui_SetCloudVMManagementInfoReq hostId="{0}" useMediaAgent="1"> <powerManagementInfo isPowerManagementEnabled="1" > <selectedCloudController clientId="{1}" clientName="{2}"/></powerManagementInfo></EVGui_SetCloudVMManagementInfoReq>'.format(
                self.media_agent_id, pseudo_client_name_client_id, pseudo_client_name)

            response = self._commcell_object._qoperation_execute(payLoad)

            if response['errorCode'] != 0:
                raise SDKException('Response', '102', str(response))
        else:
            raise SDKException('Storage', '102', "Power management is not supported")

    def _perform_power_operation(self, operation):
        """
            Performs power operation

                Args :
                        self : Object
                        operation : Operation to perform
                        
                Raises:
                        SDKException:
                                        If operation is not 1 or 0
                                            
                                        If ower management is NOT enabled or NOT supported on MediaAgent

                                        If API response is empty

                                        If API response is not success
        """
        if not operation in ("1", "0"):
            raise SDKException('Response', '102',
                               "Invalid power operation type")

        if self._is_power_management_enabled:
            flag, response = self._commcell_object._cvpysdk_object.make_request(
                'GET', self._CLOUD_MEDIA_AGENT + "/" + operation
            )
            if not flag:
                raise SDKException('Response', '102',
                                   str(response))
            if response.json()['errorCode'] != 0:
                raise SDKException('Response', '102', str(response))
        else:
            raise SDKException('Storage', '102',
                               'Power management is NOT enabled or NOT supported')

    def power_on(self, wait_till_online=True):
        """
            Power-on the MediaAgent

                Args :
                        self : Object
                        wait_till_online :
                                            True : Waits until the MediaAgent is online
                                            False : Just submits the power-on request
        """

        if self.current_power_status not in ["Starting", "Started", "Online"]:
            self._perform_power_operation("1")

        if wait_till_online == True and self.current_power_status != "Online":
            self.wait_for_power_status("Online")

    def power_off(self, wait_till_stopped=True):
        """
            Power-off MediaAgent

                Args :
                        self : Object
                        wait_till_stopped :
                                            True : Waits until the MediaAgent is stopped
                                            False : Just submits the power-off request
        """

        if self.current_power_status not in ["Stopping", "Stopped"]:
            self._perform_power_operation("0")

        if wait_till_stopped == True and self.current_power_status != "Stopped":
            self.wait_for_power_status("Stopped")

    def wait_for_power_status(self, expected_power_status, time_out_sec=600):
        """
            Waits until the expected power status not achieved

                Args :
                                        self : Object
                                        expected_power_status : The expected power status as following.
                                                                    Starting
                                                                    Started
                                                                    Online
                                                                    Stopping
                                                                    Stopped
                                        time_out_sec : Maximum time to wait for the expected power status

                                        Raises:
                                                SDKException:
                                                                If time_out_sec is not an integer and time_out_sec not None

                                                                If expected power status is not achieved within time_out_sec time
        """
        if time_out_sec != None:
            if not isinstance(time_out_sec, int):
                raise SDKException('Storage', '102',
                                   'Expected an integer value for [time_out_sec]')

        start_time = time.time()
        while self.current_power_status != expected_power_status:
            time.sleep(10)
            if time_out_sec != None:
                if time.time() - start_time > time_out_sec:
                    raise SDKException('Storage', '102',
                                       'The expected power status is not achieved within expected time')

    def change_index_cache(self, old_index_cache_path, new_index_cache_path):
        """
        Begins a catalog migration job via the CreateTask end point.

            Args :
                old_index_cache_path - source index cache path

                new_index_cache_path - destination index cache path

            Returns :
                Returns job object of catalog migration job

            Raises:
                SDKException:
                    if response is empty

                    if response is not success

        """

        conf_guid = str(uuid.uuid4())

        xml_options_string = '''<Indexing_IdxDirectoryConfiguration configurationGuid="{0}"
        icdPath="{1}" maClientFocusName="{2}" maGuid="" oldIcdPath="{3}"
        opType="0" />''' .format(
            conf_guid, new_index_cache_path, self.media_agent_name, old_index_cache_path)

        request_json = {
            "taskInfo": {
                "taskOperation": 1,
                "task": {
                    "isEZOperation": False,
                    "description": "",
                    "ownerId": 1,
                    "runUserId": 1,
                    "taskType": 1,
                    "ownerName": "",
                    "alertName": "",
                    "sequenceNumber": 0,
                    "isEditing": False,
                    "GUID": "",
                    "isFromCommNetBrowserRootNode": False,
                    "initiatedFrom": 3,
                    "policyType": 0,
                    "associatedObjects": 0,
                    "taskName": "",
                    "taskFlags": {
                        "notRunnable": False,
                        "disabled": False
                    }
                },
                "subTasks": [
                    {
                        "subTaskOperation": 1,
                        "subTask": {
                            "subTaskOrder": 0,
                            "subTaskType": 1,
                            "flags": 0,
                            "operationType": 5018,
                            "subTaskId": 1
                        },
                        "options": {
                            "originalJobId": 0,
                            "adminOpts": {
                                "catalogMigrationOptions": {
                                    "xmlOptions": xml_options_string,
                                    "mediaAgent": {
                                        "mediaAgentId": int(self._media_agent_id),
                                        "_type_": 11
                                    }
                                }
                            }
                        }
                    }
                ]
            }
        }

        flag, response = self._commcell_object._cvpysdk_object.make_request(
            'POST', self._CREATE_TASK, request_json
        )

        if flag:
            if response.json() and 'jobIds' in response.json() and response.json()['jobIds'][0]:

                response_json = response.json()
                catalogmigration_jobid = response_json["jobIds"][0]
                catalogmigration_job_obj = self._commcell_object.job_controller.get(
                    catalogmigration_jobid)
                return catalogmigration_job_obj

            else:
                raise SDKException('Response', '102')

        else:
            raise SDKException('Response', '101')

    def set_state(self, enable=True):
        """
        disable the media agent by change in media agent properties.
            Args:
            enable      -   (bool)
                            True        - Enable the media agent
                            False       - Disable the media agent

            Raises:
            "exception"                  -   if there is an empty response
                                         -   if there is an error in request execution
                                         -   if response status is failure

        """

        if type(enable) != bool:
            raise SDKException('Storage', '101')

        media_id = int(self.media_agent_id)
        request_json = {
            "mediaAgentInfo": {
                "mediaAgent": {
                    "mediaAgentId": media_id
                },
                "mediaAgentProps": {
                    "enableMA": enable
                }
            }
        }

        flag, response = self._commcell_object._cvpysdk_object.make_request(
            'PUT', self._MEDIA_AGENTS, request_json
        )

        # check for response
        # possible key errors if key not present in response, defaults set
        if flag:
            if response and response.json():
                response = response.json()
                if response.get('error', {}).get('errorCode', -1) != 0:
                    error_message = response.get('error', {}).get('errorString', '')
                    raise SDKException('Storage', '102', error_message)
            else:
                raise SDKException('Response', '102')
        else:
            raise SDKException('Response', '101')


    def mark_for_maintenance(self, mark=False):
        """
        mark the media agent offline for maintenance
            Args:
                mark  - (bool)
                                        True    - mark the media agent for maintenance
                                        False   - UNMARK the media agent for maintenance

            Raises:
            "exception"                  -   if there is an empty response
                                         -   if there is an error in request execution
                                         -   if response status is failure

        """

        if type(mark) != bool:
            raise SDKException('Storage', '101')

        media_id = int(self.media_agent_id)
        request_json = {
            "mediaAgentInfo": {
                "mediaAgent": {
                    "mediaAgentId": media_id
                },
                "mediaAgentProps": {
                    "markMAOfflineForMaintenance": mark
                }
            }
        }

        flag, response = self._commcell_object._cvpysdk_object.make_request(
            'PUT', self._MEDIA_AGENTS, request_json
        )

        if flag:
            if response and response.json():
                response = response.json()
                if response.get('error', {}).get('errorCode', -1) != 0:
                    error_message = response.get('error', {}).get('errorString', '')
                    raise SDKException('Storage', '102', error_message)
            else:
                raise SDKException('Response', '102')
        else:
            raise SDKException('Response', '101')

    def set_ransomware_protection(self, status):
        """Enables / Disables the ransomware protection on Windows MediaAgent.

        Args:
            status    (bool)        --  True or False value to turn it on/off
                                        True - ransomware protection on MediaAgent - ON
                                        False - ransomware protection on MediaAgent - OFF

        Returns:
            None                   --   if operation performed successfully.

        Raises:
            Exception(Exception_Code, Exception_Message):
                - if there is failure in executing the operation
        """
        # this works only on WINDOWS MA
        if self._platform != 'WINDOWS':
            raise SDKException('Storage', '101')

        if type(status) != bool:
            raise SDKException('Storage', '101')

        media_id = int(self.media_agent_id)

        request_json = {
            "mediaAgentInfo": {
                "mediaAgent": {
                    "mediaAgentId": media_id
                },
                "mediaAgentProps": {
                    "isRansomwareProtected": status
                }
            }
        }

        flag, response = self._commcell_object._cvpysdk_object.make_request(
            'PUT', self._MEDIA_AGENTS, request_json
        )

        if flag:
            if response and response.json():
                response = response.json()
                if response.get('error', {}).get('errorCode', -1) != 0:
                    error_message = response.get('error', {}).get('errorString', '')
                    raise SDKException('Storage', '102', error_message)
            else:
                raise SDKException('Response', '102')
        else:
            raise SDKException('Response', '101')
    
    def set_concurrent_lan(self, enable=True):
        """
        disable / enable concurrent LAN backup in Media agent properties.
            Args:
            enable      -   (bool)
                            True        - Enable concurent LAN Backup
                            False       - Disable concurent LAN Backup

        Returns:
            None                   --   if operation performed successfully.

        Raises:
            SDKException:
                - if there is failure in executing the operation

        """

        if type(enable) != bool:
            raise SDKException('Storage', '101')

        media_id = int(self.media_agent_id)
        request_json = {
            "mediaAgentInfo": {
                "mediaAgent": {
                    "mediaAgentId": media_id
                },
                "mediaAgentProps": {
                    "optimizeForConcurrentLANBackups": enable
                }
            }
        }

        flag, response = self._commcell_object._cvpysdk_object.make_request(
            'PUT', self._MEDIA_AGENTS, request_json
        )

        if flag:
            if response and response.json():
                response = response.json()
                if response.get('error', {}).get('errorCode', -1) != 0:
                    error_message = response.get('error', {}).get('errorString', '')
                    raise SDKException('Storage', '102', error_message)
            else:
                raise SDKException('Response', '102')
        else:
            raise SDKException('Response', '101')

    @property
    def name(self):
        """Returns the media agent display name"""
        return self._media_agent_info['mediaAgent']['displayName']

    @property
    def media_agent_name(self):
        """Treats the media agent name as a read-only attribute."""
        return self._media_agent_name

    @property
    def media_agent_id(self):
        """Treats the media agent id as a read-only attribute."""
        return self._media_agent_id

    @property
    def is_online(self):
        """Treats the status as read-only attribute"""
        return self._is_online

    @property
    def platform(self):
        """Treats the platform as read-only attribute"""
        return self._platform

    @property
    def index_cache_path(self):
        """Treats the index cache path as a read-only attribute"""
        return self._index_cache

    @property
    def index_cache_enabled(self):
        """Treats the cache enabled value as a read-only attribute"""
        return self._index_cache_enabled

    @property
    def is_power_management_enabled(self):
        """ Returns power management enable status"""
        return self._is_power_management_enabled

    @property
    def current_power_status(self):
        """
                Returns the power state of the MA.

                    Args :
                            self : Object
                    Returns :
                            str - Current power status of the MediaAgent as following
                                    Starting : Power-on process in going on
                                    Started : MA is powered-on successfully but still not synced with CS
                                    Online : Powered-on and synced with CS. MA is ready to use.
                                    Stopping : Power-off operation is going on.
                                    Stopped : MA is powered-off
                                    Unknown : MA power status is still not synced with cloud provider. MA discovery is going on or power state sync with happening with cloud provider or something is NOT right.
        """
        self.refresh()
        power_status = {0: 'Unknown', 1: 'Starting', 2: 'Started', 3: 'Online', 4: 'Stopping', 5: 'Stopped'}
        return power_status.get(self._power_status)

    def refresh(self):
        """Refresh the properties of the MediaAgent."""
        self._initialize_media_agent_properties()


class Libraries(object):
    """ Class for libraries"""

    def __init__(self, commcell_object):
        """Initialize object of the DiskLibraries class.

            Args:
                commcell_object (object)  --  instance of the Commcell class

            Returns:
                object - instance of the DiskLibraries class
        """
        self._commcell_object = commcell_object
        self._LIBRARY = self._commcell_object._services['LIBRARY']

        self._libraries = None
        self.refresh()

    def _get_libraries(self):
        """Gets all the disk libraries associated to the commcell specified by commcell object.

            Returns:
                dict - consists of all disk libraries of the commcell
                    {
                         "disk_library1_name": disk_library1_id,
                         "disk_library2_name": disk_library2_id
                    }

            Raises:
                SDKException:
                    if response is empty

                    if response is not success
        """
        flag, response = self._commcell_object._cvpysdk_object.make_request('GET', self._LIBRARY)

        if flag:
            if response.json() and 'response' in response.json():
                libraries = response.json()['response']
                libraries_dict = {}

                for library in libraries:
                    temp_name = library['entityInfo']['name'].lower()
                    temp_id = str(library['entityInfo']['id']).lower()
                    libraries_dict[temp_name] = temp_id

                return libraries_dict
            else:
                return {}
        else:
            response_string = self._commcell_object._update_response_(response.text)
            raise SDKException('Response', '101', response_string)


    def has_library(self, library_name):
        """Checks if a library exists in the commcell with the input library name.

            Args:
                library_name (str)  --  name of the library

            Returns:
                bool - boolean output whether the library exists in the commcell or not

            Raises:
                SDKException:
                    if type of the library name argument is not string
        """
        if not isinstance(library_name, str):
            raise SDKException('Storage', '101')

        return self._libraries and library_name.lower() in self._libraries

    def refresh(self):
        """Refresh the disk libraries associated with the Commcell."""
        self._libraries = self._get_libraries()


class DiskLibraries(Libraries):
    """Class for getting all the disk libraries associated with the commcell."""

    def __init__(self, commcell_object):
        super().__init__(commcell_object)

    def __str__(self):
        """Representation string consisting of all disk libraries of the commcell.

            Returns:
                str - string of all the disk libraries associated with the commcell
        """
        representation_string = '{:^5}\t{:^20}\n\n'.format('S. No.', 'Disk Library')

        for index, library in enumerate(self._libraries):
            sub_str = '{:^5}\t{:20}\n'.format(index + 1, library)
            representation_string += sub_str

        return representation_string.strip()

    def __repr__(self):
        """Representation string for the instance of the DiskLibraries class."""
        return "DiskLibraries class instance for Commcell: '{0}'".format(
            self._commcell_object.commserv_name
        )

    @property
    def all_disk_libraries(self):
        """Returns dict of all the disk libraries on this commcell

            dict - consists of all disk libraries of the commcell
                    {
                         "disk_library1_name": disk_library1_id,
                         "disk_library2_name": disk_library2_id
                    }

        """
        return self._libraries


    def add(self, library_name, media_agent, mount_path, username="", password="", servertype=0,
            saved_credential_name=""):
        """Adds a new Disk Library to the Commcell.

            Args:
                library_name (str)        --  name of the new library to add

                media_agent  (str/object) --  name or instance of media agent to add the library to

                mount_path   (str)        --  full path of the folder to mount the library at

                username     (str)        --  username to access the mount path
                    default: ""

                password     (str)        --  password to access the mount path
                    default: ""

                servertype   (int)        -- provide cloud library server type
                    default 0, value 59 for HPstore

                saved_credential_name   (str)   --  name of the saved credential
                    default: ""

            Returns:
                object - instance of the DiskLibrary class, if created successfully

            Raises:
                SDKException:
                    if type of the library name argument is not string

                    if type of the mount path argument is not string

                    if type of the username argument is not string

                    if type of the password argument is not string

                    if type of the media agent argument is not either string or MediaAgent instance

                    if failed to create disk library

                    if response is empty

                    if response is not success
        """
        if not (isinstance(library_name, str) and
                isinstance(mount_path, str) and
                isinstance(username, str) and
                isinstance(password, str)):
            raise SDKException('Storage', '101')

        if isinstance(media_agent, MediaAgent):
            media_agent = media_agent
        elif isinstance(media_agent, str):
            media_agent = MediaAgent(self._commcell_object, media_agent)
        else:
            raise SDKException('Storage', '103')

        request_json = {
            "isConfigRequired": 1,
            "library": {
                "mediaAgentId": int(media_agent.media_agent_id),
                "libraryName": library_name,
                "mountPath": mount_path,
                "loginName": username,
                "password": b64encode(password.encode()).decode(),
                "opType": 1,
                "savedCredential":{
                    "credentialName": saved_credential_name
                }
            }
        }

        if servertype > 0:
            request_json["library"]["serverType"] = servertype
            request_json["library"]["isCloud"] = 1

            if saved_credential_name:
                request_json["library"]["password"] = b64encode("XXXXX".encode()).decode()

            if servertype == 59:
                request_json["library"]["HybridCloudOption"] = {
                    "enableHybridCloud": "2", "diskLibrary": {"_type_": "9"}}
                request_json["library"]["savedCredential"] = {"_type_": "9"}

        flag, response = self._commcell_object._cvpysdk_object.make_request(
            'POST', self._LIBRARY, request_json
        )

        if flag:
            if response.json():
                if 'library' in response.json():
                    library = response.json()['library']

                    # initialize the libraries again
                    # so the libraries object has all the libraries
                    self.refresh()

                    return DiskLibrary(
                        self._commcell_object,
                        library['libraryName'],
                        library_details=library)
                elif 'errorCode' in response.json():
                    error_message = response.json()['errorMessage']
                    o_str = 'Failed to create disk library\nError: "{0}"'.format(error_message)

                    raise SDKException('Storage', '102', o_str)
            else:
                raise SDKException('Response', '102')
        else:
            response_string = self._commcell_object._update_response_(response.text)
            raise SDKException('Response', '101', response_string)

    def delete(self, library_name):
        """deletes the specified library.

            Args:
                library_name (str)  --  name of the disk library to delete

            Raises:
                SDKException:
                    if type of the library name argument is not string
                    if no library exists with the given name
                    if response is incorrect
        """
        if not isinstance(library_name, str):
            raise SDKException('Storage', '101')

        if not self.has_library(library_name):
            raise SDKException('Storage',
                               '102',
                               'No library exists with name: {0}'.
                               format(library_name))

        request_json = {
            "EVGui_ConfigureStorageLibraryReq":
                {
                    "isDeconfigLibrary": 1,
                    "library":
                        {
                            "opType": 2,
                            "libraryName": library_name
                        }
                }
        }
        exec_command = self._commcell_object._services['EXECUTE_QCOMMAND']
        flag, response = self._commcell_object._cvpysdk_object.make_request('POST', exec_command, request_json)

        if flag:
            if response.json():
                if 'library' in response.json():
                    _response = response.json()['library']

                    if 'errorCode' in _response:
                        if _response['errorCode'] == 0:
                            self.refresh()
                        else:
                            raise SDKException('Storage', '102', _response['errorMessage'])
                else:
                    if 'errorMessage' in response.json():
                        o_str = 'Error: ' + response.json()['errorMessage']
                        raise SDKException('Response', '102', o_str)

                    raise SDKException('Response', '102')
            else:
                raise SDKException('Response', '102')
        else:
            _stdout = 'Failed to delete library {0} with error: \n [{1}]'
            _stderr = self._commcell_object._update_response_(response.text)
            raise SDKException('Response', '101', _stdout.format(library_name, _stderr))

    def get(self, library_name, library_details=None):
        """Returns a DiskLibrary object of the specified disk library name.

            Args:
                library_name (str)  --  name of the disk library

                library_details (dict) -- dict containing mountpath and mediaagent details

            Returns:
                object - instance of the DiskLibrary class for the given library name

            Raises:
                SDKException:
                    if type of the library name argument is not string

                    if no disk library exists with the given name
        """
        if not isinstance(library_name, str):
            raise SDKException('Storage', '101')
        else:
            library_name = library_name.lower()

            if self.has_library(library_name):
                return DiskLibrary(self._commcell_object,
                                   library_name,
                                   self._libraries[library_name], library_details)

            raise SDKException(
                'Storage', '102', 'No disk library exists with name: {0}'.format(library_name)
            )



class DiskLibrary(object):
    """Class for a specific disk library."""

    def __init__(self, commcell_object, library_name, library_id=None, library_details=None):
        """Initialise the DiskLibrary object.

            Args:
                commcell_object  (object)  --  instance of the Commcell class

                library_name     (str)     --  name of the disk library

                library_id       (str)     --  id of the disk library
                    default: None

                library_details (dict) -- dict containing mountpath and mediaagent details
                    default: None

            Returns:
                object - instance of the DiskLibrary class
        """
        self._commcell_object = commcell_object
        self._library_name = library_name.lower()

        if library_id:
            self._library_id = str(library_id)
        else:
            self._library_id = self._get_library_id()
        self._library_properties_service = self._commcell_object._services[
            'GET_LIBRARY_PROPERTIES'] % (self._library_id)
        self._library_properties = self._get_library_properties()
        if library_details is not None:
            self.mountpath = library_details.get('mountPath', None)
            self.mediaagent = library_details.get('mediaAgentName', None)

    def __repr__(self):
        """String representation of the instance of this class."""
        representation_string = 'DiskLibrary class instance for library: "{0}" of Commcell: "{1}"'
        return representation_string.format(
            self.library_name, self._commcell_object.commserv_name
        )

    def move_mountpath(self, mountpath_id, source_device_path,
                       source_mediaagent_id, target_device_path, target_mediaagent_id,
                       target_device_id=0):

        """ To perform move mountpath operation
        Args:
            mountpath_id  (int)   --  Mountpath Id that need to be moved.

            source_device_path (str)   -- Present Mountpath location

            source_mediaagent_id    (int)   -- MediaAgent Id on which present mountpath exists

            target_device_path    (str)   -- New Mountpath location

            target_mediaagent_id    (int)   -- MediaAgent Id on which new mountpath exists

            target_device_id        (int)   --  Device Id of target path if already exists

        Returns:
            instance of the Job class for this move mountpath job

        Raises
            Exception:
                - if argument datatype is invalid

                - if API response error code is not 0

                - if response is empty

                - if response code is not as expected
        """

        if not (isinstance(mountpath_id, int) and
                isinstance(source_mediaagent_id, int) and
                isinstance(target_mediaagent_id, int) and
<<<<<<< HEAD
                isinstance(target_device_path, str) and
=======
                (isinstance(target_device_path, str) or target_device_id > 0) and
>>>>>>> 0014c02a
                isinstance(source_device_path, str)):
            raise SDKException('Storage', '101')

        MOVE_MOUNTPATH_DETAILS = self._commcell_object._services['GET_MOVE_MOUNTPATH_DETAILS'] % (mountpath_id)

        flag, response = self._commcell_object._cvpysdk_object.make_request('GET', MOVE_MOUNTPATH_DETAILS)

        source_device_id = None

        if flag:
            if response.json():
                if 'sourceDeviceInfo' in response.json():
                    source_device_id = response.json().get('sourceDeviceInfo').get('deviceId', None)
                if not source_device_id:
                    raise SDKException('Storage', '102', 'Failed to get details of the mountpath for move')
            else:
                raise SDKException('Response', '102')
        else:
            response_string = self._commcell_object._update_response_(response.text)
            raise SDKException('Response', '101', response_string)

        request_json = {
            'MPMoveOption': {
                'mountPathMoveList': [{
                    'sourceDeviceId': source_device_id,
                    'sourcemediaAgentId': source_mediaagent_id,
                    'targetMediaAgentId': target_mediaagent_id,
                }]
            }
        }
        if target_device_id > 0:
            request_json['MPMoveOption']['mountPathMoveList'][0]['targetDeviceId'] = target_device_id
        else:
            request_json['MPMoveOption']['mountPathMoveList'][0]['targetDevicePath'] = target_device_path

        flag, response = self._commcell_object._cvpysdk_object.make_request(
            'POST', self._commcell_object._services['MOVE_MOUNTPATH'], request_json)

        if flag:
            if response.json():
                if "jobIds" in response.json():
                    if len(response.json()['jobIds']) == 1:
                        from cvpysdk.job import Job
                        return Job(self._commcell_object, response.json()['jobIds'][0])
                    else:
                        from cvpysdk.job import Job
                        mp_move_job_list = []
                        for job_id in response.json()['jobIds']:
                            mp_move_job_list.append(Job(self._commcell_object, job_id))
                        return mp_move_job_list

                if "errorCode" in response.json():
                    error_message = response.json()['errorMessage']
                    o_str = 'Error: "{0}"'.format(error_message)
                    raise SDKException('Commcell', '105', o_str)

                else:
                    raise SDKException('Commcell', '105')
            else:
                raise SDKException('Response', '102')
        else:
            raise SDKException('Response', '101', self._commcell_object._update_response_(response.text))

    def validate_mountpath(self, mountpath_drive_id, media_agent):

        """ To perform storage validation on mountpath
        Args:
            mountpath_drive_id  (int)   --  Drive Id of mountpath that need to be validate.

            media_agent (str)   -- MediaAgent on which Mountpath exists

        Returns:
            instance of the Job class for this storage validation job

        Raises
            Exception:
                - if argument datatype is invalid

                - if API response error code is not 0

                - if response is empty

                - if response code is not as expected
        """

        if not (isinstance(mountpath_drive_id, int) and
                isinstance(media_agent, str)):
            raise SDKException('Storage', '101')


        request_xml = """<TMMsg_CreateTaskReq>
                        <taskInfo taskOperation="1">
                            <task associatedObjects="0" description="Storage Validation - Automation" initiatedFrom="1" 
                            isEZOperation="0" isEditing="0" isFromCommNetBrowserRootNode="0" ownerId="1" ownerName="" 
                            policyType="0" runUserId="1" sequenceNumber="0" taskType="1">
                            <taskFlags notRunnable="0" />
                            </task>
                            <subTasks subTaskOperation="1">
                                <subTask flags="0" operationType="4013" subTaskId="1" subTaskOrder="0" subTaskType="1"/>
                                <options originalJobId="0">
                                    <adminOpts>
                                        <libraryOption  operation="13" validationFlags="0" validattionReservedFlags="0">
                                            <library libraryId="{0}" />
                                            <mediaAgent mediaAgentName="{1}" />
                                            <driveIds driveId="{2}" />
                                            <validateDrive chunkSize="16384" chunksTillEnd="0" fileMarkerToStart="2"
                                             numberOfChunks="2" threadCount="2" volumeBlockSize="64" />
                                        </libraryOption> </adminOpts> </options> </subTasks>  </taskInfo>
                            </TMMsg_CreateTaskReq>""".format(self.library_id, media_agent, mountpath_drive_id)

        flag, response = self._commcell_object._cvpysdk_object.make_request(
            'POST', self._commcell_object._services['CREATE_TASK'], request_xml
        )

        if flag:
            if response.json():
                if "jobIds" in response.json():
                    from cvpysdk.job import Job
                    return Job(self._commcell_object, response.json()['jobIds'][0])

                if "errorCode" in response.json():
                    error_message = response.json()['errorMessage']
                    o_str = 'Error: "{0}"'.format(error_message)
                    raise SDKException('Commcell', '105', o_str)

                else:
                    raise SDKException('Commcell', '105')

            else:
                raise SDKException('Response', '102')
        else:
            raise SDKException('Response', '101', self._commcell_object._update_response_(response.text))

    def add_cloud_mount_path(self, mount_path, media_agent, username, password, server_type):
        """ Adds a mount path to the cloud library

        Args:
            mount_path  (str)   -- cloud container or bucket.

            media_agent (str)   -- MediaAgent on which mountpath exists

            username    (str)   -- Username to access the mount path in the format <Service Host>//<Account Name>
            Eg: s3.us-west-1.amazonaws.com//MyAccessKeyID. For more information refer http://documentation.commvault.com/commvault/v11/article?p=97863.htm.

            password    (str)   -- Password to access the mount path

            server_type  (int)   -- provide cloud library server type
                                    Eg: 3-Microsoft Azure Storage . For more information refer http://documentation.commvault.com/commvault/v11/article?p=97863.htm.
        Returns:
            None

        Raises
            Exception:
                - if mountpath or mediaagent or username or password or servertype arguments dataype is invalid

                - if servertype input data is incorrect

                - if API response error code is not 0

                - if response is empty

                - if response code is not as expected
            """

        if not (isinstance(mount_path, str) or isinstance(media_agent, str)
                or isinstance(username, str) or isinstance(password, str)
                or isinstance(server_type, int)):
            raise SDKException('Storage', '101')

        request_json = {
            "isConfigRequired": 1,
            "library": {
                "opType": 4,
                "isCloud": 1,
                "mediaAgentName": media_agent,
                "libraryName": self._library_name,
                "mountPath": mount_path,
                "loginName": username,
                "password": b64encode(password.encode()).decode(),
                "serverType": server_type
            }
        }

        exec_command = self._commcell_object._services['LIBRARY']
        flag, response = self._commcell_object._cvpysdk_object.make_request(
            'POST', exec_command, request_json
        )

        if flag:
            if response.json():
                if 'library' in response.json():
                    _response = response.json()['library']

                    if 'errorCode' in _response:
                        if _response['errorCode'] != 0:
                            raise SDKException('Storage', '102', _response['errorMessage'])
                else:
                    raise SDKException('Response', '102')
            else:
                raise SDKException('Response', '102')
        else:
            _stdout = 'Failed to add mount path [{0}] for library [{1}] with error: \n [{2}]'
            _stderr = self._commcell_object._update_response_(response.text)
            raise SDKException('Response', '101', _stdout.format(mount_path,
                                                                 self._library_name,
                                                                 _stderr))

    def _get_library_properties(self):
        """Gets the disk library properties.

            Returns:
                dict - dictionary consisting of the properties of this library

            Raises:
                SDKException:
                    if response is empty

                    if failed to get disk library properties

                    if response is not success
        """
        flag, response = self._commcell_object._cvpysdk_object.make_request(
            'GET', self._library_properties_service
        )

        if flag:
            if response.json():
                if 'libraryInfo' in response.json():
                    return response.json()['libraryInfo']
                raise SDKException('Storage', '102', 'Failed to get disk Library properties')
            raise SDKException('Response', '102')
        response_string = self._commcell_object._update_response_(response.text)
        raise SDKException('Response', '101', response_string)

    def _get_library_id(self):
        """Gets the library id associated with this disk library.

            Returns:
                str - id associated with this disk library
        """
        libraries = DiskLibraries(self._commcell_object)
        return libraries.get(self.library_name).library_id

    def refresh(self):
        """Refresh the properties of this disk library."""
        self._library_properties = self._get_library_properties()

    def add_mount_path(self, mount_path, media_agent, username='', password=''):
        """ Adds a mount path [local/remote] to the disk library

        Args:
            mount_path  (str)   -- Mount path which needs to be added to disklibrary.
                                  This could be a local or remote mount path on mediaagent

            media_agent (str)   -- MediaAgent on which mountpath exists

            username    (str)   -- Username to access the mount path

            password    (str)   -- Password to access the mount path

        Returns:
            None

        Raises
            Exception:
                - if mountpath and mediaagent datatype is invalid

                - if API response error code is not 0

                - if response is empty

                - if response code is not as expected
            """

        if not isinstance(mount_path, str) or not isinstance(media_agent, str):
            raise SDKException('Storage', '101')

        request_json = {
            "EVGui_ConfigureStorageLibraryReq":
                {
                    "isConfigRequired": 1,
                    "library": {
                        "opType": 4,
                        "mediaAgentName": media_agent,
                        "libraryName": self._library_name,
                        "mountPath": mount_path,
                        "loginName": username,
                        "password": b64encode(password.encode()).decode(),
                    }
                }
        }

        exec_command = self._commcell_object._services['EXECUTE_QCOMMAND']

        flag, response = self._commcell_object._cvpysdk_object.make_request('POST',
                                                                            exec_command,
                                                                            request_json)
        if flag:
            if response.json():
                if 'library' in response.json():
                    _response = response.json()['library']

                    if 'errorCode' in _response:
                        if _response['errorCode'] != 0:
                            raise SDKException('Storage', '102', _response['errorMessage'])
                else:
                    raise SDKException('Response', '102')
            else:
                raise SDKException('Response', '102')
        else:
            _stdout = 'Failed to add mount path [{0}] for library [{1}] with error: \n [{2}]'
            _stderr = self._commcell_object._update_response_(response.text)
            raise SDKException('Response', '101', _stdout.format(mount_path,
                                                                 self._library_name,
                                                                 _stderr))

    def set_mountpath_reserve_space(self, mount_path, size):
        """
            To set reserve space on the mountpath
            Args:
                mount_path (str)    --  Mountpath

                size (int)          --  reserve space to be set in MB
        """

        request_json = {
            "EVGui_ConfigureStorageLibraryReq":
                {
                    "isConfigRequired": 1,
                    "library": {
                        "opType": 8,
                        "mediaAgentName": self.media_agent,
                        "libraryName": self._library_name,
                        "mountPath": mount_path
                    },
                    "libNewProp":{
                      "reserveSpaceInMB": size
                    }
                }
        }
        self._commcell_object.qoperation_execute(request_json)

    def change_device_access_type(self, mountpath_id, device_id, device_controller_id, media_agent_id,
                                  device_access_type):
        """
        To change device access type
            Args:
                mountpath_id (int)  -- Mount Path Id

                device_id (int)     -- Device Id

                device_controller_id (int) -- Device Controller Id

                media_agent_id (int)    --   Media Agent Id

                device_access_type (int)    --  Device access type
                                        Regular:
                                                Access type     Value
                                                Read              4
                                                Read and Write    6
                                                Preferred         8

                                        IP:
                                                Access type     Value
                                                Read             20
                                                Read/ Write      22

                                        Fibre Channel (FC)
                                                Access type     Value
                                                Read             36
                                                Read and Write   38

                                        iSCSi
                                                Access type     Value
                                                Read             132
                                                Read and Write   134
        """

        if not all([isinstance(mountpath_id, int), isinstance(device_id, int), isinstance(device_controller_id, int),
                    isinstance(media_agent_id, int), isinstance(device_access_type, int)]):
            raise SDKException('Storage', '101')

        request_json = {
            "EVGui_MMDevicePathInfoReq":
                {
                    "mountpathId": mountpath_id,
                    "infoList": {
                        "accessType": device_access_type,
                        "deviceId": device_id,
                        "deviceControllerId": device_controller_id,
                        "path": self.mount_path,
                        "enabled": 1,
                        "numWriters": -1,
                        "opType": 2,
                        "autoPickTransportType": 0,
                        "protocolType": 679,
                        "mediaAgent": {
                            "id": media_agent_id
                        }
                    }
                }
        }
        self._commcell_object.qoperation_execute(request_json)

    def verify_media(self, media_name, location_id):
        """
            To perform verify media operation on media
            Args:
                media_name  --  Barcode of the media

                location_id --  Slot Id of the media on the library
        """

        if not (isinstance(media_name, str) and
                isinstance(location_id,int)):
            raise SDKException('Storage', '101')

        request_xml = f"""<TMMsg_CreateTaskReq>
                            <taskInfo>
                                <task taskType="1" />
                                <subTasks subTaskOperation="1">
                                    <subTask operationType="4005" subTaskType="1"/>
                                    <options>
                                        <adminOpts>
                                            <libraryOption operation="6">
                                                <library _type_="9" libraryName="{self.library_name}"/>
                                                <media _type_="46" mediaName="{media_name}"/>
                                                <verifyMedia>
                                                    <location _type_="53" locationId="{location_id}"/>
                                                </verifyMedia>
                                            </libraryOption>
                                        </adminOpts>
                                    </options>
                                </subTasks>
                            </taskInfo>
                        </TMMsg_CreateTaskReq>"""

        flag, response = self._commcell_object._cvpysdk_object.make_request(
            'POST', self._commcell_object._services['CREATE_TASK'], request_xml
        )

        if flag:
            if response.json():
                if "jobIds" in response.json():
                    from cvpysdk.job import Job
                    return Job(self._commcell_object, response.json()['jobIds'][0])

                if "errorCode" in response.json():
                    error_message = response.json()['errorMessage']
                    o_str = 'Error: "{0}"'.format(error_message)
                    raise SDKException('Storage', '102',o_str)

                else:
                    raise SDKException('Response', '102')

            else:
                raise SDKException('Response', '102')
        else:
            raise SDKException('Response', '101', self._commcell_object._update_response_(response.text))

    @property
    def free_space(self):
        """Returns free space"""
        return self._library_properties.get('magLibSummary', {}).get('totalFreeSpace').strip()

    @property
    def mountpath_usage(self):
        """Returns mount path usage"""
        return self._library_properties.get('magLibSummary', {}).get('mountPathUsage').strip()

    @mountpath_usage.setter
    def mountpath_usage(self, value):
        """
            Sets mount path usage on the library
            Args:
                value  (str)   -- option needed to set for mountpath usage
                                    value: 'SPILL_AND_FILL' or 'FILL_AND_SPILL'
        """
        if not isinstance(value, str):
            raise SDKException('Storage', '101')

        if value == 'SPILL_AND_FILL':
            value = 1
        elif value == 'FILL_AND_SPILL':
            value = 2
        else:
            raise SDKException('Storage', '110')

        request_json = {
            "EVGui_ConfigureStorageLibraryReq":
                {
                    "library": {
                            "opType": 32,
                            "libraryName": self.library_name
                        },
                    "libNewProp": {
                            "mountPathUsage": value
                        }
                }
        }
        self._commcell_object.qoperation_execute(request_json)

    def set_mountpath_preferred_on_mediaagent(self, value):
        """Sets select preferred mountPath according to mediaagent setting on the library.
            Args:
                value    (bool) --  preferMountPathAccordingToMA value to be set on library (True/False)

            Raises:
                SDKException:
                    if failed to update

                    if the type of value input is not correct

        """
        if not isinstance(value, bool):
            raise SDKException('Storage', '101')

        request_json = {
            "EVGui_ConfigureStorageLibraryReq":
                {
                    "isConfigRequired": 1,
                    "library": {
                            "opType": 32,
                            "libraryName": self.library_name
                        },
                    "libNewProp": {
                            "preferMountPathAccordingToMA": int(value)
                        }
                }
        }
        self._commcell_object.qoperation_execute(request_json)

    @property
    def media_agents_associated(self):
        """ Returns the media agents associated with the disk library """
<<<<<<< HEAD
        media_agents = self._library_properties['magLibSummary'].get(
            'associatedMediaAgents', None)
        if media_agents is None:
            mount_paths = self._library_properties.get('MountPathList')
            media_agents = [mount_path.get('mediaAgents') for mount_path in mount_paths if "mediaAgents" in mount_path]
            return media_agents
        return media_agents.strip().split(",")
=======
        mount_paths = self._library_properties.get('MountPathList')
        media_agents = [mount_path.get('mountPathName').split('[')[1].split(']')[0] for mount_path in mount_paths if "mountPathName" in mount_path]
        return list(set(media_agents))
>>>>>>> 0014c02a

    @property
    def name(self):
        """Returns library display name."""
        return self._library_properties['MountPathList'][0]['mountPathSummary']['libraryName']

    @property
    def library_name(self):
        """Treats the library name as a read-only attribute."""
        return self._library_name

    @property
    def library_id(self):
        """Treats the library id as a read-only attribute."""
        return self._library_id

    @property
    def library_properties(self):
        """Returns the dictionary consisting of the full properties of the library"""
        self.refresh()
        return self._library_properties

    @property
    def mount_path(self):
        """Treats the library id as a read-only attribute."""
        return self.mountpath

    @mount_path.setter
    def mount_path(self, mount_path):
        """ setter for mountpath"""
        self.mountpath = mount_path

    @property
    def media_agent(self):
        """Treats the library id as a read-only attribute."""
        return self.mediaagent

    @media_agent.setter
    def media_agent(self, media_agent):
        """setter for media agent"""
        self.mediaagent = media_agent

    def share_mount_path(self, new_media_agent, new_mount_path, **kwargs):
        """
        Method to share a mountpath to a disklibrary

        Args:
        
            new_media_agent (str)   -- Media agent which is accessing the shared mount path
            
            new_mount_path  (int)   -- Mount path to be shared
            
            \*\*kwargs  (dict)  --  Optional arguments

                    Available kwargs Options:
            
                        media_agent     (str)   -- Media agent associated with library
                        
                        library_name    (str)   -- Name of the library which has the mount path
                    
                        mount_path      (str)   -- Mount path to be shared
                        
                        access_type     (int)   -- The access type of the shared mount path

                                                    Read Device Access = 4
                                                    
                                                    Read/ Write Device Access = 6
                                                    
                                                    Read Device Access with Preferred = 12
                                                    
                                                    Read/Write Device Access with Preferred = 14
                                                    
                                                    Data Server - IP Read = 20
                                                    
                                                    Data Server - IP Read/ Write = 22
                                                    
                                                    Data Server - FC Read = 36
                                                    
                                                    Data Server - FC Read/ Write = 38
                                                    
                                                    Data Server - iSCSI Read = 132
                                                    
                                                    Data Server - iSCSI Read/ Write = 134
                                                    
                                                    Note: For the Data Server device access type,
                                                          enter the local path provided in the library/mountPath
                                                          parameter in the libNewProp/mountPath parameter also.
                        

                        username        (str)   -- Username to access the mount path, if UNC

                        password        (str)   -- Password to access the mount path, if UNC

        Returns:
            None

        Raises
            Exception:
                - if any of the parameter's dataype is invalid

                - if API response error code is not 0

                - if response is empty

                - if response code is not as expected
        """

        media_agent = kwargs.get('media_agent', self.mediaagent)
        library_name = kwargs.get('library_name', self.library_name)
        mount_path = kwargs.get('mount_path', self.mountpath)
        access_type = kwargs.get('access_type', 22)
        username = kwargs.get('username', '')
        password = kwargs.get('password', '')

        self._EXECUTE = self._commcell_object._services['EXECUTE_QCOMMAND']
        self.library = {
            "opType": 64,
            "mediaAgentName": media_agent,
            "libraryName": library_name,
            "mountPath": "%s" %
                         mount_path}
        self.lib_new_prop = {
            "deviceAccessType": access_type,
            "password": password,
            "loginName": username,
            "mediaAgentName": new_media_agent,
            "mountPath": "{}".format(new_mount_path),
            "proxyPassword": ""}
        request_json = {
            "EVGui_ConfigureStorageLibraryReq":
                {
                    "library": self.library,
                    "libNewProp": self.lib_new_prop
                }
        }

        flag, response = self._commcell_object._cvpysdk_object.make_request(
            'POST', self._EXECUTE, request_json
        )
        if flag:
            response_string = self._commcell_object._update_response_(response.text)
            if response.json():
                if "library" in response.json():
                    response = response.json()["library"]
                    return response
                else:
                    raise SDKException('Response', '102', response_string)
            else:

                raise SDKException('Response', '102', response_string)
        else:
            response_string = self._commcell_object._update_response_(response.text)
            raise SDKException('Response', '101', response_string)


class RPStores(object):
    def __init__(self, commcell):
        """Initialize object of the MediaAgents class.

            Args:
                commcell(object)  --  instance of the Commcell class

            Returns:
                object - instance of the MediaAgents class
        """
        self._commcell = commcell
        self._rp_stores = None
        self.refresh()

    def _get_rp_stores(self):
        xml = '<?xml version="1.0" encoding="UTF-8"?><EVGui_GetLibraryListWCReq libraryType="RPSTORE"/>'
        response = self._commcell.execute_qcommand("qoperation execute", xml)

        try:
            if response.json().get('libraryList'):
                return {library["library"]["libraryName"].lower(): library["MountPathList"][0]["rpStoreLibraryInfo"]
                        ["rpStoreId"] for library in response.json()["libraryList"]}
            return {}
        except (KeyError, ValueError):
            generic_msg = "Unable to fetch RPStore"
            err_msg = response.json().get("errorMessage", generic_msg) if response.status_code == 200 else generic_msg
            raise SDKException('Storage', '102', '{0}'.format(err_msg))

    def add(self, name, path, storage, media_agent_name):
        """

        Args:
            name    (str):     Name of the RPStore

            path    (str):     Path of the RPStore

            storage (int):     Storage Capacity of the RPStore in GB

            media_agent_name(str)   :   Name of the media agent

        Returns:
            An instance of RPStore

        """
        try:
            assert self.has_rp_store(name) is False
        except AssertionError:
            raise SDKException("Storage", 102, "An RPStore already exists with the same name")

        media_agents = MediaAgents(self._commcell)
        try:
            ma_id = media_agents.all_media_agents[media_agent_name]["id"]
        except KeyError:
            raise SDKException('Storage', '102', 'No media agent exists with name: {0}'.format(media_agent_name))

        payload = {
            "rpLibrary": {"maxSpacePerRPStoreGB": storage},
            "storageLibrary": {
                "mediaAgentId": int(ma_id),
                "libraryName": name,
                "mountPath": path
            },
            "opType": 1
        }
        flag, response = self._commcell._cvpysdk_object.make_request(
            "POST", self._commcell._services["RPSTORE"], payload)

        try:
            return RPStore(self._commcell, name, response.json()["storageLibrary"]["libraryId"])
        except KeyError:
            generic_msg = "Unable to add RPStore"
            err_msg = response.json().get("errorMessage", generic_msg) if flag else generic_msg
            raise SDKException('Storage', '102', '{0}'.format(err_msg))

    def has_rp_store(self, rpstore_name):
        """Validates if the given RPStore is present

        Args:
            rpstore_name       (str):   Name of the RPStore

        Returns:
            bool : True if present else False
        """
        if not isinstance(rpstore_name, str):
            raise SDKException('Storage', '101')

        return rpstore_name.lower() in self._rp_stores

    def get(self, rpstore_name):
        """Fetches the given RPStore

        Args:
            rpstore_name    (str):  Name of the RPStore

        Returns:
            An instance of the RPStore

        """
        if not isinstance(rpstore_name, str):
            raise SDKException('Storage', '101')

        try:
            return RPStore(self._commcell, rpstore_name, self._rp_stores[rpstore_name.lower()])
        except KeyError:
            raise SDKException('Storage', '102', 'No RPStore exists with name: {0}'.format(rpstore_name))

    def refresh(self):
        """Refresh the media agents associated with the Commcell."""
        self._rp_stores = self._get_rp_stores()


class RPStore(object):
    def __init__(self, commcell, rpstore_name, rpstore_id):
        self._commcell = commcell
        self._rpstore_name = rpstore_name.lower()
        self._rpstore_id = rpstore_id

    @property
    def rpstore_name(self):
        return self._rpstore_name

    @property
    def rpstore_id(self):
        return self._rpstore_id



class TapeLibraries(Libraries):

    def __init__(self, commcell_object):
        """Initialize object of the DiskLibraries class.

            Args:
                commcell_object (object)  --  instance of the Commcell class

            Returns:
                object - instance of the DiskLibraries class
        """
        super().__init__(commcell_object)
        self._commcell_object = commcell_object
        self._DETECT_TAPE_LIBRARY = self._commcell_object._services['DETECT_TAPE_LIBRARY']
        self._CONFIGURE_TAPE_LIBRARY = self._commcell_object._services['CONFIGURE_TAPE_LIBRARY']
        self._LOCK_MM_CONFIGURATION = self._commcell_object._services['LOCK_MM_CONFIGURATION']


    def __str__(self):
        """Representation string consisting of all tape libraries of the commcell.

            Returns:
                str - string of all the tape libraries associated with the commcell
        """
        representation_string = '{:^5}\t{:^20}\n\n'.format('S. No.', 'Tape Library')

        for index, library in enumerate(self._libraries):
            sub_str = '{:^5}\t{:20}\n'.format(index + 1, library)
            representation_string += sub_str

        return representation_string.strip()

    def __repr__(self):
        """Representation string for the instance of the TapeLibraries class."""
        return "TapeLibraries class instance for Commcell: '{0}'".format(
            self._commcell_object.commserv_name
        )



    def get(self, tape_library_name):
        """
        Returns the object of TapeLibrary class of the specified library name

                    Args:
                        library_name (str)  --  name of the library

                    Returns:
                        object - object of TapeLibrary class of the specified library name

                    Raises:
                        SDKException:
                            if type of the library name argument is not string
        """

        if not isinstance(tape_library_name, str):
            raise SDKException('Storage', '101')
        else:
            if self.has_library(tape_library_name):
                tape_library_name = tape_library_name.lower()
                return TapeLibrary(self._commcell_object, tape_library_name, self._libraries[tape_library_name])

    def delete(self, tape_library_name):
        """
        Deletes the specified library

                    Args:
                        tape_library_name (str)  --  name of the library

                    Returns:
                        bool - returns true if the library deleted successfully

                    Raises:
                        SDKException:
                            if type of the library name argument is not string
                            if library does not exists
                            if its failed to delete the library
        """

        if not isinstance(tape_library_name, str):
            raise SDKException('Storage', '101')

        if not self.has_library(tape_library_name):
            raise SDKException('Storage', '101', "Invalid library name")

        pay_load={
                "isDeconfigLibrary": 1,
                "library": {
                    "opType": 2,
                    "libraryName": tape_library_name
                }
        }
        flag, response = self._commcell_object._cvpysdk_object.make_request('POST', self._LIBRARY, pay_load)

        if not flag:
            raise SDKException('Storage', '102', "Failed to DELETE the library")

        self.refresh()


    def __lock_unlock_mm_configuration(self, operation):
        """
                Locks or unlocks the MM config for tape library detection

                            Args:
                                operation (int)  --  operation type
                                                            1 : Lock
                                                            0 : Unlock
                                                            2: Force lock

                            Raises:
                                SDKException:
                                    If API call is not successful
                                    If API response is invalid
                                    If errorCode is not part of response JSON
                                    If lock/unlock operation fails
        """

        if not isinstance(operation, int):
            raise SDKException('Storage', '101', "Invalid Operation data type. Expected is integer")

        if not operation in [0,1,2]:
            raise SDKException('Storage', '101', "Invalid Operation type. Expected among [0,1,2] but received "+str(operation))

        pay_load ={
        "configLockUnlock": {
        "lockType": operation
            }
        }

        flag, response = self._commcell_object._cvpysdk_object.make_request('POST', self._LOCK_MM_CONFIGURATION, pay_load)

        if flag :
            if response and response.json():
                if 'errorCode' in response.json():
                    if response.json()['errorCode'] != 0:
                        raise SDKException('Storage', '102', "Failed to lock the MM Config. errorMessage : "+response.json().get('errorMessage'))
                else:
                    raise SDKException('Storage', '102',
                                       "lock_unlock_mm_configuration :: Error code is not part of response JSON")
            else:
                raise SDKException('Response', '102', "Invalid response")
        else:
            raise SDKException('Response', '101', "API call is not successful")

    def lock_mm_configuration(self, forceLock = False):
        """
            Locks the MM config for tape library detection

                Args:
                    forceLock (bool)  --  True for force lock
        """
        if forceLock:
            self.__lock_unlock_mm_configuration(2)
            return
        self.__lock_unlock_mm_configuration(1)

    def unlock_mm_configuration(self):
        """
            Unlocks the MM config for tape library detection
        """
        self.__lock_unlock_mm_configuration(0)


    def detect_tape_library(self, mediaagents):
        """
        Detect the tape libraries(s) of the provided MediaAgent(s)

                    Args:
                        mediaagents (list)  --  The list of the mediaagent(s)

                    Returns:
                        JSON - JSON of the tape library detections response

                    Raises:
                        SDKException:
                            if its fails to detect
        """

        pay_load ={
        "autoDetect": True,
        "mediaAgentIdList": mediaagents
        }

        try:
            self.lock_mm_configuration()
            flag, response = self._commcell_object._cvpysdk_object.make_request('POST', self._DETECT_TAPE_LIBRARY, pay_load )
        finally:
            self.unlock_mm_configuration()

        if flag and response.json():
            return response.json()
        raise SDKException('Storage', '102', "Failed to detect library")

    def configure_tape_library(self,tape_library_name, mediaagents):
        """
        Configure the tape library

                    Args:
                        tape_library_name (str)  --  name of the library

                        mediaagents(list) -- list of MediaAgents to use for configuration

                    Returns:
                        object - object of the TapeLibrary class for the specified tape library

                    Raises:
                        SDKException:
                            if fails to configure the tape library
        """

        libraries=self.detect_tape_library(mediaagents)
        flag=False
        for lib in libraries['libraries']:

            if lib['libraryName'] == tape_library_name:
                drive_list=lib['drives']

                pay_load= {
                    "driveList": drive_list,
                    "hdr": {
                        "tag": 0
                    }
                }
                flag, response = self._commcell_object._cvpysdk_object.make_request('POST', self._CONFIGURE_TAPE_LIBRARY,
                                                                                    pay_load)
                break

        if not flag:
            raise SDKException('Storage', '102', "Failed to configure the library")

        self.refresh()

        tape_library_name = tape_library_name.lower()
        for lib_name, lib_id in self._libraries.items():
            if lib_name.startswith(tape_library_name + " "):
                return self.get(lib_name)



class TapeLibrary(object):

    def __init__(self, commcell_object, tape_library_name, tape_library_id=None):
        """Initialize object of the TapeLibrary class.

            Args:
                commcell_object (object)  --  instance of the Commcell class
                tape_library_name (string) -- name of the tape library
                tape_library_id (int) -- tape library ID

            Returns:
                object - instance of the TapeLibrary class
        """

        self._commcell_object = commcell_object
        self._name = tape_library_name
        if tape_library_id:
            self._library_id = str(tape_library_id)
        else:
            self._library_id = self._get_library_id()

        self._library_properties_service = self._commcell_object._services[
                                               'GET_LIBRARY_PROPERTIES'] % (self._library_id)

        self.library_properties = self._get_library_properties()

        self._name = self.library_properties['library']['libraryName']


    def __str__(self):
        """Representation string consisting of the specified tape library.

            Returns:
                str - string of all the tape library associated with the commcell
        """
        representation_string = "TapeLibrary instance of library : {0}"

        return representation_string.format(self._name)

    def __repr__(self):
        """String representation of the TapeLibrary instance of this class."""
        representation_string = 'TapeLibrary class instance for library: "{0}" of Commcell: "{1}"'
        return representation_string.format(
            self._name, self._commcell_object.commserv_name
        )


    def _get_library_id(self):
        """Gets the library id associated with this tape library.

            Returns:
                str - id associated with this tape library
        """
        libraries = TapeLibraries(self._commcell_object)
        return libraries.get(self.library_name).library_id


    def get_drive_list(self):
        """
            Returns the tape drive list of this tape library

            Returns:
                list - List of the drives of this tape library
        """

        self.refresh()
        
        drive_list=[]
        
        if 'DriveList' in self.library_properties:
            for drive in self.library_properties["DriveList"]:
                drive_list.append(drive["driveName"])

        return drive_list


    def _get_library_properties(self):
        """Gets the tape library properties.

            Returns:
                dict - dictionary consisting of the properties of this library

            Raises:
                SDKException:
                    if response is empty

                    if failed to get tape library properties

                    if response is not success
        """
        flag, response = self._commcell_object._cvpysdk_object.make_request(
            'GET', self._library_properties_service
        )

        if flag:
            if response.json():
                if 'libraryInfo' in response.json():
                    return response.json()['libraryInfo']
                raise SDKException('Storage', '102', 'Failed to get tape Library properties')
            raise SDKException('Response', '102')
        response_string = self._commcell_object._update_response_(response.text)
        raise SDKException('Response', '101', response_string)


    def refresh(self):
        """Refresh the properties of this tape library."""
        self.library_properties = self._get_library_properties()


    @property
    def library_name(self):
        """Treats the library name as a read-only attribute."""
        return self._name

    @property
    def library_id(self):
        """Treats the library ID as a read-only attribute."""
        return self._library_id<|MERGE_RESOLUTION|>--- conflicted
+++ resolved
@@ -1466,11 +1466,7 @@
         if not (isinstance(mountpath_id, int) and
                 isinstance(source_mediaagent_id, int) and
                 isinstance(target_mediaagent_id, int) and
-<<<<<<< HEAD
-                isinstance(target_device_path, str) and
-=======
                 (isinstance(target_device_path, str) or target_device_id > 0) and
->>>>>>> 0014c02a
                 isinstance(source_device_path, str)):
             raise SDKException('Storage', '101')
 
@@ -2006,19 +2002,9 @@
     @property
     def media_agents_associated(self):
         """ Returns the media agents associated with the disk library """
-<<<<<<< HEAD
-        media_agents = self._library_properties['magLibSummary'].get(
-            'associatedMediaAgents', None)
-        if media_agents is None:
-            mount_paths = self._library_properties.get('MountPathList')
-            media_agents = [mount_path.get('mediaAgents') for mount_path in mount_paths if "mediaAgents" in mount_path]
-            return media_agents
-        return media_agents.strip().split(",")
-=======
         mount_paths = self._library_properties.get('MountPathList')
         media_agents = [mount_path.get('mountPathName').split('[')[1].split(']')[0] for mount_path in mount_paths if "mountPathName" in mount_path]
         return list(set(media_agents))
->>>>>>> 0014c02a
 
     @property
     def name(self):
@@ -2607,7 +2593,7 @@
         """
 
         self.refresh()
-        
+
         drive_list=[]
         
         if 'DriveList' in self.library_properties:
