--- conflicted
+++ resolved
@@ -2576,9 +2576,4 @@
     @property
     def library_id(self):
         """Treats the library ID as a read-only attribute."""
-<<<<<<< HEAD
-        return self._library_id
-
-=======
-        return self._library_id
->>>>>>> d193ea3f
+        return self._library_id