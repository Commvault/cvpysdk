# -*- coding: utf-8 -*-

# --------------------------------------------------------------------------
# Copyright Commvault Systems, Inc.
#
# Licensed under the Apache License, Version 2.0 (the "License");
# you may not use this file except in compliance with the License.
# You may obtain a copy of the License at
#
#     http://www.apache.org/licenses/LICENSE-2.0
#
# Unless required by applicable law or agreed to in writing, software
# distributed under the License is distributed on an "AS IS" BASIS,
# WITHOUT WARRANTIES OR CONDITIONS OF ANY KIND, either express or implied.
# See the License for the specific language governing permissions and
# limitations under the License.
# --------------------------------------------------------------------------

"""Main file for performing storage related operations on the commcell.

This file has all the classes related to Storage operations.

MediaAgents:      Class for representing all the media agents attached to the commcell.

MediaAgent:       Class for representing a single media agent attached to the commcell.

DiskLibraries:    Class for representing all the disk libraries attached to the commcell.

DiskLibrary:      Class for representing a single disk library associated with the commcell.


MediaAgents:
    __init__(commcell_object)   --  initialize the MediaAgents class instance for the commcell

    __str__()                   --  returns all the media agents associated with the commcell

    __repr__()                  --  returns the string for the instance of the MediaAgents class

    _get_media_agents()         --  gets all the media agents of the commcell

    all_media_agents()          --  returns all the media agents on the commcell

    has_media_agent()           --  checks if a media agent exists with the given name or not

    get(media_agent_name)       --  returns the instance of MediaAgent class
    of the media agent specified
    
    delete(media_agent)     --  Deletes the media agent from the commcell.

    refresh()                   --  refresh the media agents associated with the commcell


MediaAgent:
    __init__(commcell_object,
             media_agent_name,
             media_agent_id)                --  initialize the instance of MediaAgent class for a
    specific media agent of the commcell

    __repr__()                              --  returns a string representation of the
    MediaAgent instance

    _get_media_agent_id()                   --  gets the id of the MediaAgent instance from
    commcell

    _get_media_agent_properties()           --  returns media agent properties

    _initialize_media_agent_properties()    --  initializes media agent properties

    enable_power_management()               --  Enable VM Management (power management)

    _perform_power_operation()              --  Performs power operation (power-on/power-off)

    power_on()                              --  Power-on MediaAgent if VM management is enabled

    power_off()                             --  Power-off MediaAgent if VM management is enabled

    wait_for_power_status()                 -- Waits till the expected power status is not achieved

    media_agent_name()                      --  returns media agent name

    media_agent_id()                        --  returns media agent id

    is_online()                             --  returns True is media agent is online

    platform()                              --  returns os info of the media agent

    refresh()                               --  refresh the properties of the media agent

    change_index_cache()                    --  runs catalog migration

    index_cache_path()                      --  returns index cache path of the media agent

    index_cache_enabled()                   --  returns index cache enabled status

    set_state()                    -- enables/disables media agent

    mark_for_maintenance() -- marks/unmarks media agent offline for maintenance

DiskLibraries:
    __init__(commcell_object)   --  initialize the DiskLibraries class instance for the commcell

    __str__()                   --  returns all the disk libraries associated with the commcell

    __repr__()                  --  returns the string for the instance of the DiskLibraries class

    _get_libraries()            --  gets all the disk libraries of the commcell

    all_disk_libraries()        --  returns the dict of all the disk libraries on commcell

    has_library(library_name)   --  checks if a disk library exists with the given name or not

    add()                       --  adds a new disk library to the commcell

    delete()                    --  Deletes a disk library from commcell

    get(library_name)           --  returns the instance of the DiskLibrary class
    for the library specified

    refresh()                   --  refresh the disk libraries associated with the commcell


DiskLibrary:
    __init__(commcell_object,
             library_name,
             library_id)        --  initialize the instance of DiskLibrary class for a specific
    disk library of the commcell

    __repr__()                  --  returns a string representation of the DiskLibrary instance

    _get_library_id()           --  gets the id of the DiskLibrary instance from commcell

    move_mountpath()            --  To perform move mountpath operation

    validate_mountpath()        --  To perform storage validation on mountpath

    add_cloud_mount_path()      --  Adds a mount path to the cloud library

    add_mount_path()            --  adds the mount path on the local/ remote machine

    set_mountpath_reserve_space()      --  to set reserve space on the mountpath

    change_device_access_type()  -- to change device access type

    verify_media()              --  To perform verify media operation on media

    set_mountpath_preferred_on_mediaagent() --  Sets select preferred mountPath according to mediaagent setting on the
                                                library

    _get_library_properties()   --  gets the disk library properties

    refresh()                   --  Refresh the properties of this disk library.

DiskLibrary instance Attributes

    **media_agents_associated**  --  returns the media agents associated with the disk library
    **library_properties**       --  Returns the dictionary consisting of the full properties of the library
<<<<<<< HEAD

=======
    **free_space**               --  returns the free space on the library
    **mountpath_usage**          --  returns mountpath usage on library
>>>>>>> 2fccf429

"""
from __future__ import absolute_import
from __future__ import unicode_literals
import uuid, time

from base64 import b64encode

from past.builtins import basestring
from future.standard_library import install_aliases
from .exception import SDKException

install_aliases()


class MediaAgents(object):
    """Class for getting all the media agents associated with the commcell."""

    def __init__(self, commcell_object):
        """Initialize object of the MediaAgents class.

            Args:
                commcell_object (object)  --  instance of the Commcell class

            Returns:
                object - instance of the MediaAgents class
        """
        self._commcell_object = commcell_object
        self._MEDIA_AGENTS = self._commcell_object._services['GET_MEDIA_AGENTS']
        self._media_agents = None
        self.refresh()

    def __str__(self):
        """Representation string consisting of all media agents of the commcell.

            Returns:
                str - string of all the media agents associated with the commcell
        """
        representation_string = '{:^5}\t{:^20}\n\n'.format('S. No.', 'Media Agent')

        for index, media_agent in enumerate(self._media_agents):
            sub_str = '{:^5}\t{:20}\n'.format(index + 1, media_agent)
            representation_string += sub_str

        return representation_string.strip()

    def __repr__(self):
        """Representation string for the instance of the MediaAgents class."""
        return "MediaAgents class instance for Commcell: '{0}'".format(
            self._commcell_object.commserv_name
        )

    def _get_media_agents(self):
        """Gets all the media agents associated to the commcell specified by commcell object.

            Returns:
                dict - consists of all media agents of the commcell
                    {
                         "media_agent1_name": {

                                 'id': media_agent1_id,

                                 'os_info': media_agent1_os,

                                 'is_online': media_agent1_status
                         },
                         "media_agent2_name": {

                                 'id': media_agent2_id,

                                 'os_info': media_agent2_os,

                                 'is_online': media_agent2_status
                         }
                    }

            Raises:
                SDKException:
                    if response is empty

                    if response is not success
        """
        flag, response = self._commcell_object._cvpysdk_object.make_request(
            'GET', self._MEDIA_AGENTS
        )

        if flag:
            if response.json() and 'mediaAgentList' in response.json():
                media_agents = response.json()['mediaAgentList']
                media_agents_dict = {}

                for media_agent in media_agents:
                    temp_name = media_agent['mediaAgent']['mediaAgentName'].lower()
                    temp_id = str(media_agent['mediaAgent']['mediaAgentId']).lower()
                    temp_os = media_agent['osInfo']['OsDisplayInfo']['OSName']
                    temp_status = bool(media_agent['status'])
                    media_agents_dict[temp_name] = {
                        'id': temp_id,
                        'os_info': temp_os,
                        'is_online': temp_status
                    }

                return media_agents_dict
            else:
                raise SDKException('Response', '102')
        else:
            response_string = self._commcell_object._update_response_(response.text)
            raise SDKException('Response', '101', response_string)

    @property
    def all_media_agents(self):
        """Returns dict of all the media agents on this commcell

            dict - consists of all media agents of the commcell
                    {
                         "media_agent1_name": {

                                 'id': media_agent1_id,

                                 'os_info': media_agent1_os,

                                 'is_online': media_agent1_status
                         },
                         "media_agent2_name": {

                                 'id': media_agent2_id,

                                 'os_info': media_agent2_os,

                                 'is_online': media_agent2_status
                         }
                    }
        """
        return self._media_agents

    def has_media_agent(self, media_agent_name):
        """Checks if a media agent exists in the commcell with the input media agent name.

            Args:
                media_agent_name (str)  --  name of the media agent

            Returns:
                bool - boolean output whether the media agent exists in the commcell or not

            Raises:
                SDKException:
                    if type of the media agent name argument is not string
        """
        if not isinstance(media_agent_name, basestring):
            raise SDKException('Storage', '101')

        return self._media_agents and media_agent_name.lower() in self._media_agents

    def get(self, media_agent_name):
        """Returns a MediaAgent object of the specified media agent name.

            Args:
                media_agent_name (str)  --  name of the media agent

            Returns:
                object - instance of the MediaAgent class for the given media agent name

            Raises:
                SDKException:
                    if type of the media agent name argument is not string

                    if no media agent exists with the given name
        """
        if not isinstance(media_agent_name, basestring):
            raise SDKException('Storage', '101')
        else:
            media_agent_name = media_agent_name.lower()

            if self.has_media_agent(media_agent_name):
                return MediaAgent(self._commcell_object,
                                  media_agent_name,
                                  self._media_agents[media_agent_name]['id'])

            raise SDKException(
                'Storage', '102', 'No media agent exists with name: {0}'.format(media_agent_name)
            )
    
    def delete(self, media_agent, force=False):
        """Deletes the media agent from the commcell.

            Args:
                media_agent (str)  --  name of the Mediaagent to remove from the commcell
                
                force       (bool)     --  True if you want to delete media agent forcefully.

            Raises:
                SDKException:
                    if type of the media agent name argument is not string

                    if failed to delete Media agent

                    if response is empty

                    if response is not success

                    if no media agent exists with the given name

        """
        if not isinstance(media_agent, basestring):
            raise SDKException('Storage', '101')
        else:
            media_agent = media_agent.lower()

            if self.has_media_agent(media_agent):
                mediagent_id = self.all_media_agents[media_agent]['id']
                mediagent_delete_service = self._commcell_object._services['MEDIA_AGENT'] % (mediagent_id)
                if force:
                    mediagent_delete_service += "?forceDelete=1"

                flag, response = self._commcell_object._cvpysdk_object.make_request('DELETE', mediagent_delete_service)

                error_code = 0
                if flag:
                    if 'errorCode' in response.json():
                        o_str = 'Failed to delete mediaagent' 
                        error_code = response.json()['errorCode'] 
                        if error_code == 0:
                            # initialize the mediaagents again
                            # so the mediaagents object has all the mediaagents
                            self.refresh()
                        else:                                
                            error_message = response.json()['errorMessage']
                            if error_message:
                                o_str += '\nError: "{0}"'.format(error_message)                        
                            raise SDKException('Storage', '102', o_str)
                    else:
                        raise SDKException('Response', '102')
                else:
                    raise SDKException('Response', '101', self._commcell_object._update_response_(response.text))
            else:
                raise SDKException(
                    'Storage', '102', 'No Mediaagent exists with name: {0}'.format(media_agent)
                )

    def refresh(self):
        """Refresh the media agents associated with the Commcell."""
        self._media_agents = self._get_media_agents()


class MediaAgent(object):
    """Class for a specific media agent."""

    def __init__(self, commcell_object, media_agent_name, media_agent_id=None):
        """Initialise the MediaAgent object.

            Args:
                commcell_object   (object)  --  instance of the Commcell class

                media_agent_name  (str)     --  name of the media agent

                media_agent_id    (str)     --  id of the media agent
                    default: None

            Returns:
                object - instance of the MediaAgent class
        """
        self._commcell_object = commcell_object
        self._media_agent_name = media_agent_name.lower()
        self._media_agent_info = None
        if media_agent_id:
            self._media_agent_id = str(media_agent_id)
        else:
            self._media_agent_id = self._get_media_agent_id()

        self._MEDIA_AGENT = self._commcell_object._services['MEDIA_AGENT'] % (
            self._media_agent_name
        )

        self._CLOUD_MEDIA_AGENT = self._commcell_object._services['CLOUD_MEDIA_AGENT'] % (
            self._media_agent_id
        )

        self._CREATE_TASK = self._commcell_object._services['CREATE_TASK']
        self._MEDIA_AGENTS = self._commcell_object._services['GET_MEDIA_AGENTS'] + "/{0}".format(
            self.media_agent_id
        )

        self.refresh()

    def __repr__(self):
        """String representation of the instance of this class."""
        representation_string = 'MediaAgent class instance for MA: "{0}", of Commcell: "{1}"'

        return representation_string.format(
            self.media_agent_name, self._commcell_object.commserv_name
        )

    def _get_media_agent_id(self):
        """Gets the media agent id associated with this media agent.

            Returns:
                str - id associated with this media agent
        """
        media_agents = MediaAgents(self._commcell_object)
        return media_agents.get(self.media_agent_name).media_agent_id

    def _get_media_agent_properties(self):
        """Returns the media agent properties of this media agent.

            Returns:
                dict - dictionary consisting of the properties of this client

            Raises:
                SDKException:
                    if response is empty

                    if response is not success
        """
        flag, response = self._commcell_object._cvpysdk_object.make_request(
            'GET', self._MEDIA_AGENTS
        )

        if flag:
            if response.json() and 'mediaAgentList' in response.json():
                self._media_agent_info = response.json()['mediaAgentList'][0]
                return response.json()
            else:
                raise SDKException('Response', '102')
        else:
            response_string = self._commcell_object._update_response_(response.text)
            raise SDKException('Response', '101', response_string)

    def _initialize_media_agent_properties(self):
        """Initializes the properties for this Media Agent"""
        self._status = None
        self._platform = None
        self._index_cache_enabled = None
        self._index_cache = None
        self._is_power_mgmt_allowed = None
        self._is_power_mgmt_supported = None
        self._is_power_management_enabled = None
        self._power_management_controller_name = None
        self._power_status = None

        properties = self._get_media_agent_properties()

        if properties['mediaAgentList']:
            mediaagent_list = properties['mediaAgentList'][0]
        else:
            raise SDKException('Response', '102')

        status = mediaagent_list.get('status')
        if status == 1:
            self._is_online = True
        else:
            self._is_online = False

        if mediaagent_list['osInfo']['OsDisplayInfo']['OSName']:
            platform = mediaagent_list['osInfo']['OsDisplayInfo']['OSName']
            if 'windows' in platform.lower():
                self._platform = 'WINDOWS'
            elif 'unix' in platform.lower() or 'linux' in platform.lower():
                self._platform = 'UNIX'
            else:
                self._platform = platform

        if mediaagent_list['mediaAgentProps']['mediaAgentIdxCacheProps']['cacheEnabled']:
            self._index_cache_enabled = mediaagent_list['mediaAgentProps'][
                'mediaAgentIdxCacheProps']['cacheEnabled']

        if mediaagent_list['mediaAgentProps']['mediaAgentIdxCacheProps']['cachePath']['path']:
            self._index_cache = mediaagent_list['mediaAgentProps']['mediaAgentIdxCacheProps'
                                                                   ]['cachePath']['path']

        if mediaagent_list['powerManagementInfo']['isPowerMgmtSupported']:
            self._is_power_mgmt_supported = mediaagent_list['powerManagementInfo']['isPowerMgmtSupported']

        if self._is_power_mgmt_supported:

            if mediaagent_list['powerManagementInfo']['isPowerManagementEnabled']:
                self._is_power_management_enabled = mediaagent_list['powerManagementInfo']['isPowerManagementEnabled']

            if mediaagent_list['powerManagementInfo']['isPowerMgmtAllowed']:
                self._is_power_mgmt_allowed = mediaagent_list['powerManagementInfo']['isPowerMgmtAllowed']

            if mediaagent_list['powerManagementInfo']['powerStatus']:
                self._power_status = mediaagent_list['powerManagementInfo']['powerStatus']

            if mediaagent_list['powerManagementInfo']['selectedCloudController']['clientName']:
                self._power_management_controller_name = mediaagent_list['powerManagementInfo']['selectedCloudController']['clientName']

    def enable_power_management(self, pseudo_client_name):
        """
            Enables power management using the provided cloud controller (pseudo client)

                Args :
                        pseudo_client_name : VSA pseudo client to be used as cloud controller
                Raises:
                        SDKException:
                                    If response is not success
                                    
                                    If Power management is not supported
        """
        if self._is_power_mgmt_allowed:
            client_obj = self._commcell_object._clients.get(pseudo_client_name)
            pseudo_client_name_client_id = client_obj._get_client_id()

            """
            payLoad = '<EVGui_SetCloudVMManagementInfoReq hostId="' + self.media_agent_id + '" useMediaAgent="1"> <powerManagementInfo isPowerManagementEnabled="1" > <selectedCloudController clientId="' + PseudoClientName_client_id + '" clientName="' + \
                      PseudoClientName + '"/></powerManagementInfo></EVGui_SetCloudVMManagementInfoReq>'
            """
            payLoad = '<EVGui_SetCloudVMManagementInfoReq hostId="{0}" useMediaAgent="1"> <powerManagementInfo isPowerManagementEnabled="1" > <selectedCloudController clientId="{1}" clientName="{2}"/></powerManagementInfo></EVGui_SetCloudVMManagementInfoReq>'.format(
                self.media_agent_id, pseudo_client_name_client_id, pseudo_client_name)

            response = self._commcell_object._qoperation_execute(payLoad)

            if response['errorCode'] != 0:
                raise SDKException('Response', '102', str(response))
        else:
            raise SDKException('Storage', '102', "Power management is not supported")

    def _perform_power_operation(self, operation):
        """
            Performs power operation

                Args :
                        self : Object
                        operation : Operation to perform
                        
                Raises:
                        SDKException:
                                        If operation is not 1 or 0
                                            
                                        If ower management is NOT enabled or NOT supported on MediaAgent

                                        If API response is empty

                                        If API response is not success
        """
        if not operation in ("1", "0"):
            raise SDKException('Response', '102',
                               "Invalid power operation type")

        if self._is_power_management_enabled:
            flag, response = self._commcell_object._cvpysdk_object.make_request(
                'GET', self._CLOUD_MEDIA_AGENT + "/" + operation
            )
            if not flag:
                raise SDKException('Response', '102',
                                   str(response))
            if response.json()['errorCode'] != 0:
                raise SDKException('Response', '102', str(response))
        else:
            raise SDKException('Storage', '102',
                               'Power management is NOT enabled or NOT supported')

    def power_on(self, wait_till_online=True):
        """
            Power-on the MediaAgent

                Args :
                        self : Object
                        wait_till_online :
                                            True : Waits until the MediaAgent is online
                                            False : Just submits the power-on request
        """

        if self.current_power_status not in ["Starting", "Started", "Online"]:
            self._perform_power_operation("1")

        if wait_till_online == True and self.current_power_status != "Online":
            self.wait_for_power_status("Online")

    def power_off(self, wait_till_stopped=True):
        """
            Power-off MediaAgent

                Args :
                        self : Object
                        wait_till_stopped :
                                            True : Waits until the MediaAgent is stopped
                                            False : Just submits the power-off request
        """

        if self.current_power_status not in ["Stopping", "Stopped"]:
            self._perform_power_operation("0")

        if wait_till_stopped == True and self.current_power_status != "Stopped":
            self.wait_for_power_status("Stopped")

    def wait_for_power_status(self, expected_power_status, time_out_sec=600):
        """
            Waits until the expected power status not achieved

                Args :
                                        self : Object
                                        expected_power_status : The expected power status as following.
                                                                    Starting
                                                                    Started
                                                                    Online
                                                                    Stopping
                                                                    Stopped
                                        time_out_sec : Maximum time to wait for the expected power status

                                        Raises:
                                                SDKException:
                                                                If time_out_sec is not an integer and time_out_sec not None

                                                                If expected power status is not achieved within time_out_sec time
        """
        if time_out_sec != None:
            if not isinstance(time_out_sec, int):
                raise SDKException('Storage', '102',
                                   'Expected an integer value for [time_out_sec]')

        start_time = time.time()
        while self.current_power_status != expected_power_status:
            time.sleep(10)
            if time_out_sec != None:
                if time.time() - start_time > time_out_sec:
                    raise SDKException('Storage', '102',
                                       'The expected power status is not achieved within expected time')

    def change_index_cache(self, old_index_cache_path, new_index_cache_path):
        """
        Begins a catalog migration job via the CreateTask end point.

            Args :
                old_index_cache_path - source index cache path

                new_index_cache_path - destination index cache path

            Returns :
                Returns job object of catalog migration job

            Raises:
                SDKException:
                    if response is empty

                    if response is not success

        """

        conf_guid = str(uuid.uuid4())

        xml_options_string = '''<Indexing_IdxDirectoryConfiguration configurationGuid="{0}"
        icdPath="{1}" maClientFocusName="{2}" maGuid="" oldIcdPath="{3}"
        opType="0" />''' .format(
            conf_guid, new_index_cache_path, self.media_agent_name, old_index_cache_path)

        request_json = {
            "taskInfo": {
                "taskOperation": 1,
                "task": {
                    "isEZOperation": False,
                    "description": "",
                    "ownerId": 1,
                    "runUserId": 1,
                    "taskType": 1,
                    "ownerName": "",
                    "alertName": "",
                    "sequenceNumber": 0,
                    "isEditing": False,
                    "GUID": "",
                    "isFromCommNetBrowserRootNode": False,
                    "initiatedFrom": 3,
                    "policyType": 0,
                    "associatedObjects": 0,
                    "taskName": "",
                    "taskFlags": {
                        "notRunnable": False,
                        "disabled": False
                    }
                },
                "subTasks": [
                    {
                        "subTaskOperation": 1,
                        "subTask": {
                            "subTaskOrder": 0,
                            "subTaskType": 1,
                            "flags": 0,
                            "operationType": 5018,
                            "subTaskId": 1
                        },
                        "options": {
                            "originalJobId": 0,
                            "adminOpts": {
                                "catalogMigrationOptions": {
                                    "xmlOptions": xml_options_string,
                                    "mediaAgent": {
                                        "mediaAgentId": int(self._media_agent_id),
                                        "_type_": 11
                                    }
                                }
                            }
                        }
                    }
                ]
            }
        }

        flag, response = self._commcell_object._cvpysdk_object.make_request(
            'POST', self._CREATE_TASK, request_json
        )

        if flag:
            if response.json() and 'jobIds' in response.json() and response.json()['jobIds'][0]:

                response_json = response.json()
                catalogmigration_jobid = response_json["jobIds"][0]
                catalogmigration_job_obj = self._commcell_object.job_controller.get(
                    catalogmigration_jobid)
                return catalogmigration_job_obj

            else:
                raise SDKException('Response', '102')

        else:
            raise SDKException('Response', '101')

    def set_state(self, enable=True):
        """
        disable the media agent by change in media agent properties.
            Args:
            enable      -   (bool)
                            True        - Enable the media agent
                            False       - Disable the media agent

            Raises:
            "exception"                  -   if there is an empty response
                                         -   if there is an error in request execution
                                         -   if response status is failure

        """

        if type(enable) != bool:
            raise SDKException('Storage', '101')

        media_id = int(self.media_agent_id)
        request_json = {
            "mediaAgentInfo": {
                "mediaAgent": {
                    "mediaAgentId": media_id
                },
                "mediaAgentProps": {
                    "enableMA": enable
                }
            }
        }

        flag, response = self._commcell_object._cvpysdk_object.make_request(
            'PUT', self._MEDIA_AGENTS, request_json
        )

        # check for response
        # possible key errors if key not present in response, defaults set
        if flag:
            if response and response.json():
                response = response.json()
                if response.get('error', {}).get('errorCode', -1) != 0:
                    error_message = response.get('error', {}).get('errorString', '')
                    raise SDKException('Storage', '102', error_message)
            else:
                raise SDKException('Response', '102')
        else:
            raise SDKException('Response', '101')


    def mark_for_maintenance(self, mark=False):
        """
        mark the media agent offline for maintenance
            Args:
                mark  - (bool)
                                        True    - mark the media agent for maintenance
                                        False   - UNMARK the media agent for maintenance

            Raises:
            "exception"                  -   if there is an empty response
                                         -   if there is an error in request execution
                                         -   if response status is failure

        """

        if type(mark) != bool:
            raise SDKException('Storage', '101')

        media_id = int(self.media_agent_id)
        request_json = {
            "mediaAgentInfo": {
                "mediaAgent": {
                    "mediaAgentId": media_id
                },
                "mediaAgentProps": {
                    "markMAOfflineForMaintenance": mark
                }
            }
        }

        flag, response = self._commcell_object._cvpysdk_object.make_request(
            'PUT', self._MEDIA_AGENTS, request_json
        )

        if flag:
            if response and response.json():
                response = response.json()
                if response.get('error', {}).get('errorCode', -1) != 0:
                    error_message = response.get('error', {}).get('errorString', '')
                    raise SDKException('Storage', '102', error_message)
            else:
                raise SDKException('Response', '102')
        else:
            raise SDKException('Response', '101')



    @property
    def name(self):
        """Returns the media agent display name"""
        return self._media_agent_info['mediaAgent']['displayName']

    @property
    def media_agent_name(self):
        """Treats the media agent name as a read-only attribute."""
        return self._media_agent_name

    @property
    def media_agent_id(self):
        """Treats the media agent id as a read-only attribute."""
        return self._media_agent_id

    @property
    def is_online(self):
        """Treats the status as read-only attribute"""
        return self._is_online

    @property
    def platform(self):
        """Treats the platform as read-only attribute"""
        return self._platform

    @property
    def index_cache_path(self):
        """Treats the index cache path as a read-only attribute"""
        return self._index_cache

    @property
    def index_cache_enabled(self):
        """Treats the cache enabled value as a read-only attribute"""
        return self._index_cache_enabled

    @property
    def current_power_status(self):
        """
                Returns the power state of the MA.

                    Args :
                            self : Object
                    Returns :
                            str - Current power status of the MediaAgent as following
                                    Starting : Power-on process in going on
                                    Started : MA is powered-on successfully but still not synced with CS
                                    Online : Powered-on and synced with CS. MA is ready to use.
                                    Stopping : Power-off operation is going on.
                                    Stopped : MA is powered-off
                                    Unknown : MA power status is still not synced with cloud provider. MA discovery is going on or power state sync with happening with cloud provider or something is NOT right.
        """
        self.refresh()
        power_status = {0: 'Unknown', 1: 'Starting', 2: 'Started', 3: 'Online', 4: 'Stopping', 5: 'Stopped'}
        return power_status.get(self._power_status)

    def refresh(self):
        """Refresh the properties of the MediaAgent."""
        self._initialize_media_agent_properties()


class DiskLibraries(object):
    """Class for getting all the disk libraries associated with the commcell."""

    def __init__(self, commcell_object):
        """Initialize object of the DiskLibraries class.

            Args:
                commcell_object (object)  --  instance of the Commcell class

            Returns:
                object - instance of the DiskLibraries class
        """
        self._commcell_object = commcell_object
        self._LIBRARY = self._commcell_object._services['LIBRARY']

        self._libraries = None
        self.refresh()

    def __str__(self):
        """Representation string consisting of all disk libraries of the commcell.

            Returns:
                str - string of all the disk libraries associated with the commcell
        """
        representation_string = '{:^5}\t{:^20}\n\n'.format('S. No.', 'Disk Library')

        for index, library in enumerate(self._libraries):
            sub_str = '{:^5}\t{:20}\n'.format(index + 1, library)
            representation_string += sub_str

        return representation_string.strip()

    def __repr__(self):
        """Representation string for the instance of the DiskLibraries class."""
        return "DiskLibraries class instance for Commcell: '{0}'".format(
            self._commcell_object.commserv_name
        )

    def _get_libraries(self):
        """Gets all the disk libraries associated to the commcell specified by commcell object.

            Returns:
                dict - consists of all disk libraries of the commcell
                    {
                         "disk_library1_name": disk_library1_id,
                         "disk_library2_name": disk_library2_id
                    }

            Raises:
                SDKException:
                    if response is empty

                    if response is not success
        """
        flag, response = self._commcell_object._cvpysdk_object.make_request('GET', self._LIBRARY)

        if flag:
            if response.json() and 'response' in response.json():
                libraries = response.json()['response']
                libraries_dict = {}

                for library in libraries:
                    temp_name = library['entityInfo']['name'].lower()
                    temp_id = str(library['entityInfo']['id']).lower()
                    libraries_dict[temp_name] = temp_id

                return libraries_dict
            else:
                return {}
        else:
            response_string = self._commcell_object._update_response_(response.text)
            raise SDKException('Response', '101', response_string)

    @property
    def all_disk_libraries(self):
        """Returns dict of all the disk libraries on this commcell

            dict - consists of all disk libraries of the commcell
                    {
                         "disk_library1_name": disk_library1_id,
                         "disk_library2_name": disk_library2_id
                    }

        """
        return self._libraries

    def has_library(self, library_name):
        """Checks if a library exists in the commcell with the input library name.

            Args:
                library_name (str)  --  name of the library

            Returns:
                bool - boolean output whether the library exists in the commcell or not

            Raises:
                SDKException:
                    if type of the library name argument is not string
        """
        if not isinstance(library_name, basestring):
            raise SDKException('Storage', '101')

        return self._libraries and library_name.lower() in self._libraries

    def add(self, library_name, media_agent, mount_path, username="", password="", servertype=0):
        """Adds a new Disk Library to the Commcell.

            Args:
                library_name (str)        --  name of the new library to add

                media_agent  (str/object) --  name or instance of media agent to add the library to

                mount_path   (str)        --  full path of the folder to mount the library at

                username     (str)        --  username to access the mount path
                    default: ""

                password     (str)        --  password to access the mount path
                    default: ""

                servertype   (int)        -- provide cloud library server type
                    default 0, value 59 for HPstore

            Returns:
                object - instance of the DiskLibrary class, if created successfully

            Raises:
                SDKException:
                    if type of the library name argument is not string

                    if type of the mount path argument is not string

                    if type of the username argument is not string

                    if type of the password argument is not string

                    if type of the media agent argument is not either string or MediaAgent instance

                    if failed to create disk library

                    if response is empty

                    if response is not success
        """
        if not (isinstance(library_name, basestring) and
                isinstance(mount_path, basestring) and
                isinstance(username, basestring) and
                isinstance(password, basestring)):
            raise SDKException('Storage', '101')

        if isinstance(media_agent, MediaAgent):
            media_agent = media_agent
        elif isinstance(media_agent, basestring):
            media_agent = MediaAgent(self._commcell_object, media_agent)
        else:
            raise SDKException('Storage', '103')

        request_json = {
            "isConfigRequired": 1,
            "library": {
                "mediaAgentId": int(media_agent.media_agent_id),
                "libraryName": library_name,
                "mountPath": mount_path,
                "loginName": username,
                "password": b64encode(password.encode()).decode(),
                "opType": 1
            }
        }

        if servertype > 0:
            request_json["library"]["serverType"] = servertype
            request_json["library"]["isCloud"] = 1
            if servertype == 59:
                request_json["library"]["HybridCloudOption"] = {
                    "enableHybridCloud": "2", "diskLibrary": {"_type_": "9"}}
                request_json["library"]["savedCredential"] = {"_type_": "9"}

        flag, response = self._commcell_object._cvpysdk_object.make_request(
            'POST', self._LIBRARY, request_json
        )

        if flag:
            if response.json():
                if 'library' in response.json():
                    library = response.json()['library']

                    # initialize the libraries again
                    # so the libraries object has all the libraries
                    self.refresh()

                    return DiskLibrary(
                        self._commcell_object,
                        library['libraryName'],
                        library_details=library)
                elif 'errorCode' in response.json():
                    error_message = response.json()['errorMessage']
                    o_str = 'Failed to create disk library\nError: "{0}"'.format(error_message)

                    raise SDKException('Storage', '102', o_str)
            else:
                raise SDKException('Response', '102')
        else:
            response_string = self._commcell_object._update_response_(response.text)
            raise SDKException('Response', '101', response_string)

    def delete(self, library_name):
        """deletes the specified library.

            Args:
                library_name (str)  --  name of the disk library to delete

            Raises:
                SDKException:
                    if type of the library name argument is not string
                    if no library exists with the given name
                    if response is incorrect
        """
        if not isinstance(library_name, basestring):
            raise SDKException('Storage', '101')

        if not self.has_library(library_name):
            raise SDKException('Storage',
                               '102',
                               'No library exists with name: {0}'.
                               format(library_name))

        request_json = {
            "EVGui_ConfigureStorageLibraryReq":
                {
                    "isDeconfigLibrary": 1,
                    "library":
                        {
                            "opType": 2,
                            "libraryName": library_name
                        }
                }
        }
        exec_command = self._commcell_object._services['EXECUTE_QCOMMAND']
        flag, response = self._commcell_object._cvpysdk_object.make_request('POST', exec_command, request_json)

        if flag:
            if response.json():
                if 'library' in response.json():
                    _response = response.json()['library']

                    if 'errorCode' in _response:
                        if _response['errorCode'] == 0:
                            self.refresh()
                        else:
                            raise SDKException('Storage', '102', _response['errorMessage'])
                else:
                    if 'errorMessage' in response.json():
                        o_str = 'Error: ' + response.json()['errorMessage']
                        raise SDKException('Response', '102', o_str)

                    raise SDKException('Response', '102')
            else:
                raise SDKException('Response', '102')
        else:
            _stdout = 'Failed to delete library {0} with error: \n [{1}]'
            _stderr = self._commcell_object._update_response_(response.text)
            raise SDKException('Response', '101', _stdout.format(library_name, _stderr))

    def get(self, library_name):
        """Returns a DiskLibrary object of the specified disk library name.

            Args:
                library_name (str)  --  name of the disk library

            Returns:
                object - instance of the DiskLibrary class for the given library name

            Raises:
                SDKException:
                    if type of the library name argument is not string

                    if no disk library exists with the given name
        """
        if not isinstance(library_name, basestring):
            raise SDKException('Storage', '101')
        else:
            library_name = library_name.lower()

            if self.has_library(library_name):
                return DiskLibrary(self._commcell_object,
                                   library_name,
                                   self._libraries[library_name])

            raise SDKException(
                'Storage', '102', 'No disk library exists with name: {0}'.format(library_name)
            )

    def refresh(self):
        """Refresh the disk libraries associated with the Commcell."""
        self._libraries = self._get_libraries()


class DiskLibrary(object):
    """Class for a specific disk library."""

    def __init__(self, commcell_object, library_name, library_id=None, library_details=None):
        """Initialise the DiskLibrary object.

            Args:
                commcell_object  (object)  --  instance of the Commcell class

                library_name     (str)     --  name of the disk library

                library_id       (str)     --  id of the disk library
                    default: None

            Returns:
                object - instance of the DiskLibrary class
        """
        self._commcell_object = commcell_object
        self._library_name = library_name.lower()

        if library_id:
            self._library_id = str(library_id)
        else:
            self._library_id = self._get_library_id()
        self._library_properties_service = self._commcell_object._services[
            'GET_LIBRARY_PROPERTIES'] % (self._library_id)
        self._library_properties = self._get_library_properties()
        if library_details is not None:
            self.mountpath = library_details.get('mountPath', None)
            self.mediaagent = library_details.get('mediaAgentName', None)

    def __repr__(self):
        """String representation of the instance of this class."""
        representation_string = 'DiskLibrary class instance for library: "{0}" of Commcell: "{1}"'
        return representation_string.format(
            self.library_name, self._commcell_object.commserv_name
        )

    def move_mountpath(self, mountpath_id, source_device_path,
                       source_mediaagent_id, target_device_path, target_mediaagent_id):

        """ To perform move mountpath operation
        Args:
            mountpath_id  (int)   --  Mountpath Id that need to be moved.

            source_device_path (str)   -- Present Mountpath location

            source_mediaagent_id    (int)   -- MediaAgent Id on which present mountpath exists

            target_device_path    (str)   -- New Mountpath location

            target_mediaagent_id    (int)   -- MediaAgent Id on which new mountpath exists

        Returns:
            instance of the Job class for this move mountpath job

        Raises
            Exception:
                - if argument datatype is invalid

                - if API response error code is not 0

                - if response is empty

                - if response code is not as expected
        """

        if not (isinstance(mountpath_id, int) and
                isinstance(source_mediaagent_id, int) and
                isinstance(target_mediaagent_id, int) and
                isinstance(target_device_path, basestring) and
                isinstance(source_device_path, basestring)):
            raise SDKException('Storage', '101')

        request_xml = """<TMMsg_CreateTaskReq>
                        <taskInfo>
                            <task initiatedFrom="1" ownerId="1" sequenceNumber="0" taskId="0" taskType="1">
                                <taskFlags disabled="0" />
                            </task>
                            <associations mountPathId="{1}" />
                            <subTasks subTaskOperation="1">
                                <subTask operationType="5017" subTaskType="1" />
                                <options> <adminOpts> <libraryOption>
                                    <library libraryId="{0}" />
                                    <moveMPOption>
                                        <mountPathMoveList mountPathId="{1}" sourceDevicePath="{2}" 
                                        sourcemediaAgentId="{3}" targetDevicePath="{4}" targetMediaAgentId="{5}">
                                        <credential credentialId="0" credentialName=" " />
                                        </mountPathMoveList>
                                    </moveMPOption>
                                </libraryOption> </adminOpts> </options>
                            </subTasks>
                        </taskInfo>
                    </TMMsg_CreateTaskReq>""".format(self.library_id, mountpath_id, source_device_path,
                                                     source_mediaagent_id, target_device_path, target_mediaagent_id)

        flag, response = self._commcell_object._cvpysdk_object.make_request(
            'POST', self._commcell_object._services['CREATE_TASK'], request_xml)

        if flag:
            if response.json():
                if "jobIds" in response.json():
                    from cvpysdk.job import Job
                    return Job(self._commcell_object, response.json()['jobIds'][0])

                if "errorCode" in response.json():
                    error_message = response.json()['errorMessage']
                    o_str = 'Error: "{0}"'.format(error_message)
                    raise SDKException('Commcell', '105', o_str)

                else:
                    raise SDKException('Commcell', '105')

            else:
                raise SDKException('Response', '102')
        else:
            raise SDKException('Response', '101', self._commcell_object._update_response_(response.text))

    def validate_mountpath(self, mountpath_drive_id, media_agent):

        """ To perform storage validation on mountpath
        Args:
            mountpath_drive_id  (int)   --  Drive Id of mountpath that need to be validate.

            media_agent (str)   -- MediaAgent on which Mountpath exists

        Returns:
            instance of the Job class for this storage validation job

        Raises
            Exception:
                - if argument datatype is invalid

                - if API response error code is not 0

                - if response is empty

                - if response code is not as expected
        """

        if not (isinstance(mountpath_drive_id, int) and
                isinstance(media_agent, basestring)):
            raise SDKException('Storage', '101')


        request_xml = """<TMMsg_CreateTaskReq>
                        <taskInfo taskOperation="1">
                            <task associatedObjects="0" description="Storage Validation - Automation" initiatedFrom="1" 
                            isEZOperation="0" isEditing="0" isFromCommNetBrowserRootNode="0" ownerId="1" ownerName="" 
                            policyType="0" runUserId="1" sequenceNumber="0" taskType="1">
                            <taskFlags notRunnable="0" />
                            </task>
                            <subTasks subTaskOperation="1">
                                <subTask flags="0" operationType="4013" subTaskId="1" subTaskOrder="0" subTaskType="1"/>
                                <options originalJobId="0">
                                    <adminOpts>
                                        <libraryOption  operation="13" validationFlags="0" validattionReservedFlags="0">
                                            <library libraryId="{0}" />
                                            <mediaAgent mediaAgentName="{1}" />
                                            <driveIds driveId="{2}" />
                                            <validateDrive chunkSize="16384" chunksTillEnd="0" fileMarkerToStart="2"
                                             numberOfChunks="2" threadCount="2" volumeBlockSize="64" />
                                        </libraryOption> </adminOpts> </options> </subTasks>  </taskInfo>
                            </TMMsg_CreateTaskReq>""".format(self.library_id, media_agent, mountpath_drive_id)

        flag, response = self._commcell_object._cvpysdk_object.make_request(
            'POST', self._commcell_object._services['CREATE_TASK'], request_xml
        )

        if flag:
            if response.json():
                if "jobIds" in response.json():
                    from cvpysdk.job import Job
                    return Job(self._commcell_object, response.json()['jobIds'][0])

                if "errorCode" in response.json():
                    error_message = response.json()['errorMessage']
                    o_str = 'Error: "{0}"'.format(error_message)
                    raise SDKException('Commcell', '105', o_str)

                else:
                    raise SDKException('Commcell', '105')

            else:
                raise SDKException('Response', '102')
        else:
            raise SDKException('Response', '101', self._commcell_object._update_response_(response.text))

    def add_cloud_mount_path(self, mount_path, media_agent, username, password, server_type):
        """ Adds a mount path to the cloud library

        Args:
            mount_path  (str)   -- cloud container or bucket.

            media_agent (str)   -- MediaAgent on which mountpath exists

            username    (str)   -- Username to access the mount path in the format <Service Host>//<Account Name>
            Eg: s3.us-west-1.amazonaws.com//MyAccessKeyID. For more information refer http://documentation.commvault.com/commvault/v11/article?p=97863.htm.

            password    (str)   -- Password to access the mount path

            server_type  (int)   -- provide cloud library server type
                                    Eg: 3-Microsoft Azure Storage . For more information refer http://documentation.commvault.com/commvault/v11/article?p=97863.htm.
        Returns:
            None

        Raises
            Exception:
                - if mountpath or mediaagent or username or password or servertype arguments dataype is invalid

                - if servertype input data is incorrect

                - if API response error code is not 0

                - if response is empty

                - if response code is not as expected
            """

        if not (isinstance(mount_path, basestring) or isinstance(media_agent, basestring)
                or isinstance(username, basestring) or isinstance(password, basestring)
                or isinstance(server_type, int)):
            raise SDKException('Storage', '101')

        request_json = {
            "isConfigRequired": 1,
            "library": {
                "opType": 4,
                "isCloud": 1,
                "mediaAgentName": media_agent,
                "libraryName": self._library_name,
                "mountPath": mount_path,
                "loginName": username,
                "password": b64encode(password.encode()).decode(),
                "serverType": server_type
            }
        }

        exec_command = self._commcell_object._services['LIBRARY']
        flag, response = self._commcell_object._cvpysdk_object.make_request(
            'POST', exec_command, request_json
        )

        if flag:
            if response.json():
                if 'library' in response.json():
                    _response = response.json()['library']

                    if 'errorCode' in _response:
                        if _response['errorCode'] != 0:
                            raise SDKException('Storage', '102', _response['errorMessage'])
                else:
                    raise SDKException('Response', '102')
            else:
                raise SDKException('Response', '102')
        else:
            _stdout = 'Failed to add mount path [{0}] for library [{1}] with error: \n [{2}]'
            _stderr = self._commcell_object._update_response_(response.text)
            raise SDKException('Response', '101', _stdout.format(mount_path,
                                                                 self._library_name,
                                                                 _stderr))

    def _get_library_properties(self):
        """Gets the disk library properties.

            Returns:
                dict - dictionary consisting of the properties of this library

            Raises:
                SDKException:
                    if response is empty

                    if failed to get disk library properties

                    if response is not success
        """
        flag, response = self._commcell_object._cvpysdk_object.make_request(
            'GET', self._library_properties_service
        )

        if flag:
            if response.json():
                if 'libraryInfo' in response.json():
                    return response.json()['libraryInfo']
                raise SDKException('Storage', '102', 'Failed to get disk Library properties')
            raise SDKException('Response', '102')
        response_string = self._commcell_object._update_response_(response.text)
        raise SDKException('Response', '101', response_string)

    def _get_library_id(self):
        """Gets the library id associated with this disk library.

            Returns:
                str - id associated with this disk library
        """
        libraries = DiskLibraries(self._commcell_object)
        return libraries.get(self.library_name).library_id

    def refresh(self):
        """Refresh the properties of this disk library."""
        self._library_properties = self._get_library_properties()

    def add_mount_path(self, mount_path, media_agent, username='', password=''):
        """ Adds a mount path [local/remote] to the disk library

        Args:
            mount_path  (str)   -- Mount path which needs to be added to disklibrary.
                                  This could be a local or remote mount path on mediaagent

            media_agent (str)   -- MediaAgent on which mountpath exists

            username    (str)   -- Username to access the mount path

            password    (str)   -- Password to access the mount path

        Returns:
            None

        Raises
            Exception:
                - if mountpath and mediaagent datatype is invalid

                - if API response error code is not 0

                - if response is empty

                - if response code is not as expected
            """

        if not isinstance(mount_path, basestring) or not isinstance(media_agent, basestring):
            raise SDKException('Storage', '101')

        request_json = {
            "EVGui_ConfigureStorageLibraryReq":
                {
                    "isConfigRequired": 1,
                    "library": {
                        "opType": 4,
                        "mediaAgentName": media_agent,
                        "libraryName": self._library_name,
                        "mountPath": mount_path,
                        "loginName": username,
                        "password": b64encode(password.encode()).decode(),
                    }
                }
        }

        exec_command = self._commcell_object._services['EXECUTE_QCOMMAND']

        flag, response = self._commcell_object._cvpysdk_object.make_request('POST',
                                                                            exec_command,
                                                                            request_json)
        if flag:
            if response.json():
                if 'library' in response.json():
                    _response = response.json()['library']

                    if 'errorCode' in _response:
                        if _response['errorCode'] != 0:
                            raise SDKException('Storage', '102', _response['errorMessage'])
                else:
                    raise SDKException('Response', '102')
            else:
                raise SDKException('Response', '102')
        else:
            _stdout = 'Failed to add mount path [{0}] for library [{1}] with error: \n [{2}]'
            _stderr = self._commcell_object._update_response_(response.text)
            raise SDKException('Response', '101', _stdout.format(mount_path,
                                                                 self._library_name,
                                                                 _stderr))

    def set_mountpath_reserve_space(self, mount_path, size):
        """
            To set reserve space on the mountpath
            Args:
                mount_path (str)    --  Mountpath

                size (int)          --  reserve space to be set in MB
        """

        request_json = {
            "EVGui_ConfigureStorageLibraryReq":
                {
                    "isConfigRequired": 1,
                    "library": {
                        "opType": 8,
                        "mediaAgentName": self.media_agent,
                        "libraryName": self._library_name,
                        "mountPath": mount_path
                    },
                    "libNewProp":{
                      "reserveSpaceInMB": size
                    }
                }
        }
        self._commcell_object.qoperation_execute(request_json)

    def change_device_access_type(self, mountpath_id, device_id, device_controller_id, media_agent_id,
                                  device_access_type):
        """
        To change device access type
            Args:
                mountpath_id (int)  -- Mount Path Id

                device_id (int)     -- Device Id

                device_controller_id (int) -- Device Controller Id

                media_agent_id (int)    --   Media Agent Id

                device_access_type (int)    --  Device access type
                                        Regular:
                                                Access type     Value
                                                Read              4
                                                Read and Write    6
                                                Preferred         8

                                        IP:
                                                Access type     Value
                                                Read             20
                                                Read/ Write      22

                                        Fibre Channel (FC)
                                                Access type     Value
                                                Read             36
                                                Read and Write   38

                                        iSCSi
                                                Access type     Value
                                                Read             132
                                                Read and Write   134
        """

        if not all([isinstance(mountpath_id, int), isinstance(device_id, int), isinstance(device_controller_id, int),
                    isinstance(media_agent_id, int), isinstance(device_access_type, int)]):
            raise SDKException('Storage', '101')

        request_json = {
            "EVGui_MMDevicePathInfoReq":
                {
                    "mountpathId": mountpath_id,
                    "infoList": {
                        "accessType": device_access_type,
                        "deviceId": device_id,
                        "deviceControllerId": device_controller_id,
                        "path": self.mount_path,
                        "enabled": 1,
                        "numWriters": -1,
                        "opType": 2,
                        "autoPickTransportType": 0,
                        "protocolType": 679,
                        "mediaAgent": {
                            "id": media_agent_id
                        }
                    }
                }
        }
        self._commcell_object.qoperation_execute(request_json)

    def verify_media(self, media_name, location_id):
        """
            To perform verify media operation on media
            Args:
                media_name  --  Barcode of the media

                location_id --  Slot Id of the media on the library
        """

        if not (isinstance(media_name, basestring) and
                isinstance(location_id,int)):
            raise SDKException('Storage', '101')

        request_xml = f"""<TMMsg_CreateTaskReq>
                            <taskInfo>
                                <task taskType="1" />
                                <subTasks subTaskOperation="1">
                                    <subTask operationType="4005" subTaskType="1"/>
                                    <options>
                                        <adminOpts>
                                            <libraryOption operation="6">
                                                <library _type_="9" libraryName="{self.library_name}"/>
                                                <media _type_="46" mediaName="{media_name}"/>
                                                <verifyMedia>
                                                    <location _type_="53" locationId="{location_id}"/>
                                                </verifyMedia>
                                            </libraryOption>
                                        </adminOpts>
                                    </options>
                                </subTasks>
                            </taskInfo>
                        </TMMsg_CreateTaskReq>"""

        flag, response = self._commcell_object._cvpysdk_object.make_request(
            'POST', self._commcell_object._services['CREATE_TASK'], request_xml
        )

        if flag:
            if response.json():
                if "jobIds" in response.json():
                    from cvpysdk.job import Job
                    return Job(self._commcell_object, response.json()['jobIds'][0])

                if "errorCode" in response.json():
                    error_message = response.json()['errorMessage']
                    o_str = 'Error: "{0}"'.format(error_message)
                    raise SDKException('Storage', '102',o_str)

                else:
                    raise SDKException('Response', '102')

            else:
                raise SDKException('Response', '102')
        else:
            raise SDKException('Response', '101', self._commcell_object._update_response_(response.text))

    @property
    def free_space(self):
        """Returns free space"""
        return self._library_properties.get('magLibSummary', {}).get('totalFreeSpace').strip()

    @property
    def mountpath_usage(self):
        """Returns mount path usage"""
        return self._library_properties.get('magLibSummary', {}).get('mountPathUsage').strip()

    @mountpath_usage.setter
    def mountpath_usage(self, value):
        """
            Sets mount path usage on the library
            Args:
                value  (str)   -- option needed to set for mountpath usage
                                    value: 'SPILL_AND_FILL' or 'FILL_AND_SPILL'
        """
        if not isinstance(value, basestring):
            raise SDKException('Storage', '101')

        if value == 'SPILL_AND_FILL':
            value = 1
        elif value == 'FILL_AND_SPILL':
            value = 2
        else:
            raise SDKException('Storage', '110')

        request_json = {
            "EVGui_ConfigureStorageLibraryReq":
                {
                    "library": {
                            "opType": 32,
                            "libraryName": self.library_name
                        },
                    "libNewProp": {
                            "mountPathUsage": value
                        }
                }
        }
        self._commcell_object.qoperation_execute(request_json)

    def set_mountpath_preferred_on_mediaagent(self, value):
        """Sets select preferred mountPath according to mediaagent setting on the library.
            Args:
                value    (bool) --  preferMountPathAccordingToMA value to be set on library (True/False)

            Raises:
                SDKException:
                    if failed to update

                    if the type of value input is not correct

        """
        if not isinstance(value, bool):
            raise SDKException('Storage', '101')

        request_json = {
            "EVGui_ConfigureStorageLibraryReq":
                {
                    "isConfigRequired": 1,
                    "library": {
                            "opType": 32,
                            "libraryName": self.library_name
                        },
                    "libNewProp": {
                            "preferMountPathAccordingToMA": int(value)
                        }
                }
        }
        self._commcell_object.qoperation_execute(request_json)

    @property
    def media_agents_associated(self):
        """Returns the media agents associated with the disk library"""
        media_agents = self._library_properties['magLibSummary'].get(
            'associatedMediaAgents', None)
        if media_agents is None:
            return []
        return media_agents.strip().split(",")

    @property
    def name(self):
        """Returns library display name."""
        return self._library_properties['MountPathList'][0]['mountPathSummary']['libraryName']

    @property
    def library_name(self):
        """Treats the library name as a read-only attribute."""
        return self._library_name

    @property
    def library_id(self):
        """Treats the library id as a read-only attribute."""
        return self._library_id

    @property
    def library_properties(self):
        """Returns the dictionary consisting of the full properties of the library"""
        self.refresh()
        return self._library_properties

    @property
    def mount_path(self):
        """Treats the library id as a read-only attribute."""
        return self.mountpath

    @mount_path.setter
    def mount_path(self, mount_path):
        """ setter for mountpath"""
        self.mountpath = mount_path

    @property
    def media_agent(self):
        """Treats the library id as a read-only attribute."""
        return self.mediaagent
<<<<<<< HEAD
=======

    @media_agent.setter
    def media_agent(self, media_agent):
        """setter for media agent"""
        self.mediaagent = media_agent
>>>>>>> 2fccf429
        
    def share_mount_path(self, new_media_agent, new_mount_path, **kwargs):
        """
        Method to share a mountpath to a disklibrary

        Args:
        
            new_media_agent (str)   -- Media agent which is accessing the shared mount path
            
            new_mount_path  (int)   -- Mount path to be shared
            
            \*\*kwargs  (dict)  --  Optional arguments

                    Available kwargs Options:
            
                        media_agent     (str)   -- Media agent associated with library
                        
                        library_name    (str)   -- Name of the library which has the mount path
                    
                        mount_path      (str)   -- Mount path to be shared
                        
                        access_type     (int)   -- The access type of the shared mount path

                                                    Read Device Access = 4
                                                    
                                                    Read/ Write Device Access = 6
                                                    
                                                    Read Device Access with Preferred = 12
                                                    
                                                    Read/Write Device Access with Preferred = 14
                                                    
                                                    Data Server - IP Read = 20
                                                    
                                                    Data Server - IP Read/ Write = 22
                                                    
                                                    Data Server - FC Read = 36
                                                    
                                                    Data Server - FC Read/ Write = 38
                                                    
                                                    Data Server - iSCSI Read = 132
                                                    
                                                    Data Server - iSCSI Read/ Write = 134
                                                    
                                                    Note: For the Data Server device access type,
                                                          enter the local path provided in the library/mountPath
                                                          parameter in the libNewProp/mountPath parameter also.
                        

                        username        (str)   -- Username to access the mount path, if UNC

                        password        (str)   -- Password to access the mount path, if UNC

        Returns:
            None

        Raises
            Exception:
                - if any of the parameter's dataype is invalid

                - if API response error code is not 0

                - if response is empty

                - if response code is not as expected
        """
        
        media_agent = kwargs.get('media_agent', self.mediaagent)
        library_name = kwargs.get('library_name', self.library_name)
        mount_path = kwargs.get('mount_path', self.mountpath)
        access_type = kwargs.get('access_type', 22)
        username = kwargs.get('username', '')
        password = kwargs.get('password', '')
       
        self._EXECUTE = self._commcell_object._services['EXECUTE_QCOMMAND']
        self.library = {
            "opType": 64,
            "mediaAgentName": media_agent,
            "libraryName": library_name,
            "mountPath": "%s" %
                         mount_path}
        self.lib_new_prop = {
            "deviceAccessType": access_type,
            "password": password,
            "loginName": username,
            "mediaAgentName": new_media_agent,
            "mountPath": "{}".format(new_mount_path),
            "proxyPassword": ""}
        request_json = {
            "EVGui_ConfigureStorageLibraryReq":
                {
                    "library": self.library,
                    "libNewProp": self.lib_new_prop
                }
        }

        flag, response = self._commcell_object._cvpysdk_object.make_request(
            'POST', self._EXECUTE, request_json
        )
        if flag:
            response_string = self._commcell_object._update_response_(response.text)
            if response.json():
                if "library" in response.json():
                    response = response.json()["library"]
                    return response
                else:
                    raise SDKException('Response', '102', response_string)
            else:

                raise SDKException('Response', '102', response_string)
        else:
            response_string = self._commcell_object._update_response_(response.text)
            raise SDKException('Response', '101', response_string)


class RPStores(object):
    def __init__(self, commcell):
        """Initialize object of the MediaAgents class.

            Args:
                commcell(object)  --  instance of the Commcell class

            Returns:
                object - instance of the MediaAgents class
        """
        self._commcell = commcell
        self._rp_stores = None
        self.refresh()

    def _get_rp_stores(self):
        xml = '<?xml version="1.0" encoding="UTF-8"?><EVGui_GetLibraryListWCReq libraryType="RPSTORE"/>'
        response = self._commcell.execute_qcommand("qoperation execute", xml)

        try:
            return {library["library"]["libraryName"].lower(): library["MountPathList"][0]["rpStoreLibraryInfo"]
                    ["rpStoreId"] for library in response.json()["libraryList"]}
        except (KeyError, ValueError):
            generic_msg = "Unable to fetch RPStore"
            err_msg = response.json().get("errorMessage", generic_msg) if response.status_code == 200 else generic_msg
            raise SDKException('Storage', '102', '{0}'.format(err_msg))

    def add(self, name, path, storage, media_agent_name):
        """

        Args:
            name    (str):     Name of the RPStore

            path    (str):     Path of the RPStore

            storage (int):     Storage Capacity of the RPStore in GB

            media_agent_name(str)   :   Name of the media agent

        Returns:
            An instance of RPStore

        """
        try:
            assert self.has_rp_store(name) is False
        except AssertionError:
            raise SDKException("Storage", 102, "An RPStore already exists with the same name")

        media_agents = MediaAgents(self._commcell)
        try:
            ma_id = media_agents.all_media_agents[media_agent_name]["id"]
        except KeyError:
            raise SDKException('Storage', '102', 'No media agent exists with name: {0}'.format(media_agent_name))

        payload = {
            "rpLibrary": {"maxSpacePerRPStoreGB": storage},
            "storageLibrary": {
                "mediaAgentId": int(ma_id),
                "libraryName": name,
                "mountPath": path
            },
            "opType": 1
        }
        flag, response = self._commcell._cvpysdk_object.make_request(
            "POST", self._commcell._services["RPSTORE"], payload)

        try:
            return RPStore(self._commcell, name, response.json()["storageLibrary"]["libraryId"])
        except KeyError:
            generic_msg = "Unable to add RPStore"
            err_msg = response.json().get("errorMessage", generic_msg) if flag else generic_msg
            raise SDKException('Storage', '102', '{0}'.format(err_msg))

    def has_rp_store(self, rpstore_name):
        """Validates if the given RPStore is present

        Args:
            rpstore_name       (str):   Name of the RPStore

        Returns:
            bool : True if present else False
        """
        if not isinstance(rpstore_name, basestring):
            raise SDKException('Storage', '101')

        return rpstore_name.lower() in self._rp_stores

    def get(self, rpstore_name):
        """Fetches the given RPStore

        Args:
            rpstore_name    (str):  Name of the RPStore

        Returns:
            An instance of the RPStore

        """
        if not isinstance(rpstore_name, basestring):
            raise SDKException('Storage', '101')

        try:
            return RPStore(self._commcell, rpstore_name, self._rp_stores[rpstore_name.lower()])
        except KeyError:
            raise SDKException('Storage', '102', 'No RPStore exists with name: {0}'.format(rpstore_name))

    def refresh(self):
        """Refresh the media agents associated with the Commcell."""
        self._rp_stores = self._get_rp_stores()


class RPStore(object):
    def __init__(self, commcell, rpstore_name, rpstore_id):
        self._commcell = commcell
        self._rpstore_name = rpstore_name.lower()
        self._rpstore_id = rpstore_id

    @property
    def rpstore_name(self):
        return self._rpstore_name

    @property
    def rpstore_id(self):
        return self._rpstore_id
<|MERGE_RESOLUTION|>--- conflicted
+++ resolved
@@ -1,2104 +1,2097 @@
-# -*- coding: utf-8 -*-
-
-# --------------------------------------------------------------------------
-# Copyright Commvault Systems, Inc.
-#
-# Licensed under the Apache License, Version 2.0 (the "License");
-# you may not use this file except in compliance with the License.
-# You may obtain a copy of the License at
-#
-#     http://www.apache.org/licenses/LICENSE-2.0
-#
-# Unless required by applicable law or agreed to in writing, software
-# distributed under the License is distributed on an "AS IS" BASIS,
-# WITHOUT WARRANTIES OR CONDITIONS OF ANY KIND, either express or implied.
-# See the License for the specific language governing permissions and
-# limitations under the License.
-# --------------------------------------------------------------------------
-
-"""Main file for performing storage related operations on the commcell.
-
-This file has all the classes related to Storage operations.
-
-MediaAgents:      Class for representing all the media agents attached to the commcell.
-
-MediaAgent:       Class for representing a single media agent attached to the commcell.
-
-DiskLibraries:    Class for representing all the disk libraries attached to the commcell.
-
-DiskLibrary:      Class for representing a single disk library associated with the commcell.
-
-
-MediaAgents:
-    __init__(commcell_object)   --  initialize the MediaAgents class instance for the commcell
-
-    __str__()                   --  returns all the media agents associated with the commcell
-
-    __repr__()                  --  returns the string for the instance of the MediaAgents class
-
-    _get_media_agents()         --  gets all the media agents of the commcell
-
-    all_media_agents()          --  returns all the media agents on the commcell
-
-    has_media_agent()           --  checks if a media agent exists with the given name or not
-
-    get(media_agent_name)       --  returns the instance of MediaAgent class
-    of the media agent specified
-    
-    delete(media_agent)     --  Deletes the media agent from the commcell.
-
-    refresh()                   --  refresh the media agents associated with the commcell
-
-
-MediaAgent:
-    __init__(commcell_object,
-             media_agent_name,
-             media_agent_id)                --  initialize the instance of MediaAgent class for a
-    specific media agent of the commcell
-
-    __repr__()                              --  returns a string representation of the
-    MediaAgent instance
-
-    _get_media_agent_id()                   --  gets the id of the MediaAgent instance from
-    commcell
-
-    _get_media_agent_properties()           --  returns media agent properties
-
-    _initialize_media_agent_properties()    --  initializes media agent properties
-
-    enable_power_management()               --  Enable VM Management (power management)
-
-    _perform_power_operation()              --  Performs power operation (power-on/power-off)
-
-    power_on()                              --  Power-on MediaAgent if VM management is enabled
-
-    power_off()                             --  Power-off MediaAgent if VM management is enabled
-
-    wait_for_power_status()                 -- Waits till the expected power status is not achieved
-
-    media_agent_name()                      --  returns media agent name
-
-    media_agent_id()                        --  returns media agent id
-
-    is_online()                             --  returns True is media agent is online
-
-    platform()                              --  returns os info of the media agent
-
-    refresh()                               --  refresh the properties of the media agent
-
-    change_index_cache()                    --  runs catalog migration
-
-    index_cache_path()                      --  returns index cache path of the media agent
-
-    index_cache_enabled()                   --  returns index cache enabled status
-
-    set_state()                    -- enables/disables media agent
-
-    mark_for_maintenance() -- marks/unmarks media agent offline for maintenance
-
-DiskLibraries:
-    __init__(commcell_object)   --  initialize the DiskLibraries class instance for the commcell
-
-    __str__()                   --  returns all the disk libraries associated with the commcell
-
-    __repr__()                  --  returns the string for the instance of the DiskLibraries class
-
-    _get_libraries()            --  gets all the disk libraries of the commcell
-
-    all_disk_libraries()        --  returns the dict of all the disk libraries on commcell
-
-    has_library(library_name)   --  checks if a disk library exists with the given name or not
-
-    add()                       --  adds a new disk library to the commcell
-
-    delete()                    --  Deletes a disk library from commcell
-
-    get(library_name)           --  returns the instance of the DiskLibrary class
-    for the library specified
-
-    refresh()                   --  refresh the disk libraries associated with the commcell
-
-
-DiskLibrary:
-    __init__(commcell_object,
-             library_name,
-             library_id)        --  initialize the instance of DiskLibrary class for a specific
-    disk library of the commcell
-
-    __repr__()                  --  returns a string representation of the DiskLibrary instance
-
-    _get_library_id()           --  gets the id of the DiskLibrary instance from commcell
-
-    move_mountpath()            --  To perform move mountpath operation
-
-    validate_mountpath()        --  To perform storage validation on mountpath
-
-    add_cloud_mount_path()      --  Adds a mount path to the cloud library
-
-    add_mount_path()            --  adds the mount path on the local/ remote machine
-
-    set_mountpath_reserve_space()      --  to set reserve space on the mountpath
-
-    change_device_access_type()  -- to change device access type
-
-    verify_media()              --  To perform verify media operation on media
-
-    set_mountpath_preferred_on_mediaagent() --  Sets select preferred mountPath according to mediaagent setting on the
-                                                library
-
-    _get_library_properties()   --  gets the disk library properties
-
-    refresh()                   --  Refresh the properties of this disk library.
-
-DiskLibrary instance Attributes
-
-    **media_agents_associated**  --  returns the media agents associated with the disk library
-    **library_properties**       --  Returns the dictionary consisting of the full properties of the library
-<<<<<<< HEAD
-
-=======
-    **free_space**               --  returns the free space on the library
-    **mountpath_usage**          --  returns mountpath usage on library
->>>>>>> 2fccf429
-
-"""
-from __future__ import absolute_import
-from __future__ import unicode_literals
-import uuid, time
-
-from base64 import b64encode
-
-from past.builtins import basestring
-from future.standard_library import install_aliases
-from .exception import SDKException
-
-install_aliases()
-
-
-class MediaAgents(object):
-    """Class for getting all the media agents associated with the commcell."""
-
-    def __init__(self, commcell_object):
-        """Initialize object of the MediaAgents class.
-
-            Args:
-                commcell_object (object)  --  instance of the Commcell class
-
-            Returns:
-                object - instance of the MediaAgents class
-        """
-        self._commcell_object = commcell_object
-        self._MEDIA_AGENTS = self._commcell_object._services['GET_MEDIA_AGENTS']
-        self._media_agents = None
-        self.refresh()
-
-    def __str__(self):
-        """Representation string consisting of all media agents of the commcell.
-
-            Returns:
-                str - string of all the media agents associated with the commcell
-        """
-        representation_string = '{:^5}\t{:^20}\n\n'.format('S. No.', 'Media Agent')
-
-        for index, media_agent in enumerate(self._media_agents):
-            sub_str = '{:^5}\t{:20}\n'.format(index + 1, media_agent)
-            representation_string += sub_str
-
-        return representation_string.strip()
-
-    def __repr__(self):
-        """Representation string for the instance of the MediaAgents class."""
-        return "MediaAgents class instance for Commcell: '{0}'".format(
-            self._commcell_object.commserv_name
-        )
-
-    def _get_media_agents(self):
-        """Gets all the media agents associated to the commcell specified by commcell object.
-
-            Returns:
-                dict - consists of all media agents of the commcell
-                    {
-                         "media_agent1_name": {
-
-                                 'id': media_agent1_id,
-
-                                 'os_info': media_agent1_os,
-
-                                 'is_online': media_agent1_status
-                         },
-                         "media_agent2_name": {
-
-                                 'id': media_agent2_id,
-
-                                 'os_info': media_agent2_os,
-
-                                 'is_online': media_agent2_status
-                         }
-                    }
-
-            Raises:
-                SDKException:
-                    if response is empty
-
-                    if response is not success
-        """
-        flag, response = self._commcell_object._cvpysdk_object.make_request(
-            'GET', self._MEDIA_AGENTS
-        )
-
-        if flag:
-            if response.json() and 'mediaAgentList' in response.json():
-                media_agents = response.json()['mediaAgentList']
-                media_agents_dict = {}
-
-                for media_agent in media_agents:
-                    temp_name = media_agent['mediaAgent']['mediaAgentName'].lower()
-                    temp_id = str(media_agent['mediaAgent']['mediaAgentId']).lower()
-                    temp_os = media_agent['osInfo']['OsDisplayInfo']['OSName']
-                    temp_status = bool(media_agent['status'])
-                    media_agents_dict[temp_name] = {
-                        'id': temp_id,
-                        'os_info': temp_os,
-                        'is_online': temp_status
-                    }
-
-                return media_agents_dict
-            else:
-                raise SDKException('Response', '102')
-        else:
-            response_string = self._commcell_object._update_response_(response.text)
-            raise SDKException('Response', '101', response_string)
-
-    @property
-    def all_media_agents(self):
-        """Returns dict of all the media agents on this commcell
-
-            dict - consists of all media agents of the commcell
-                    {
-                         "media_agent1_name": {
-
-                                 'id': media_agent1_id,
-
-                                 'os_info': media_agent1_os,
-
-                                 'is_online': media_agent1_status
-                         },
-                         "media_agent2_name": {
-
-                                 'id': media_agent2_id,
-
-                                 'os_info': media_agent2_os,
-
-                                 'is_online': media_agent2_status
-                         }
-                    }
-        """
-        return self._media_agents
-
-    def has_media_agent(self, media_agent_name):
-        """Checks if a media agent exists in the commcell with the input media agent name.
-
-            Args:
-                media_agent_name (str)  --  name of the media agent
-
-            Returns:
-                bool - boolean output whether the media agent exists in the commcell or not
-
-            Raises:
-                SDKException:
-                    if type of the media agent name argument is not string
-        """
-        if not isinstance(media_agent_name, basestring):
-            raise SDKException('Storage', '101')
-
-        return self._media_agents and media_agent_name.lower() in self._media_agents
-
-    def get(self, media_agent_name):
-        """Returns a MediaAgent object of the specified media agent name.
-
-            Args:
-                media_agent_name (str)  --  name of the media agent
-
-            Returns:
-                object - instance of the MediaAgent class for the given media agent name
-
-            Raises:
-                SDKException:
-                    if type of the media agent name argument is not string
-
-                    if no media agent exists with the given name
-        """
-        if not isinstance(media_agent_name, basestring):
-            raise SDKException('Storage', '101')
-        else:
-            media_agent_name = media_agent_name.lower()
-
-            if self.has_media_agent(media_agent_name):
-                return MediaAgent(self._commcell_object,
-                                  media_agent_name,
-                                  self._media_agents[media_agent_name]['id'])
-
-            raise SDKException(
-                'Storage', '102', 'No media agent exists with name: {0}'.format(media_agent_name)
-            )
-    
-    def delete(self, media_agent, force=False):
-        """Deletes the media agent from the commcell.
-
-            Args:
-                media_agent (str)  --  name of the Mediaagent to remove from the commcell
-                
-                force       (bool)     --  True if you want to delete media agent forcefully.
-
-            Raises:
-                SDKException:
-                    if type of the media agent name argument is not string
-
-                    if failed to delete Media agent
-
-                    if response is empty
-
-                    if response is not success
-
-                    if no media agent exists with the given name
-
-        """
-        if not isinstance(media_agent, basestring):
-            raise SDKException('Storage', '101')
-        else:
-            media_agent = media_agent.lower()
-
-            if self.has_media_agent(media_agent):
-                mediagent_id = self.all_media_agents[media_agent]['id']
-                mediagent_delete_service = self._commcell_object._services['MEDIA_AGENT'] % (mediagent_id)
-                if force:
-                    mediagent_delete_service += "?forceDelete=1"
-
-                flag, response = self._commcell_object._cvpysdk_object.make_request('DELETE', mediagent_delete_service)
-
-                error_code = 0
-                if flag:
-                    if 'errorCode' in response.json():
-                        o_str = 'Failed to delete mediaagent' 
-                        error_code = response.json()['errorCode'] 
-                        if error_code == 0:
-                            # initialize the mediaagents again
-                            # so the mediaagents object has all the mediaagents
-                            self.refresh()
-                        else:                                
-                            error_message = response.json()['errorMessage']
-                            if error_message:
-                                o_str += '\nError: "{0}"'.format(error_message)                        
-                            raise SDKException('Storage', '102', o_str)
-                    else:
-                        raise SDKException('Response', '102')
-                else:
-                    raise SDKException('Response', '101', self._commcell_object._update_response_(response.text))
-            else:
-                raise SDKException(
-                    'Storage', '102', 'No Mediaagent exists with name: {0}'.format(media_agent)
-                )
-
-    def refresh(self):
-        """Refresh the media agents associated with the Commcell."""
-        self._media_agents = self._get_media_agents()
-
-
-class MediaAgent(object):
-    """Class for a specific media agent."""
-
-    def __init__(self, commcell_object, media_agent_name, media_agent_id=None):
-        """Initialise the MediaAgent object.
-
-            Args:
-                commcell_object   (object)  --  instance of the Commcell class
-
-                media_agent_name  (str)     --  name of the media agent
-
-                media_agent_id    (str)     --  id of the media agent
-                    default: None
-
-            Returns:
-                object - instance of the MediaAgent class
-        """
-        self._commcell_object = commcell_object
-        self._media_agent_name = media_agent_name.lower()
-        self._media_agent_info = None
-        if media_agent_id:
-            self._media_agent_id = str(media_agent_id)
-        else:
-            self._media_agent_id = self._get_media_agent_id()
-
-        self._MEDIA_AGENT = self._commcell_object._services['MEDIA_AGENT'] % (
-            self._media_agent_name
-        )
-
-        self._CLOUD_MEDIA_AGENT = self._commcell_object._services['CLOUD_MEDIA_AGENT'] % (
-            self._media_agent_id
-        )
-
-        self._CREATE_TASK = self._commcell_object._services['CREATE_TASK']
-        self._MEDIA_AGENTS = self._commcell_object._services['GET_MEDIA_AGENTS'] + "/{0}".format(
-            self.media_agent_id
-        )
-
-        self.refresh()
-
-    def __repr__(self):
-        """String representation of the instance of this class."""
-        representation_string = 'MediaAgent class instance for MA: "{0}", of Commcell: "{1}"'
-
-        return representation_string.format(
-            self.media_agent_name, self._commcell_object.commserv_name
-        )
-
-    def _get_media_agent_id(self):
-        """Gets the media agent id associated with this media agent.
-
-            Returns:
-                str - id associated with this media agent
-        """
-        media_agents = MediaAgents(self._commcell_object)
-        return media_agents.get(self.media_agent_name).media_agent_id
-
-    def _get_media_agent_properties(self):
-        """Returns the media agent properties of this media agent.
-
-            Returns:
-                dict - dictionary consisting of the properties of this client
-
-            Raises:
-                SDKException:
-                    if response is empty
-
-                    if response is not success
-        """
-        flag, response = self._commcell_object._cvpysdk_object.make_request(
-            'GET', self._MEDIA_AGENTS
-        )
-
-        if flag:
-            if response.json() and 'mediaAgentList' in response.json():
-                self._media_agent_info = response.json()['mediaAgentList'][0]
-                return response.json()
-            else:
-                raise SDKException('Response', '102')
-        else:
-            response_string = self._commcell_object._update_response_(response.text)
-            raise SDKException('Response', '101', response_string)
-
-    def _initialize_media_agent_properties(self):
-        """Initializes the properties for this Media Agent"""
-        self._status = None
-        self._platform = None
-        self._index_cache_enabled = None
-        self._index_cache = None
-        self._is_power_mgmt_allowed = None
-        self._is_power_mgmt_supported = None
-        self._is_power_management_enabled = None
-        self._power_management_controller_name = None
-        self._power_status = None
-
-        properties = self._get_media_agent_properties()
-
-        if properties['mediaAgentList']:
-            mediaagent_list = properties['mediaAgentList'][0]
-        else:
-            raise SDKException('Response', '102')
-
-        status = mediaagent_list.get('status')
-        if status == 1:
-            self._is_online = True
-        else:
-            self._is_online = False
-
-        if mediaagent_list['osInfo']['OsDisplayInfo']['OSName']:
-            platform = mediaagent_list['osInfo']['OsDisplayInfo']['OSName']
-            if 'windows' in platform.lower():
-                self._platform = 'WINDOWS'
-            elif 'unix' in platform.lower() or 'linux' in platform.lower():
-                self._platform = 'UNIX'
-            else:
-                self._platform = platform
-
-        if mediaagent_list['mediaAgentProps']['mediaAgentIdxCacheProps']['cacheEnabled']:
-            self._index_cache_enabled = mediaagent_list['mediaAgentProps'][
-                'mediaAgentIdxCacheProps']['cacheEnabled']
-
-        if mediaagent_list['mediaAgentProps']['mediaAgentIdxCacheProps']['cachePath']['path']:
-            self._index_cache = mediaagent_list['mediaAgentProps']['mediaAgentIdxCacheProps'
-                                                                   ]['cachePath']['path']
-
-        if mediaagent_list['powerManagementInfo']['isPowerMgmtSupported']:
-            self._is_power_mgmt_supported = mediaagent_list['powerManagementInfo']['isPowerMgmtSupported']
-
-        if self._is_power_mgmt_supported:
-
-            if mediaagent_list['powerManagementInfo']['isPowerManagementEnabled']:
-                self._is_power_management_enabled = mediaagent_list['powerManagementInfo']['isPowerManagementEnabled']
-
-            if mediaagent_list['powerManagementInfo']['isPowerMgmtAllowed']:
-                self._is_power_mgmt_allowed = mediaagent_list['powerManagementInfo']['isPowerMgmtAllowed']
-
-            if mediaagent_list['powerManagementInfo']['powerStatus']:
-                self._power_status = mediaagent_list['powerManagementInfo']['powerStatus']
-
-            if mediaagent_list['powerManagementInfo']['selectedCloudController']['clientName']:
-                self._power_management_controller_name = mediaagent_list['powerManagementInfo']['selectedCloudController']['clientName']
-
-    def enable_power_management(self, pseudo_client_name):
-        """
-            Enables power management using the provided cloud controller (pseudo client)
-
-                Args :
-                        pseudo_client_name : VSA pseudo client to be used as cloud controller
-                Raises:
-                        SDKException:
-                                    If response is not success
-                                    
-                                    If Power management is not supported
-        """
-        if self._is_power_mgmt_allowed:
-            client_obj = self._commcell_object._clients.get(pseudo_client_name)
-            pseudo_client_name_client_id = client_obj._get_client_id()
-
-            """
-            payLoad = '<EVGui_SetCloudVMManagementInfoReq hostId="' + self.media_agent_id + '" useMediaAgent="1"> <powerManagementInfo isPowerManagementEnabled="1" > <selectedCloudController clientId="' + PseudoClientName_client_id + '" clientName="' + \
-                      PseudoClientName + '"/></powerManagementInfo></EVGui_SetCloudVMManagementInfoReq>'
-            """
-            payLoad = '<EVGui_SetCloudVMManagementInfoReq hostId="{0}" useMediaAgent="1"> <powerManagementInfo isPowerManagementEnabled="1" > <selectedCloudController clientId="{1}" clientName="{2}"/></powerManagementInfo></EVGui_SetCloudVMManagementInfoReq>'.format(
-                self.media_agent_id, pseudo_client_name_client_id, pseudo_client_name)
-
-            response = self._commcell_object._qoperation_execute(payLoad)
-
-            if response['errorCode'] != 0:
-                raise SDKException('Response', '102', str(response))
-        else:
-            raise SDKException('Storage', '102', "Power management is not supported")
-
-    def _perform_power_operation(self, operation):
-        """
-            Performs power operation
-
-                Args :
-                        self : Object
-                        operation : Operation to perform
-                        
-                Raises:
-                        SDKException:
-                                        If operation is not 1 or 0
-                                            
-                                        If ower management is NOT enabled or NOT supported on MediaAgent
-
-                                        If API response is empty
-
-                                        If API response is not success
-        """
-        if not operation in ("1", "0"):
-            raise SDKException('Response', '102',
-                               "Invalid power operation type")
-
-        if self._is_power_management_enabled:
-            flag, response = self._commcell_object._cvpysdk_object.make_request(
-                'GET', self._CLOUD_MEDIA_AGENT + "/" + operation
-            )
-            if not flag:
-                raise SDKException('Response', '102',
-                                   str(response))
-            if response.json()['errorCode'] != 0:
-                raise SDKException('Response', '102', str(response))
-        else:
-            raise SDKException('Storage', '102',
-                               'Power management is NOT enabled or NOT supported')
-
-    def power_on(self, wait_till_online=True):
-        """
-            Power-on the MediaAgent
-
-                Args :
-                        self : Object
-                        wait_till_online :
-                                            True : Waits until the MediaAgent is online
-                                            False : Just submits the power-on request
-        """
-
-        if self.current_power_status not in ["Starting", "Started", "Online"]:
-            self._perform_power_operation("1")
-
-        if wait_till_online == True and self.current_power_status != "Online":
-            self.wait_for_power_status("Online")
-
-    def power_off(self, wait_till_stopped=True):
-        """
-            Power-off MediaAgent
-
-                Args :
-                        self : Object
-                        wait_till_stopped :
-                                            True : Waits until the MediaAgent is stopped
-                                            False : Just submits the power-off request
-        """
-
-        if self.current_power_status not in ["Stopping", "Stopped"]:
-            self._perform_power_operation("0")
-
-        if wait_till_stopped == True and self.current_power_status != "Stopped":
-            self.wait_for_power_status("Stopped")
-
-    def wait_for_power_status(self, expected_power_status, time_out_sec=600):
-        """
-            Waits until the expected power status not achieved
-
-                Args :
-                                        self : Object
-                                        expected_power_status : The expected power status as following.
-                                                                    Starting
-                                                                    Started
-                                                                    Online
-                                                                    Stopping
-                                                                    Stopped
-                                        time_out_sec : Maximum time to wait for the expected power status
-
-                                        Raises:
-                                                SDKException:
-                                                                If time_out_sec is not an integer and time_out_sec not None
-
-                                                                If expected power status is not achieved within time_out_sec time
-        """
-        if time_out_sec != None:
-            if not isinstance(time_out_sec, int):
-                raise SDKException('Storage', '102',
-                                   'Expected an integer value for [time_out_sec]')
-
-        start_time = time.time()
-        while self.current_power_status != expected_power_status:
-            time.sleep(10)
-            if time_out_sec != None:
-                if time.time() - start_time > time_out_sec:
-                    raise SDKException('Storage', '102',
-                                       'The expected power status is not achieved within expected time')
-
-    def change_index_cache(self, old_index_cache_path, new_index_cache_path):
-        """
-        Begins a catalog migration job via the CreateTask end point.
-
-            Args :
-                old_index_cache_path - source index cache path
-
-                new_index_cache_path - destination index cache path
-
-            Returns :
-                Returns job object of catalog migration job
-
-            Raises:
-                SDKException:
-                    if response is empty
-
-                    if response is not success
-
-        """
-
-        conf_guid = str(uuid.uuid4())
-
-        xml_options_string = '''<Indexing_IdxDirectoryConfiguration configurationGuid="{0}"
-        icdPath="{1}" maClientFocusName="{2}" maGuid="" oldIcdPath="{3}"
-        opType="0" />''' .format(
-            conf_guid, new_index_cache_path, self.media_agent_name, old_index_cache_path)
-
-        request_json = {
-            "taskInfo": {
-                "taskOperation": 1,
-                "task": {
-                    "isEZOperation": False,
-                    "description": "",
-                    "ownerId": 1,
-                    "runUserId": 1,
-                    "taskType": 1,
-                    "ownerName": "",
-                    "alertName": "",
-                    "sequenceNumber": 0,
-                    "isEditing": False,
-                    "GUID": "",
-                    "isFromCommNetBrowserRootNode": False,
-                    "initiatedFrom": 3,
-                    "policyType": 0,
-                    "associatedObjects": 0,
-                    "taskName": "",
-                    "taskFlags": {
-                        "notRunnable": False,
-                        "disabled": False
-                    }
-                },
-                "subTasks": [
-                    {
-                        "subTaskOperation": 1,
-                        "subTask": {
-                            "subTaskOrder": 0,
-                            "subTaskType": 1,
-                            "flags": 0,
-                            "operationType": 5018,
-                            "subTaskId": 1
-                        },
-                        "options": {
-                            "originalJobId": 0,
-                            "adminOpts": {
-                                "catalogMigrationOptions": {
-                                    "xmlOptions": xml_options_string,
-                                    "mediaAgent": {
-                                        "mediaAgentId": int(self._media_agent_id),
-                                        "_type_": 11
-                                    }
-                                }
-                            }
-                        }
-                    }
-                ]
-            }
-        }
-
-        flag, response = self._commcell_object._cvpysdk_object.make_request(
-            'POST', self._CREATE_TASK, request_json
-        )
-
-        if flag:
-            if response.json() and 'jobIds' in response.json() and response.json()['jobIds'][0]:
-
-                response_json = response.json()
-                catalogmigration_jobid = response_json["jobIds"][0]
-                catalogmigration_job_obj = self._commcell_object.job_controller.get(
-                    catalogmigration_jobid)
-                return catalogmigration_job_obj
-
-            else:
-                raise SDKException('Response', '102')
-
-        else:
-            raise SDKException('Response', '101')
-
-    def set_state(self, enable=True):
-        """
-        disable the media agent by change in media agent properties.
-            Args:
-            enable      -   (bool)
-                            True        - Enable the media agent
-                            False       - Disable the media agent
-
-            Raises:
-            "exception"                  -   if there is an empty response
-                                         -   if there is an error in request execution
-                                         -   if response status is failure
-
-        """
-
-        if type(enable) != bool:
-            raise SDKException('Storage', '101')
-
-        media_id = int(self.media_agent_id)
-        request_json = {
-            "mediaAgentInfo": {
-                "mediaAgent": {
-                    "mediaAgentId": media_id
-                },
-                "mediaAgentProps": {
-                    "enableMA": enable
-                }
-            }
-        }
-
-        flag, response = self._commcell_object._cvpysdk_object.make_request(
-            'PUT', self._MEDIA_AGENTS, request_json
-        )
-
-        # check for response
-        # possible key errors if key not present in response, defaults set
-        if flag:
-            if response and response.json():
-                response = response.json()
-                if response.get('error', {}).get('errorCode', -1) != 0:
-                    error_message = response.get('error', {}).get('errorString', '')
-                    raise SDKException('Storage', '102', error_message)
-            else:
-                raise SDKException('Response', '102')
-        else:
-            raise SDKException('Response', '101')
-
-
-    def mark_for_maintenance(self, mark=False):
-        """
-        mark the media agent offline for maintenance
-            Args:
-                mark  - (bool)
-                                        True    - mark the media agent for maintenance
-                                        False   - UNMARK the media agent for maintenance
-
-            Raises:
-            "exception"                  -   if there is an empty response
-                                         -   if there is an error in request execution
-                                         -   if response status is failure
-
-        """
-
-        if type(mark) != bool:
-            raise SDKException('Storage', '101')
-
-        media_id = int(self.media_agent_id)
-        request_json = {
-            "mediaAgentInfo": {
-                "mediaAgent": {
-                    "mediaAgentId": media_id
-                },
-                "mediaAgentProps": {
-                    "markMAOfflineForMaintenance": mark
-                }
-            }
-        }
-
-        flag, response = self._commcell_object._cvpysdk_object.make_request(
-            'PUT', self._MEDIA_AGENTS, request_json
-        )
-
-        if flag:
-            if response and response.json():
-                response = response.json()
-                if response.get('error', {}).get('errorCode', -1) != 0:
-                    error_message = response.get('error', {}).get('errorString', '')
-                    raise SDKException('Storage', '102', error_message)
-            else:
-                raise SDKException('Response', '102')
-        else:
-            raise SDKException('Response', '101')
-
-
-
-    @property
-    def name(self):
-        """Returns the media agent display name"""
-        return self._media_agent_info['mediaAgent']['displayName']
-
-    @property
-    def media_agent_name(self):
-        """Treats the media agent name as a read-only attribute."""
-        return self._media_agent_name
-
-    @property
-    def media_agent_id(self):
-        """Treats the media agent id as a read-only attribute."""
-        return self._media_agent_id
-
-    @property
-    def is_online(self):
-        """Treats the status as read-only attribute"""
-        return self._is_online
-
-    @property
-    def platform(self):
-        """Treats the platform as read-only attribute"""
-        return self._platform
-
-    @property
-    def index_cache_path(self):
-        """Treats the index cache path as a read-only attribute"""
-        return self._index_cache
-
-    @property
-    def index_cache_enabled(self):
-        """Treats the cache enabled value as a read-only attribute"""
-        return self._index_cache_enabled
-
-    @property
-    def current_power_status(self):
-        """
-                Returns the power state of the MA.
-
-                    Args :
-                            self : Object
-                    Returns :
-                            str - Current power status of the MediaAgent as following
-                                    Starting : Power-on process in going on
-                                    Started : MA is powered-on successfully but still not synced with CS
-                                    Online : Powered-on and synced with CS. MA is ready to use.
-                                    Stopping : Power-off operation is going on.
-                                    Stopped : MA is powered-off
-                                    Unknown : MA power status is still not synced with cloud provider. MA discovery is going on or power state sync with happening with cloud provider or something is NOT right.
-        """
-        self.refresh()
-        power_status = {0: 'Unknown', 1: 'Starting', 2: 'Started', 3: 'Online', 4: 'Stopping', 5: 'Stopped'}
-        return power_status.get(self._power_status)
-
-    def refresh(self):
-        """Refresh the properties of the MediaAgent."""
-        self._initialize_media_agent_properties()
-
-
-class DiskLibraries(object):
-    """Class for getting all the disk libraries associated with the commcell."""
-
-    def __init__(self, commcell_object):
-        """Initialize object of the DiskLibraries class.
-
-            Args:
-                commcell_object (object)  --  instance of the Commcell class
-
-            Returns:
-                object - instance of the DiskLibraries class
-        """
-        self._commcell_object = commcell_object
-        self._LIBRARY = self._commcell_object._services['LIBRARY']
-
-        self._libraries = None
-        self.refresh()
-
-    def __str__(self):
-        """Representation string consisting of all disk libraries of the commcell.
-
-            Returns:
-                str - string of all the disk libraries associated with the commcell
-        """
-        representation_string = '{:^5}\t{:^20}\n\n'.format('S. No.', 'Disk Library')
-
-        for index, library in enumerate(self._libraries):
-            sub_str = '{:^5}\t{:20}\n'.format(index + 1, library)
-            representation_string += sub_str
-
-        return representation_string.strip()
-
-    def __repr__(self):
-        """Representation string for the instance of the DiskLibraries class."""
-        return "DiskLibraries class instance for Commcell: '{0}'".format(
-            self._commcell_object.commserv_name
-        )
-
-    def _get_libraries(self):
-        """Gets all the disk libraries associated to the commcell specified by commcell object.
-
-            Returns:
-                dict - consists of all disk libraries of the commcell
-                    {
-                         "disk_library1_name": disk_library1_id,
-                         "disk_library2_name": disk_library2_id
-                    }
-
-            Raises:
-                SDKException:
-                    if response is empty
-
-                    if response is not success
-        """
-        flag, response = self._commcell_object._cvpysdk_object.make_request('GET', self._LIBRARY)
-
-        if flag:
-            if response.json() and 'response' in response.json():
-                libraries = response.json()['response']
-                libraries_dict = {}
-
-                for library in libraries:
-                    temp_name = library['entityInfo']['name'].lower()
-                    temp_id = str(library['entityInfo']['id']).lower()
-                    libraries_dict[temp_name] = temp_id
-
-                return libraries_dict
-            else:
-                return {}
-        else:
-            response_string = self._commcell_object._update_response_(response.text)
-            raise SDKException('Response', '101', response_string)
-
-    @property
-    def all_disk_libraries(self):
-        """Returns dict of all the disk libraries on this commcell
-
-            dict - consists of all disk libraries of the commcell
-                    {
-                         "disk_library1_name": disk_library1_id,
-                         "disk_library2_name": disk_library2_id
-                    }
-
-        """
-        return self._libraries
-
-    def has_library(self, library_name):
-        """Checks if a library exists in the commcell with the input library name.
-
-            Args:
-                library_name (str)  --  name of the library
-
-            Returns:
-                bool - boolean output whether the library exists in the commcell or not
-
-            Raises:
-                SDKException:
-                    if type of the library name argument is not string
-        """
-        if not isinstance(library_name, basestring):
-            raise SDKException('Storage', '101')
-
-        return self._libraries and library_name.lower() in self._libraries
-
-    def add(self, library_name, media_agent, mount_path, username="", password="", servertype=0):
-        """Adds a new Disk Library to the Commcell.
-
-            Args:
-                library_name (str)        --  name of the new library to add
-
-                media_agent  (str/object) --  name or instance of media agent to add the library to
-
-                mount_path   (str)        --  full path of the folder to mount the library at
-
-                username     (str)        --  username to access the mount path
-                    default: ""
-
-                password     (str)        --  password to access the mount path
-                    default: ""
-
-                servertype   (int)        -- provide cloud library server type
-                    default 0, value 59 for HPstore
-
-            Returns:
-                object - instance of the DiskLibrary class, if created successfully
-
-            Raises:
-                SDKException:
-                    if type of the library name argument is not string
-
-                    if type of the mount path argument is not string
-
-                    if type of the username argument is not string
-
-                    if type of the password argument is not string
-
-                    if type of the media agent argument is not either string or MediaAgent instance
-
-                    if failed to create disk library
-
-                    if response is empty
-
-                    if response is not success
-        """
-        if not (isinstance(library_name, basestring) and
-                isinstance(mount_path, basestring) and
-                isinstance(username, basestring) and
-                isinstance(password, basestring)):
-            raise SDKException('Storage', '101')
-
-        if isinstance(media_agent, MediaAgent):
-            media_agent = media_agent
-        elif isinstance(media_agent, basestring):
-            media_agent = MediaAgent(self._commcell_object, media_agent)
-        else:
-            raise SDKException('Storage', '103')
-
-        request_json = {
-            "isConfigRequired": 1,
-            "library": {
-                "mediaAgentId": int(media_agent.media_agent_id),
-                "libraryName": library_name,
-                "mountPath": mount_path,
-                "loginName": username,
-                "password": b64encode(password.encode()).decode(),
-                "opType": 1
-            }
-        }
-
-        if servertype > 0:
-            request_json["library"]["serverType"] = servertype
-            request_json["library"]["isCloud"] = 1
-            if servertype == 59:
-                request_json["library"]["HybridCloudOption"] = {
-                    "enableHybridCloud": "2", "diskLibrary": {"_type_": "9"}}
-                request_json["library"]["savedCredential"] = {"_type_": "9"}
-
-        flag, response = self._commcell_object._cvpysdk_object.make_request(
-            'POST', self._LIBRARY, request_json
-        )
-
-        if flag:
-            if response.json():
-                if 'library' in response.json():
-                    library = response.json()['library']
-
-                    # initialize the libraries again
-                    # so the libraries object has all the libraries
-                    self.refresh()
-
-                    return DiskLibrary(
-                        self._commcell_object,
-                        library['libraryName'],
-                        library_details=library)
-                elif 'errorCode' in response.json():
-                    error_message = response.json()['errorMessage']
-                    o_str = 'Failed to create disk library\nError: "{0}"'.format(error_message)
-
-                    raise SDKException('Storage', '102', o_str)
-            else:
-                raise SDKException('Response', '102')
-        else:
-            response_string = self._commcell_object._update_response_(response.text)
-            raise SDKException('Response', '101', response_string)
-
-    def delete(self, library_name):
-        """deletes the specified library.
-
-            Args:
-                library_name (str)  --  name of the disk library to delete
-
-            Raises:
-                SDKException:
-                    if type of the library name argument is not string
-                    if no library exists with the given name
-                    if response is incorrect
-        """
-        if not isinstance(library_name, basestring):
-            raise SDKException('Storage', '101')
-
-        if not self.has_library(library_name):
-            raise SDKException('Storage',
-                               '102',
-                               'No library exists with name: {0}'.
-                               format(library_name))
-
-        request_json = {
-            "EVGui_ConfigureStorageLibraryReq":
-                {
-                    "isDeconfigLibrary": 1,
-                    "library":
-                        {
-                            "opType": 2,
-                            "libraryName": library_name
-                        }
-                }
-        }
-        exec_command = self._commcell_object._services['EXECUTE_QCOMMAND']
-        flag, response = self._commcell_object._cvpysdk_object.make_request('POST', exec_command, request_json)
-
-        if flag:
-            if response.json():
-                if 'library' in response.json():
-                    _response = response.json()['library']
-
-                    if 'errorCode' in _response:
-                        if _response['errorCode'] == 0:
-                            self.refresh()
-                        else:
-                            raise SDKException('Storage', '102', _response['errorMessage'])
-                else:
-                    if 'errorMessage' in response.json():
-                        o_str = 'Error: ' + response.json()['errorMessage']
-                        raise SDKException('Response', '102', o_str)
-
-                    raise SDKException('Response', '102')
-            else:
-                raise SDKException('Response', '102')
-        else:
-            _stdout = 'Failed to delete library {0} with error: \n [{1}]'
-            _stderr = self._commcell_object._update_response_(response.text)
-            raise SDKException('Response', '101', _stdout.format(library_name, _stderr))
-
-    def get(self, library_name):
-        """Returns a DiskLibrary object of the specified disk library name.
-
-            Args:
-                library_name (str)  --  name of the disk library
-
-            Returns:
-                object - instance of the DiskLibrary class for the given library name
-
-            Raises:
-                SDKException:
-                    if type of the library name argument is not string
-
-                    if no disk library exists with the given name
-        """
-        if not isinstance(library_name, basestring):
-            raise SDKException('Storage', '101')
-        else:
-            library_name = library_name.lower()
-
-            if self.has_library(library_name):
-                return DiskLibrary(self._commcell_object,
-                                   library_name,
-                                   self._libraries[library_name])
-
-            raise SDKException(
-                'Storage', '102', 'No disk library exists with name: {0}'.format(library_name)
-            )
-
-    def refresh(self):
-        """Refresh the disk libraries associated with the Commcell."""
-        self._libraries = self._get_libraries()
-
-
-class DiskLibrary(object):
-    """Class for a specific disk library."""
-
-    def __init__(self, commcell_object, library_name, library_id=None, library_details=None):
-        """Initialise the DiskLibrary object.
-
-            Args:
-                commcell_object  (object)  --  instance of the Commcell class
-
-                library_name     (str)     --  name of the disk library
-
-                library_id       (str)     --  id of the disk library
-                    default: None
-
-            Returns:
-                object - instance of the DiskLibrary class
-        """
-        self._commcell_object = commcell_object
-        self._library_name = library_name.lower()
-
-        if library_id:
-            self._library_id = str(library_id)
-        else:
-            self._library_id = self._get_library_id()
-        self._library_properties_service = self._commcell_object._services[
-            'GET_LIBRARY_PROPERTIES'] % (self._library_id)
-        self._library_properties = self._get_library_properties()
-        if library_details is not None:
-            self.mountpath = library_details.get('mountPath', None)
-            self.mediaagent = library_details.get('mediaAgentName', None)
-
-    def __repr__(self):
-        """String representation of the instance of this class."""
-        representation_string = 'DiskLibrary class instance for library: "{0}" of Commcell: "{1}"'
-        return representation_string.format(
-            self.library_name, self._commcell_object.commserv_name
-        )
-
-    def move_mountpath(self, mountpath_id, source_device_path,
-                       source_mediaagent_id, target_device_path, target_mediaagent_id):
-
-        """ To perform move mountpath operation
-        Args:
-            mountpath_id  (int)   --  Mountpath Id that need to be moved.
-
-            source_device_path (str)   -- Present Mountpath location
-
-            source_mediaagent_id    (int)   -- MediaAgent Id on which present mountpath exists
-
-            target_device_path    (str)   -- New Mountpath location
-
-            target_mediaagent_id    (int)   -- MediaAgent Id on which new mountpath exists
-
-        Returns:
-            instance of the Job class for this move mountpath job
-
-        Raises
-            Exception:
-                - if argument datatype is invalid
-
-                - if API response error code is not 0
-
-                - if response is empty
-
-                - if response code is not as expected
-        """
-
-        if not (isinstance(mountpath_id, int) and
-                isinstance(source_mediaagent_id, int) and
-                isinstance(target_mediaagent_id, int) and
-                isinstance(target_device_path, basestring) and
-                isinstance(source_device_path, basestring)):
-            raise SDKException('Storage', '101')
-
-        request_xml = """<TMMsg_CreateTaskReq>
-                        <taskInfo>
-                            <task initiatedFrom="1" ownerId="1" sequenceNumber="0" taskId="0" taskType="1">
-                                <taskFlags disabled="0" />
-                            </task>
-                            <associations mountPathId="{1}" />
-                            <subTasks subTaskOperation="1">
-                                <subTask operationType="5017" subTaskType="1" />
-                                <options> <adminOpts> <libraryOption>
-                                    <library libraryId="{0}" />
-                                    <moveMPOption>
-                                        <mountPathMoveList mountPathId="{1}" sourceDevicePath="{2}" 
-                                        sourcemediaAgentId="{3}" targetDevicePath="{4}" targetMediaAgentId="{5}">
-                                        <credential credentialId="0" credentialName=" " />
-                                        </mountPathMoveList>
-                                    </moveMPOption>
-                                </libraryOption> </adminOpts> </options>
-                            </subTasks>
-                        </taskInfo>
-                    </TMMsg_CreateTaskReq>""".format(self.library_id, mountpath_id, source_device_path,
-                                                     source_mediaagent_id, target_device_path, target_mediaagent_id)
-
-        flag, response = self._commcell_object._cvpysdk_object.make_request(
-            'POST', self._commcell_object._services['CREATE_TASK'], request_xml)
-
-        if flag:
-            if response.json():
-                if "jobIds" in response.json():
-                    from cvpysdk.job import Job
-                    return Job(self._commcell_object, response.json()['jobIds'][0])
-
-                if "errorCode" in response.json():
-                    error_message = response.json()['errorMessage']
-                    o_str = 'Error: "{0}"'.format(error_message)
-                    raise SDKException('Commcell', '105', o_str)
-
-                else:
-                    raise SDKException('Commcell', '105')
-
-            else:
-                raise SDKException('Response', '102')
-        else:
-            raise SDKException('Response', '101', self._commcell_object._update_response_(response.text))
-
-    def validate_mountpath(self, mountpath_drive_id, media_agent):
-
-        """ To perform storage validation on mountpath
-        Args:
-            mountpath_drive_id  (int)   --  Drive Id of mountpath that need to be validate.
-
-            media_agent (str)   -- MediaAgent on which Mountpath exists
-
-        Returns:
-            instance of the Job class for this storage validation job
-
-        Raises
-            Exception:
-                - if argument datatype is invalid
-
-                - if API response error code is not 0
-
-                - if response is empty
-
-                - if response code is not as expected
-        """
-
-        if not (isinstance(mountpath_drive_id, int) and
-                isinstance(media_agent, basestring)):
-            raise SDKException('Storage', '101')
-
-
-        request_xml = """<TMMsg_CreateTaskReq>
-                        <taskInfo taskOperation="1">
-                            <task associatedObjects="0" description="Storage Validation - Automation" initiatedFrom="1" 
-                            isEZOperation="0" isEditing="0" isFromCommNetBrowserRootNode="0" ownerId="1" ownerName="" 
-                            policyType="0" runUserId="1" sequenceNumber="0" taskType="1">
-                            <taskFlags notRunnable="0" />
-                            </task>
-                            <subTasks subTaskOperation="1">
-                                <subTask flags="0" operationType="4013" subTaskId="1" subTaskOrder="0" subTaskType="1"/>
-                                <options originalJobId="0">
-                                    <adminOpts>
-                                        <libraryOption  operation="13" validationFlags="0" validattionReservedFlags="0">
-                                            <library libraryId="{0}" />
-                                            <mediaAgent mediaAgentName="{1}" />
-                                            <driveIds driveId="{2}" />
-                                            <validateDrive chunkSize="16384" chunksTillEnd="0" fileMarkerToStart="2"
-                                             numberOfChunks="2" threadCount="2" volumeBlockSize="64" />
-                                        </libraryOption> </adminOpts> </options> </subTasks>  </taskInfo>
-                            </TMMsg_CreateTaskReq>""".format(self.library_id, media_agent, mountpath_drive_id)
-
-        flag, response = self._commcell_object._cvpysdk_object.make_request(
-            'POST', self._commcell_object._services['CREATE_TASK'], request_xml
-        )
-
-        if flag:
-            if response.json():
-                if "jobIds" in response.json():
-                    from cvpysdk.job import Job
-                    return Job(self._commcell_object, response.json()['jobIds'][0])
-
-                if "errorCode" in response.json():
-                    error_message = response.json()['errorMessage']
-                    o_str = 'Error: "{0}"'.format(error_message)
-                    raise SDKException('Commcell', '105', o_str)
-
-                else:
-                    raise SDKException('Commcell', '105')
-
-            else:
-                raise SDKException('Response', '102')
-        else:
-            raise SDKException('Response', '101', self._commcell_object._update_response_(response.text))
-
-    def add_cloud_mount_path(self, mount_path, media_agent, username, password, server_type):
-        """ Adds a mount path to the cloud library
-
-        Args:
-            mount_path  (str)   -- cloud container or bucket.
-
-            media_agent (str)   -- MediaAgent on which mountpath exists
-
-            username    (str)   -- Username to access the mount path in the format <Service Host>//<Account Name>
-            Eg: s3.us-west-1.amazonaws.com//MyAccessKeyID. For more information refer http://documentation.commvault.com/commvault/v11/article?p=97863.htm.
-
-            password    (str)   -- Password to access the mount path
-
-            server_type  (int)   -- provide cloud library server type
-                                    Eg: 3-Microsoft Azure Storage . For more information refer http://documentation.commvault.com/commvault/v11/article?p=97863.htm.
-        Returns:
-            None
-
-        Raises
-            Exception:
-                - if mountpath or mediaagent or username or password or servertype arguments dataype is invalid
-
-                - if servertype input data is incorrect
-
-                - if API response error code is not 0
-
-                - if response is empty
-
-                - if response code is not as expected
-            """
-
-        if not (isinstance(mount_path, basestring) or isinstance(media_agent, basestring)
-                or isinstance(username, basestring) or isinstance(password, basestring)
-                or isinstance(server_type, int)):
-            raise SDKException('Storage', '101')
-
-        request_json = {
-            "isConfigRequired": 1,
-            "library": {
-                "opType": 4,
-                "isCloud": 1,
-                "mediaAgentName": media_agent,
-                "libraryName": self._library_name,
-                "mountPath": mount_path,
-                "loginName": username,
-                "password": b64encode(password.encode()).decode(),
-                "serverType": server_type
-            }
-        }
-
-        exec_command = self._commcell_object._services['LIBRARY']
-        flag, response = self._commcell_object._cvpysdk_object.make_request(
-            'POST', exec_command, request_json
-        )
-
-        if flag:
-            if response.json():
-                if 'library' in response.json():
-                    _response = response.json()['library']
-
-                    if 'errorCode' in _response:
-                        if _response['errorCode'] != 0:
-                            raise SDKException('Storage', '102', _response['errorMessage'])
-                else:
-                    raise SDKException('Response', '102')
-            else:
-                raise SDKException('Response', '102')
-        else:
-            _stdout = 'Failed to add mount path [{0}] for library [{1}] with error: \n [{2}]'
-            _stderr = self._commcell_object._update_response_(response.text)
-            raise SDKException('Response', '101', _stdout.format(mount_path,
-                                                                 self._library_name,
-                                                                 _stderr))
-
-    def _get_library_properties(self):
-        """Gets the disk library properties.
-
-            Returns:
-                dict - dictionary consisting of the properties of this library
-
-            Raises:
-                SDKException:
-                    if response is empty
-
-                    if failed to get disk library properties
-
-                    if response is not success
-        """
-        flag, response = self._commcell_object._cvpysdk_object.make_request(
-            'GET', self._library_properties_service
-        )
-
-        if flag:
-            if response.json():
-                if 'libraryInfo' in response.json():
-                    return response.json()['libraryInfo']
-                raise SDKException('Storage', '102', 'Failed to get disk Library properties')
-            raise SDKException('Response', '102')
-        response_string = self._commcell_object._update_response_(response.text)
-        raise SDKException('Response', '101', response_string)
-
-    def _get_library_id(self):
-        """Gets the library id associated with this disk library.
-
-            Returns:
-                str - id associated with this disk library
-        """
-        libraries = DiskLibraries(self._commcell_object)
-        return libraries.get(self.library_name).library_id
-
-    def refresh(self):
-        """Refresh the properties of this disk library."""
-        self._library_properties = self._get_library_properties()
-
-    def add_mount_path(self, mount_path, media_agent, username='', password=''):
-        """ Adds a mount path [local/remote] to the disk library
-
-        Args:
-            mount_path  (str)   -- Mount path which needs to be added to disklibrary.
-                                  This could be a local or remote mount path on mediaagent
-
-            media_agent (str)   -- MediaAgent on which mountpath exists
-
-            username    (str)   -- Username to access the mount path
-
-            password    (str)   -- Password to access the mount path
-
-        Returns:
-            None
-
-        Raises
-            Exception:
-                - if mountpath and mediaagent datatype is invalid
-
-                - if API response error code is not 0
-
-                - if response is empty
-
-                - if response code is not as expected
-            """
-
-        if not isinstance(mount_path, basestring) or not isinstance(media_agent, basestring):
-            raise SDKException('Storage', '101')
-
-        request_json = {
-            "EVGui_ConfigureStorageLibraryReq":
-                {
-                    "isConfigRequired": 1,
-                    "library": {
-                        "opType": 4,
-                        "mediaAgentName": media_agent,
-                        "libraryName": self._library_name,
-                        "mountPath": mount_path,
-                        "loginName": username,
-                        "password": b64encode(password.encode()).decode(),
-                    }
-                }
-        }
-
-        exec_command = self._commcell_object._services['EXECUTE_QCOMMAND']
-
-        flag, response = self._commcell_object._cvpysdk_object.make_request('POST',
-                                                                            exec_command,
-                                                                            request_json)
-        if flag:
-            if response.json():
-                if 'library' in response.json():
-                    _response = response.json()['library']
-
-                    if 'errorCode' in _response:
-                        if _response['errorCode'] != 0:
-                            raise SDKException('Storage', '102', _response['errorMessage'])
-                else:
-                    raise SDKException('Response', '102')
-            else:
-                raise SDKException('Response', '102')
-        else:
-            _stdout = 'Failed to add mount path [{0}] for library [{1}] with error: \n [{2}]'
-            _stderr = self._commcell_object._update_response_(response.text)
-            raise SDKException('Response', '101', _stdout.format(mount_path,
-                                                                 self._library_name,
-                                                                 _stderr))
-
-    def set_mountpath_reserve_space(self, mount_path, size):
-        """
-            To set reserve space on the mountpath
-            Args:
-                mount_path (str)    --  Mountpath
-
-                size (int)          --  reserve space to be set in MB
-        """
-
-        request_json = {
-            "EVGui_ConfigureStorageLibraryReq":
-                {
-                    "isConfigRequired": 1,
-                    "library": {
-                        "opType": 8,
-                        "mediaAgentName": self.media_agent,
-                        "libraryName": self._library_name,
-                        "mountPath": mount_path
-                    },
-                    "libNewProp":{
-                      "reserveSpaceInMB": size
-                    }
-                }
-        }
-        self._commcell_object.qoperation_execute(request_json)
-
-    def change_device_access_type(self, mountpath_id, device_id, device_controller_id, media_agent_id,
-                                  device_access_type):
-        """
-        To change device access type
-            Args:
-                mountpath_id (int)  -- Mount Path Id
-
-                device_id (int)     -- Device Id
-
-                device_controller_id (int) -- Device Controller Id
-
-                media_agent_id (int)    --   Media Agent Id
-
-                device_access_type (int)    --  Device access type
-                                        Regular:
-                                                Access type     Value
-                                                Read              4
-                                                Read and Write    6
-                                                Preferred         8
-
-                                        IP:
-                                                Access type     Value
-                                                Read             20
-                                                Read/ Write      22
-
-                                        Fibre Channel (FC)
-                                                Access type     Value
-                                                Read             36
-                                                Read and Write   38
-
-                                        iSCSi
-                                                Access type     Value
-                                                Read             132
-                                                Read and Write   134
-        """
-
-        if not all([isinstance(mountpath_id, int), isinstance(device_id, int), isinstance(device_controller_id, int),
-                    isinstance(media_agent_id, int), isinstance(device_access_type, int)]):
-            raise SDKException('Storage', '101')
-
-        request_json = {
-            "EVGui_MMDevicePathInfoReq":
-                {
-                    "mountpathId": mountpath_id,
-                    "infoList": {
-                        "accessType": device_access_type,
-                        "deviceId": device_id,
-                        "deviceControllerId": device_controller_id,
-                        "path": self.mount_path,
-                        "enabled": 1,
-                        "numWriters": -1,
-                        "opType": 2,
-                        "autoPickTransportType": 0,
-                        "protocolType": 679,
-                        "mediaAgent": {
-                            "id": media_agent_id
-                        }
-                    }
-                }
-        }
-        self._commcell_object.qoperation_execute(request_json)
-
-    def verify_media(self, media_name, location_id):
-        """
-            To perform verify media operation on media
-            Args:
-                media_name  --  Barcode of the media
-
-                location_id --  Slot Id of the media on the library
-        """
-
-        if not (isinstance(media_name, basestring) and
-                isinstance(location_id,int)):
-            raise SDKException('Storage', '101')
-
-        request_xml = f"""<TMMsg_CreateTaskReq>
-                            <taskInfo>
-                                <task taskType="1" />
-                                <subTasks subTaskOperation="1">
-                                    <subTask operationType="4005" subTaskType="1"/>
-                                    <options>
-                                        <adminOpts>
-                                            <libraryOption operation="6">
-                                                <library _type_="9" libraryName="{self.library_name}"/>
-                                                <media _type_="46" mediaName="{media_name}"/>
-                                                <verifyMedia>
-                                                    <location _type_="53" locationId="{location_id}"/>
-                                                </verifyMedia>
-                                            </libraryOption>
-                                        </adminOpts>
-                                    </options>
-                                </subTasks>
-                            </taskInfo>
-                        </TMMsg_CreateTaskReq>"""
-
-        flag, response = self._commcell_object._cvpysdk_object.make_request(
-            'POST', self._commcell_object._services['CREATE_TASK'], request_xml
-        )
-
-        if flag:
-            if response.json():
-                if "jobIds" in response.json():
-                    from cvpysdk.job import Job
-                    return Job(self._commcell_object, response.json()['jobIds'][0])
-
-                if "errorCode" in response.json():
-                    error_message = response.json()['errorMessage']
-                    o_str = 'Error: "{0}"'.format(error_message)
-                    raise SDKException('Storage', '102',o_str)
-
-                else:
-                    raise SDKException('Response', '102')
-
-            else:
-                raise SDKException('Response', '102')
-        else:
-            raise SDKException('Response', '101', self._commcell_object._update_response_(response.text))
-
-    @property
-    def free_space(self):
-        """Returns free space"""
-        return self._library_properties.get('magLibSummary', {}).get('totalFreeSpace').strip()
-
-    @property
-    def mountpath_usage(self):
-        """Returns mount path usage"""
-        return self._library_properties.get('magLibSummary', {}).get('mountPathUsage').strip()
-
-    @mountpath_usage.setter
-    def mountpath_usage(self, value):
-        """
-            Sets mount path usage on the library
-            Args:
-                value  (str)   -- option needed to set for mountpath usage
-                                    value: 'SPILL_AND_FILL' or 'FILL_AND_SPILL'
-        """
-        if not isinstance(value, basestring):
-            raise SDKException('Storage', '101')
-
-        if value == 'SPILL_AND_FILL':
-            value = 1
-        elif value == 'FILL_AND_SPILL':
-            value = 2
-        else:
-            raise SDKException('Storage', '110')
-
-        request_json = {
-            "EVGui_ConfigureStorageLibraryReq":
-                {
-                    "library": {
-                            "opType": 32,
-                            "libraryName": self.library_name
-                        },
-                    "libNewProp": {
-                            "mountPathUsage": value
-                        }
-                }
-        }
-        self._commcell_object.qoperation_execute(request_json)
-
-    def set_mountpath_preferred_on_mediaagent(self, value):
-        """Sets select preferred mountPath according to mediaagent setting on the library.
-            Args:
-                value    (bool) --  preferMountPathAccordingToMA value to be set on library (True/False)
-
-            Raises:
-                SDKException:
-                    if failed to update
-
-                    if the type of value input is not correct
-
-        """
-        if not isinstance(value, bool):
-            raise SDKException('Storage', '101')
-
-        request_json = {
-            "EVGui_ConfigureStorageLibraryReq":
-                {
-                    "isConfigRequired": 1,
-                    "library": {
-                            "opType": 32,
-                            "libraryName": self.library_name
-                        },
-                    "libNewProp": {
-                            "preferMountPathAccordingToMA": int(value)
-                        }
-                }
-        }
-        self._commcell_object.qoperation_execute(request_json)
-
-    @property
-    def media_agents_associated(self):
-        """Returns the media agents associated with the disk library"""
-        media_agents = self._library_properties['magLibSummary'].get(
-            'associatedMediaAgents', None)
-        if media_agents is None:
-            return []
-        return media_agents.strip().split(",")
-
-    @property
-    def name(self):
-        """Returns library display name."""
-        return self._library_properties['MountPathList'][0]['mountPathSummary']['libraryName']
-
-    @property
-    def library_name(self):
-        """Treats the library name as a read-only attribute."""
-        return self._library_name
-
-    @property
-    def library_id(self):
-        """Treats the library id as a read-only attribute."""
-        return self._library_id
-
-    @property
-    def library_properties(self):
-        """Returns the dictionary consisting of the full properties of the library"""
-        self.refresh()
-        return self._library_properties
-
-    @property
-    def mount_path(self):
-        """Treats the library id as a read-only attribute."""
-        return self.mountpath
-
-    @mount_path.setter
-    def mount_path(self, mount_path):
-        """ setter for mountpath"""
-        self.mountpath = mount_path
-
-    @property
-    def media_agent(self):
-        """Treats the library id as a read-only attribute."""
-        return self.mediaagent
-<<<<<<< HEAD
-=======
-
-    @media_agent.setter
-    def media_agent(self, media_agent):
-        """setter for media agent"""
-        self.mediaagent = media_agent
->>>>>>> 2fccf429
-        
-    def share_mount_path(self, new_media_agent, new_mount_path, **kwargs):
-        """
-        Method to share a mountpath to a disklibrary
-
-        Args:
-        
-            new_media_agent (str)   -- Media agent which is accessing the shared mount path
-            
-            new_mount_path  (int)   -- Mount path to be shared
-            
-            \*\*kwargs  (dict)  --  Optional arguments
-
-                    Available kwargs Options:
-            
-                        media_agent     (str)   -- Media agent associated with library
-                        
-                        library_name    (str)   -- Name of the library which has the mount path
-                    
-                        mount_path      (str)   -- Mount path to be shared
-                        
-                        access_type     (int)   -- The access type of the shared mount path
-
-                                                    Read Device Access = 4
-                                                    
-                                                    Read/ Write Device Access = 6
-                                                    
-                                                    Read Device Access with Preferred = 12
-                                                    
-                                                    Read/Write Device Access with Preferred = 14
-                                                    
-                                                    Data Server - IP Read = 20
-                                                    
-                                                    Data Server - IP Read/ Write = 22
-                                                    
-                                                    Data Server - FC Read = 36
-                                                    
-                                                    Data Server - FC Read/ Write = 38
-                                                    
-                                                    Data Server - iSCSI Read = 132
-                                                    
-                                                    Data Server - iSCSI Read/ Write = 134
-                                                    
-                                                    Note: For the Data Server device access type,
-                                                          enter the local path provided in the library/mountPath
-                                                          parameter in the libNewProp/mountPath parameter also.
-                        
-
-                        username        (str)   -- Username to access the mount path, if UNC
-
-                        password        (str)   -- Password to access the mount path, if UNC
-
-        Returns:
-            None
-
-        Raises
-            Exception:
-                - if any of the parameter's dataype is invalid
-
-                - if API response error code is not 0
-
-                - if response is empty
-
-                - if response code is not as expected
-        """
-        
-        media_agent = kwargs.get('media_agent', self.mediaagent)
-        library_name = kwargs.get('library_name', self.library_name)
-        mount_path = kwargs.get('mount_path', self.mountpath)
-        access_type = kwargs.get('access_type', 22)
-        username = kwargs.get('username', '')
-        password = kwargs.get('password', '')
-       
-        self._EXECUTE = self._commcell_object._services['EXECUTE_QCOMMAND']
-        self.library = {
-            "opType": 64,
-            "mediaAgentName": media_agent,
-            "libraryName": library_name,
-            "mountPath": "%s" %
-                         mount_path}
-        self.lib_new_prop = {
-            "deviceAccessType": access_type,
-            "password": password,
-            "loginName": username,
-            "mediaAgentName": new_media_agent,
-            "mountPath": "{}".format(new_mount_path),
-            "proxyPassword": ""}
-        request_json = {
-            "EVGui_ConfigureStorageLibraryReq":
-                {
-                    "library": self.library,
-                    "libNewProp": self.lib_new_prop
-                }
-        }
-
-        flag, response = self._commcell_object._cvpysdk_object.make_request(
-            'POST', self._EXECUTE, request_json
-        )
-        if flag:
-            response_string = self._commcell_object._update_response_(response.text)
-            if response.json():
-                if "library" in response.json():
-                    response = response.json()["library"]
-                    return response
-                else:
-                    raise SDKException('Response', '102', response_string)
-            else:
-
-                raise SDKException('Response', '102', response_string)
-        else:
-            response_string = self._commcell_object._update_response_(response.text)
-            raise SDKException('Response', '101', response_string)
-
-
-class RPStores(object):
-    def __init__(self, commcell):
-        """Initialize object of the MediaAgents class.
-
-            Args:
-                commcell(object)  --  instance of the Commcell class
-
-            Returns:
-                object - instance of the MediaAgents class
-        """
-        self._commcell = commcell
-        self._rp_stores = None
-        self.refresh()
-
-    def _get_rp_stores(self):
-        xml = '<?xml version="1.0" encoding="UTF-8"?><EVGui_GetLibraryListWCReq libraryType="RPSTORE"/>'
-        response = self._commcell.execute_qcommand("qoperation execute", xml)
-
-        try:
-            return {library["library"]["libraryName"].lower(): library["MountPathList"][0]["rpStoreLibraryInfo"]
-                    ["rpStoreId"] for library in response.json()["libraryList"]}
-        except (KeyError, ValueError):
-            generic_msg = "Unable to fetch RPStore"
-            err_msg = response.json().get("errorMessage", generic_msg) if response.status_code == 200 else generic_msg
-            raise SDKException('Storage', '102', '{0}'.format(err_msg))
-
-    def add(self, name, path, storage, media_agent_name):
-        """
-
-        Args:
-            name    (str):     Name of the RPStore
-
-            path    (str):     Path of the RPStore
-
-            storage (int):     Storage Capacity of the RPStore in GB
-
-            media_agent_name(str)   :   Name of the media agent
-
-        Returns:
-            An instance of RPStore
-
-        """
-        try:
-            assert self.has_rp_store(name) is False
-        except AssertionError:
-            raise SDKException("Storage", 102, "An RPStore already exists with the same name")
-
-        media_agents = MediaAgents(self._commcell)
-        try:
-            ma_id = media_agents.all_media_agents[media_agent_name]["id"]
-        except KeyError:
-            raise SDKException('Storage', '102', 'No media agent exists with name: {0}'.format(media_agent_name))
-
-        payload = {
-            "rpLibrary": {"maxSpacePerRPStoreGB": storage},
-            "storageLibrary": {
-                "mediaAgentId": int(ma_id),
-                "libraryName": name,
-                "mountPath": path
-            },
-            "opType": 1
-        }
-        flag, response = self._commcell._cvpysdk_object.make_request(
-            "POST", self._commcell._services["RPSTORE"], payload)
-
-        try:
-            return RPStore(self._commcell, name, response.json()["storageLibrary"]["libraryId"])
-        except KeyError:
-            generic_msg = "Unable to add RPStore"
-            err_msg = response.json().get("errorMessage", generic_msg) if flag else generic_msg
-            raise SDKException('Storage', '102', '{0}'.format(err_msg))
-
-    def has_rp_store(self, rpstore_name):
-        """Validates if the given RPStore is present
-
-        Args:
-            rpstore_name       (str):   Name of the RPStore
-
-        Returns:
-            bool : True if present else False
-        """
-        if not isinstance(rpstore_name, basestring):
-            raise SDKException('Storage', '101')
-
-        return rpstore_name.lower() in self._rp_stores
-
-    def get(self, rpstore_name):
-        """Fetches the given RPStore
-
-        Args:
-            rpstore_name    (str):  Name of the RPStore
-
-        Returns:
-            An instance of the RPStore
-
-        """
-        if not isinstance(rpstore_name, basestring):
-            raise SDKException('Storage', '101')
-
-        try:
-            return RPStore(self._commcell, rpstore_name, self._rp_stores[rpstore_name.lower()])
-        except KeyError:
-            raise SDKException('Storage', '102', 'No RPStore exists with name: {0}'.format(rpstore_name))
-
-    def refresh(self):
-        """Refresh the media agents associated with the Commcell."""
-        self._rp_stores = self._get_rp_stores()
-
-
-class RPStore(object):
-    def __init__(self, commcell, rpstore_name, rpstore_id):
-        self._commcell = commcell
-        self._rpstore_name = rpstore_name.lower()
-        self._rpstore_id = rpstore_id
-
-    @property
-    def rpstore_name(self):
-        return self._rpstore_name
-
-    @property
-    def rpstore_id(self):
-        return self._rpstore_id
+# -*- coding: utf-8 -*-
+
+# --------------------------------------------------------------------------
+# Copyright Commvault Systems, Inc.
+#
+# Licensed under the Apache License, Version 2.0 (the "License");
+# you may not use this file except in compliance with the License.
+# You may obtain a copy of the License at
+#
+#     http://www.apache.org/licenses/LICENSE-2.0
+#
+# Unless required by applicable law or agreed to in writing, software
+# distributed under the License is distributed on an "AS IS" BASIS,
+# WITHOUT WARRANTIES OR CONDITIONS OF ANY KIND, either express or implied.
+# See the License for the specific language governing permissions and
+# limitations under the License.
+# --------------------------------------------------------------------------
+
+"""Main file for performing storage related operations on the commcell.
+
+This file has all the classes related to Storage operations.
+
+MediaAgents:      Class for representing all the media agents attached to the commcell.
+
+MediaAgent:       Class for representing a single media agent attached to the commcell.
+
+DiskLibraries:    Class for representing all the disk libraries attached to the commcell.
+
+DiskLibrary:      Class for representing a single disk library associated with the commcell.
+
+
+MediaAgents:
+    __init__(commcell_object)   --  initialize the MediaAgents class instance for the commcell
+
+    __str__()                   --  returns all the media agents associated with the commcell
+
+    __repr__()                  --  returns the string for the instance of the MediaAgents class
+
+    _get_media_agents()         --  gets all the media agents of the commcell
+
+    all_media_agents()          --  returns all the media agents on the commcell
+
+    has_media_agent()           --  checks if a media agent exists with the given name or not
+
+    get(media_agent_name)       --  returns the instance of MediaAgent class
+    of the media agent specified
+    
+    delete(media_agent)     --  Deletes the media agent from the commcell.
+
+    refresh()                   --  refresh the media agents associated with the commcell
+
+
+MediaAgent:
+    __init__(commcell_object,
+             media_agent_name,
+             media_agent_id)                --  initialize the instance of MediaAgent class for a
+    specific media agent of the commcell
+
+    __repr__()                              --  returns a string representation of the
+    MediaAgent instance
+
+    _get_media_agent_id()                   --  gets the id of the MediaAgent instance from
+    commcell
+
+    _get_media_agent_properties()           --  returns media agent properties
+
+    _initialize_media_agent_properties()    --  initializes media agent properties
+
+    enable_power_management()               --  Enable VM Management (power management)
+
+    _perform_power_operation()              --  Performs power operation (power-on/power-off)
+
+    power_on()                              --  Power-on MediaAgent if VM management is enabled
+
+    power_off()                             --  Power-off MediaAgent if VM management is enabled
+
+    wait_for_power_status()                 -- Waits till the expected power status is not achieved
+
+    media_agent_name()                      --  returns media agent name
+
+    media_agent_id()                        --  returns media agent id
+
+    is_online()                             --  returns True is media agent is online
+
+    platform()                              --  returns os info of the media agent
+
+    refresh()                               --  refresh the properties of the media agent
+
+    change_index_cache()                    --  runs catalog migration
+
+    index_cache_path()                      --  returns index cache path of the media agent
+
+    index_cache_enabled()                   --  returns index cache enabled status
+
+    set_state()                    -- enables/disables media agent
+
+    mark_for_maintenance() -- marks/unmarks media agent offline for maintenance
+
+DiskLibraries:
+    __init__(commcell_object)   --  initialize the DiskLibraries class instance for the commcell
+
+    __str__()                   --  returns all the disk libraries associated with the commcell
+
+    __repr__()                  --  returns the string for the instance of the DiskLibraries class
+
+    _get_libraries()            --  gets all the disk libraries of the commcell
+
+    all_disk_libraries()        --  returns the dict of all the disk libraries on commcell
+
+    has_library(library_name)   --  checks if a disk library exists with the given name or not
+
+    add()                       --  adds a new disk library to the commcell
+
+    delete()                    --  Deletes a disk library from commcell
+
+    get(library_name)           --  returns the instance of the DiskLibrary class
+    for the library specified
+
+    refresh()                   --  refresh the disk libraries associated with the commcell
+
+
+DiskLibrary:
+    __init__(commcell_object,
+             library_name,
+             library_id)        --  initialize the instance of DiskLibrary class for a specific
+    disk library of the commcell
+
+    __repr__()                  --  returns a string representation of the DiskLibrary instance
+
+    _get_library_id()           --  gets the id of the DiskLibrary instance from commcell
+
+    move_mountpath()            --  To perform move mountpath operation
+
+    validate_mountpath()        --  To perform storage validation on mountpath
+
+    add_cloud_mount_path()      --  Adds a mount path to the cloud library
+
+    add_mount_path()            --  adds the mount path on the local/ remote machine
+
+    set_mountpath_reserve_space()      --  to set reserve space on the mountpath
+
+    change_device_access_type()  -- to change device access type
+
+    verify_media()              --  To perform verify media operation on media
+
+    set_mountpath_preferred_on_mediaagent() --  Sets select preferred mountPath according to mediaagent setting on the
+                                                library
+
+    _get_library_properties()   --  gets the disk library properties
+
+    refresh()                   --  Refresh the properties of this disk library.
+
+DiskLibrary instance Attributes
+
+    **media_agents_associated**  --  returns the media agents associated with the disk library
+    **library_properties**       --  Returns the dictionary consisting of the full properties of the library
+    **free_space**               --  returns the free space on the library
+    **mountpath_usage**          --  returns mountpath usage on library
+
+"""
+from __future__ import absolute_import
+from __future__ import unicode_literals
+import uuid, time
+
+from base64 import b64encode
+
+from past.builtins import basestring
+from future.standard_library import install_aliases
+from .exception import SDKException
+
+install_aliases()
+
+
+class MediaAgents(object):
+    """Class for getting all the media agents associated with the commcell."""
+
+    def __init__(self, commcell_object):
+        """Initialize object of the MediaAgents class.
+
+            Args:
+                commcell_object (object)  --  instance of the Commcell class
+
+            Returns:
+                object - instance of the MediaAgents class
+        """
+        self._commcell_object = commcell_object
+        self._MEDIA_AGENTS = self._commcell_object._services['GET_MEDIA_AGENTS']
+        self._media_agents = None
+        self.refresh()
+
+    def __str__(self):
+        """Representation string consisting of all media agents of the commcell.
+
+            Returns:
+                str - string of all the media agents associated with the commcell
+        """
+        representation_string = '{:^5}\t{:^20}\n\n'.format('S. No.', 'Media Agent')
+
+        for index, media_agent in enumerate(self._media_agents):
+            sub_str = '{:^5}\t{:20}\n'.format(index + 1, media_agent)
+            representation_string += sub_str
+
+        return representation_string.strip()
+
+    def __repr__(self):
+        """Representation string for the instance of the MediaAgents class."""
+        return "MediaAgents class instance for Commcell: '{0}'".format(
+            self._commcell_object.commserv_name
+        )
+
+    def _get_media_agents(self):
+        """Gets all the media agents associated to the commcell specified by commcell object.
+
+            Returns:
+                dict - consists of all media agents of the commcell
+                    {
+                         "media_agent1_name": {
+
+                                 'id': media_agent1_id,
+
+                                 'os_info': media_agent1_os,
+
+                                 'is_online': media_agent1_status
+                         },
+                         "media_agent2_name": {
+
+                                 'id': media_agent2_id,
+
+                                 'os_info': media_agent2_os,
+
+                                 'is_online': media_agent2_status
+                         }
+                    }
+
+            Raises:
+                SDKException:
+                    if response is empty
+
+                    if response is not success
+        """
+        flag, response = self._commcell_object._cvpysdk_object.make_request(
+            'GET', self._MEDIA_AGENTS
+        )
+
+        if flag:
+            if response.json() and 'mediaAgentList' in response.json():
+                media_agents = response.json()['mediaAgentList']
+                media_agents_dict = {}
+
+                for media_agent in media_agents:
+                    temp_name = media_agent['mediaAgent']['mediaAgentName'].lower()
+                    temp_id = str(media_agent['mediaAgent']['mediaAgentId']).lower()
+                    temp_os = media_agent['osInfo']['OsDisplayInfo']['OSName']
+                    temp_status = bool(media_agent['status'])
+                    media_agents_dict[temp_name] = {
+                        'id': temp_id,
+                        'os_info': temp_os,
+                        'is_online': temp_status
+                    }
+
+                return media_agents_dict
+            else:
+                raise SDKException('Response', '102')
+        else:
+            response_string = self._commcell_object._update_response_(response.text)
+            raise SDKException('Response', '101', response_string)
+
+    @property
+    def all_media_agents(self):
+        """Returns dict of all the media agents on this commcell
+
+            dict - consists of all media agents of the commcell
+                    {
+                         "media_agent1_name": {
+
+                                 'id': media_agent1_id,
+
+                                 'os_info': media_agent1_os,
+
+                                 'is_online': media_agent1_status
+                         },
+                         "media_agent2_name": {
+
+                                 'id': media_agent2_id,
+
+                                 'os_info': media_agent2_os,
+
+                                 'is_online': media_agent2_status
+                         }
+                    }
+        """
+        return self._media_agents
+
+    def has_media_agent(self, media_agent_name):
+        """Checks if a media agent exists in the commcell with the input media agent name.
+
+            Args:
+                media_agent_name (str)  --  name of the media agent
+
+            Returns:
+                bool - boolean output whether the media agent exists in the commcell or not
+
+            Raises:
+                SDKException:
+                    if type of the media agent name argument is not string
+        """
+        if not isinstance(media_agent_name, basestring):
+            raise SDKException('Storage', '101')
+
+        return self._media_agents and media_agent_name.lower() in self._media_agents
+
+    def get(self, media_agent_name):
+        """Returns a MediaAgent object of the specified media agent name.
+
+            Args:
+                media_agent_name (str)  --  name of the media agent
+
+            Returns:
+                object - instance of the MediaAgent class for the given media agent name
+
+            Raises:
+                SDKException:
+                    if type of the media agent name argument is not string
+
+                    if no media agent exists with the given name
+        """
+        if not isinstance(media_agent_name, basestring):
+            raise SDKException('Storage', '101')
+        else:
+            media_agent_name = media_agent_name.lower()
+
+            if self.has_media_agent(media_agent_name):
+                return MediaAgent(self._commcell_object,
+                                  media_agent_name,
+                                  self._media_agents[media_agent_name]['id'])
+
+            raise SDKException(
+                'Storage', '102', 'No media agent exists with name: {0}'.format(media_agent_name)
+            )
+    
+    def delete(self, media_agent, force=False):
+        """Deletes the media agent from the commcell.
+
+            Args:
+                media_agent (str)  --  name of the Mediaagent to remove from the commcell
+                
+                force       (bool)     --  True if you want to delete media agent forcefully.
+
+            Raises:
+                SDKException:
+                    if type of the media agent name argument is not string
+
+                    if failed to delete Media agent
+
+                    if response is empty
+
+                    if response is not success
+
+                    if no media agent exists with the given name
+
+        """
+        if not isinstance(media_agent, basestring):
+            raise SDKException('Storage', '101')
+        else:
+            media_agent = media_agent.lower()
+
+            if self.has_media_agent(media_agent):
+                mediagent_id = self.all_media_agents[media_agent]['id']
+                mediagent_delete_service = self._commcell_object._services['MEDIA_AGENT'] % (mediagent_id)
+                if force:
+                    mediagent_delete_service += "?forceDelete=1"
+
+                flag, response = self._commcell_object._cvpysdk_object.make_request('DELETE', mediagent_delete_service)
+
+                error_code = 0
+                if flag:
+                    if 'errorCode' in response.json():
+                        o_str = 'Failed to delete mediaagent' 
+                        error_code = response.json()['errorCode'] 
+                        if error_code == 0:
+                            # initialize the mediaagents again
+                            # so the mediaagents object has all the mediaagents
+                            self.refresh()
+                        else:                                
+                            error_message = response.json()['errorMessage']
+                            if error_message:
+                                o_str += '\nError: "{0}"'.format(error_message)                        
+                            raise SDKException('Storage', '102', o_str)
+                    else:
+                        raise SDKException('Response', '102')
+                else:
+                    raise SDKException('Response', '101', self._commcell_object._update_response_(response.text))
+            else:
+                raise SDKException(
+                    'Storage', '102', 'No Mediaagent exists with name: {0}'.format(media_agent)
+                )
+
+    def refresh(self):
+        """Refresh the media agents associated with the Commcell."""
+        self._media_agents = self._get_media_agents()
+
+
+class MediaAgent(object):
+    """Class for a specific media agent."""
+
+    def __init__(self, commcell_object, media_agent_name, media_agent_id=None):
+        """Initialise the MediaAgent object.
+
+            Args:
+                commcell_object   (object)  --  instance of the Commcell class
+
+                media_agent_name  (str)     --  name of the media agent
+
+                media_agent_id    (str)     --  id of the media agent
+                    default: None
+
+            Returns:
+                object - instance of the MediaAgent class
+        """
+        self._commcell_object = commcell_object
+        self._media_agent_name = media_agent_name.lower()
+        self._media_agent_info = None
+        if media_agent_id:
+            self._media_agent_id = str(media_agent_id)
+        else:
+            self._media_agent_id = self._get_media_agent_id()
+
+        self._MEDIA_AGENT = self._commcell_object._services['MEDIA_AGENT'] % (
+            self._media_agent_name
+        )
+
+        self._CLOUD_MEDIA_AGENT = self._commcell_object._services['CLOUD_MEDIA_AGENT'] % (
+            self._media_agent_id
+        )
+
+        self._CREATE_TASK = self._commcell_object._services['CREATE_TASK']
+        self._MEDIA_AGENTS = self._commcell_object._services['GET_MEDIA_AGENTS'] + "/{0}".format(
+            self.media_agent_id
+        )
+
+        self.refresh()
+
+    def __repr__(self):
+        """String representation of the instance of this class."""
+        representation_string = 'MediaAgent class instance for MA: "{0}", of Commcell: "{1}"'
+
+        return representation_string.format(
+            self.media_agent_name, self._commcell_object.commserv_name
+        )
+
+    def _get_media_agent_id(self):
+        """Gets the media agent id associated with this media agent.
+
+            Returns:
+                str - id associated with this media agent
+        """
+        media_agents = MediaAgents(self._commcell_object)
+        return media_agents.get(self.media_agent_name).media_agent_id
+
+    def _get_media_agent_properties(self):
+        """Returns the media agent properties of this media agent.
+
+            Returns:
+                dict - dictionary consisting of the properties of this client
+
+            Raises:
+                SDKException:
+                    if response is empty
+
+                    if response is not success
+        """
+        flag, response = self._commcell_object._cvpysdk_object.make_request(
+            'GET', self._MEDIA_AGENTS
+        )
+
+        if flag:
+            if response.json() and 'mediaAgentList' in response.json():
+                self._media_agent_info = response.json()['mediaAgentList'][0]
+                return response.json()
+            else:
+                raise SDKException('Response', '102')
+        else:
+            response_string = self._commcell_object._update_response_(response.text)
+            raise SDKException('Response', '101', response_string)
+
+    def _initialize_media_agent_properties(self):
+        """Initializes the properties for this Media Agent"""
+        self._status = None
+        self._platform = None
+        self._index_cache_enabled = None
+        self._index_cache = None
+        self._is_power_mgmt_allowed = None
+        self._is_power_mgmt_supported = None
+        self._is_power_management_enabled = None
+        self._power_management_controller_name = None
+        self._power_status = None
+
+        properties = self._get_media_agent_properties()
+
+        if properties['mediaAgentList']:
+            mediaagent_list = properties['mediaAgentList'][0]
+        else:
+            raise SDKException('Response', '102')
+
+        status = mediaagent_list.get('status')
+        if status == 1:
+            self._is_online = True
+        else:
+            self._is_online = False
+
+        if mediaagent_list['osInfo']['OsDisplayInfo']['OSName']:
+            platform = mediaagent_list['osInfo']['OsDisplayInfo']['OSName']
+            if 'windows' in platform.lower():
+                self._platform = 'WINDOWS'
+            elif 'unix' in platform.lower() or 'linux' in platform.lower():
+                self._platform = 'UNIX'
+            else:
+                self._platform = platform
+
+        if mediaagent_list['mediaAgentProps']['mediaAgentIdxCacheProps']['cacheEnabled']:
+            self._index_cache_enabled = mediaagent_list['mediaAgentProps'][
+                'mediaAgentIdxCacheProps']['cacheEnabled']
+
+        if mediaagent_list['mediaAgentProps']['mediaAgentIdxCacheProps']['cachePath']['path']:
+            self._index_cache = mediaagent_list['mediaAgentProps']['mediaAgentIdxCacheProps'
+                                                                   ]['cachePath']['path']
+
+        if mediaagent_list['powerManagementInfo']['isPowerMgmtSupported']:
+            self._is_power_mgmt_supported = mediaagent_list['powerManagementInfo']['isPowerMgmtSupported']
+
+        if self._is_power_mgmt_supported:
+
+            if mediaagent_list['powerManagementInfo']['isPowerManagementEnabled']:
+                self._is_power_management_enabled = mediaagent_list['powerManagementInfo']['isPowerManagementEnabled']
+
+            if mediaagent_list['powerManagementInfo']['isPowerMgmtAllowed']:
+                self._is_power_mgmt_allowed = mediaagent_list['powerManagementInfo']['isPowerMgmtAllowed']
+
+            if mediaagent_list['powerManagementInfo']['powerStatus']:
+                self._power_status = mediaagent_list['powerManagementInfo']['powerStatus']
+
+            if mediaagent_list['powerManagementInfo']['selectedCloudController']['clientName']:
+                self._power_management_controller_name = mediaagent_list['powerManagementInfo']['selectedCloudController']['clientName']
+
+    def enable_power_management(self, pseudo_client_name):
+        """
+            Enables power management using the provided cloud controller (pseudo client)
+
+                Args :
+                        pseudo_client_name : VSA pseudo client to be used as cloud controller
+                Raises:
+                        SDKException:
+                                    If response is not success
+                                    
+                                    If Power management is not supported
+        """
+        if self._is_power_mgmt_allowed:
+            client_obj = self._commcell_object._clients.get(pseudo_client_name)
+            pseudo_client_name_client_id = client_obj._get_client_id()
+
+            """
+            payLoad = '<EVGui_SetCloudVMManagementInfoReq hostId="' + self.media_agent_id + '" useMediaAgent="1"> <powerManagementInfo isPowerManagementEnabled="1" > <selectedCloudController clientId="' + PseudoClientName_client_id + '" clientName="' + \
+                      PseudoClientName + '"/></powerManagementInfo></EVGui_SetCloudVMManagementInfoReq>'
+            """
+            payLoad = '<EVGui_SetCloudVMManagementInfoReq hostId="{0}" useMediaAgent="1"> <powerManagementInfo isPowerManagementEnabled="1" > <selectedCloudController clientId="{1}" clientName="{2}"/></powerManagementInfo></EVGui_SetCloudVMManagementInfoReq>'.format(
+                self.media_agent_id, pseudo_client_name_client_id, pseudo_client_name)
+
+            response = self._commcell_object._qoperation_execute(payLoad)
+
+            if response['errorCode'] != 0:
+                raise SDKException('Response', '102', str(response))
+        else:
+            raise SDKException('Storage', '102', "Power management is not supported")
+
+    def _perform_power_operation(self, operation):
+        """
+            Performs power operation
+
+                Args :
+                        self : Object
+                        operation : Operation to perform
+                        
+                Raises:
+                        SDKException:
+                                        If operation is not 1 or 0
+                                            
+                                        If ower management is NOT enabled or NOT supported on MediaAgent
+
+                                        If API response is empty
+
+                                        If API response is not success
+        """
+        if not operation in ("1", "0"):
+            raise SDKException('Response', '102',
+                               "Invalid power operation type")
+
+        if self._is_power_management_enabled:
+            flag, response = self._commcell_object._cvpysdk_object.make_request(
+                'GET', self._CLOUD_MEDIA_AGENT + "/" + operation
+            )
+            if not flag:
+                raise SDKException('Response', '102',
+                                   str(response))
+            if response.json()['errorCode'] != 0:
+                raise SDKException('Response', '102', str(response))
+        else:
+            raise SDKException('Storage', '102',
+                               'Power management is NOT enabled or NOT supported')
+
+    def power_on(self, wait_till_online=True):
+        """
+            Power-on the MediaAgent
+
+                Args :
+                        self : Object
+                        wait_till_online :
+                                            True : Waits until the MediaAgent is online
+                                            False : Just submits the power-on request
+        """
+
+        if self.current_power_status not in ["Starting", "Started", "Online"]:
+            self._perform_power_operation("1")
+
+        if wait_till_online == True and self.current_power_status != "Online":
+            self.wait_for_power_status("Online")
+
+    def power_off(self, wait_till_stopped=True):
+        """
+            Power-off MediaAgent
+
+                Args :
+                        self : Object
+                        wait_till_stopped :
+                                            True : Waits until the MediaAgent is stopped
+                                            False : Just submits the power-off request
+        """
+
+        if self.current_power_status not in ["Stopping", "Stopped"]:
+            self._perform_power_operation("0")
+
+        if wait_till_stopped == True and self.current_power_status != "Stopped":
+            self.wait_for_power_status("Stopped")
+
+    def wait_for_power_status(self, expected_power_status, time_out_sec=600):
+        """
+            Waits until the expected power status not achieved
+
+                Args :
+                                        self : Object
+                                        expected_power_status : The expected power status as following.
+                                                                    Starting
+                                                                    Started
+                                                                    Online
+                                                                    Stopping
+                                                                    Stopped
+                                        time_out_sec : Maximum time to wait for the expected power status
+
+                                        Raises:
+                                                SDKException:
+                                                                If time_out_sec is not an integer and time_out_sec not None
+
+                                                                If expected power status is not achieved within time_out_sec time
+        """
+        if time_out_sec != None:
+            if not isinstance(time_out_sec, int):
+                raise SDKException('Storage', '102',
+                                   'Expected an integer value for [time_out_sec]')
+
+        start_time = time.time()
+        while self.current_power_status != expected_power_status:
+            time.sleep(10)
+            if time_out_sec != None:
+                if time.time() - start_time > time_out_sec:
+                    raise SDKException('Storage', '102',
+                                       'The expected power status is not achieved within expected time')
+
+    def change_index_cache(self, old_index_cache_path, new_index_cache_path):
+        """
+        Begins a catalog migration job via the CreateTask end point.
+
+            Args :
+                old_index_cache_path - source index cache path
+
+                new_index_cache_path - destination index cache path
+
+            Returns :
+                Returns job object of catalog migration job
+
+            Raises:
+                SDKException:
+                    if response is empty
+
+                    if response is not success
+
+        """
+
+        conf_guid = str(uuid.uuid4())
+
+        xml_options_string = '''<Indexing_IdxDirectoryConfiguration configurationGuid="{0}"
+        icdPath="{1}" maClientFocusName="{2}" maGuid="" oldIcdPath="{3}"
+        opType="0" />''' .format(
+            conf_guid, new_index_cache_path, self.media_agent_name, old_index_cache_path)
+
+        request_json = {
+            "taskInfo": {
+                "taskOperation": 1,
+                "task": {
+                    "isEZOperation": False,
+                    "description": "",
+                    "ownerId": 1,
+                    "runUserId": 1,
+                    "taskType": 1,
+                    "ownerName": "",
+                    "alertName": "",
+                    "sequenceNumber": 0,
+                    "isEditing": False,
+                    "GUID": "",
+                    "isFromCommNetBrowserRootNode": False,
+                    "initiatedFrom": 3,
+                    "policyType": 0,
+                    "associatedObjects": 0,
+                    "taskName": "",
+                    "taskFlags": {
+                        "notRunnable": False,
+                        "disabled": False
+                    }
+                },
+                "subTasks": [
+                    {
+                        "subTaskOperation": 1,
+                        "subTask": {
+                            "subTaskOrder": 0,
+                            "subTaskType": 1,
+                            "flags": 0,
+                            "operationType": 5018,
+                            "subTaskId": 1
+                        },
+                        "options": {
+                            "originalJobId": 0,
+                            "adminOpts": {
+                                "catalogMigrationOptions": {
+                                    "xmlOptions": xml_options_string,
+                                    "mediaAgent": {
+                                        "mediaAgentId": int(self._media_agent_id),
+                                        "_type_": 11
+                                    }
+                                }
+                            }
+                        }
+                    }
+                ]
+            }
+        }
+
+        flag, response = self._commcell_object._cvpysdk_object.make_request(
+            'POST', self._CREATE_TASK, request_json
+        )
+
+        if flag:
+            if response.json() and 'jobIds' in response.json() and response.json()['jobIds'][0]:
+
+                response_json = response.json()
+                catalogmigration_jobid = response_json["jobIds"][0]
+                catalogmigration_job_obj = self._commcell_object.job_controller.get(
+                    catalogmigration_jobid)
+                return catalogmigration_job_obj
+
+            else:
+                raise SDKException('Response', '102')
+
+        else:
+            raise SDKException('Response', '101')
+
+    def set_state(self, enable=True):
+        """
+        disable the media agent by change in media agent properties.
+            Args:
+            enable      -   (bool)
+                            True        - Enable the media agent
+                            False       - Disable the media agent
+
+            Raises:
+            "exception"                  -   if there is an empty response
+                                         -   if there is an error in request execution
+                                         -   if response status is failure
+
+        """
+
+        if type(enable) != bool:
+            raise SDKException('Storage', '101')
+
+        media_id = int(self.media_agent_id)
+        request_json = {
+            "mediaAgentInfo": {
+                "mediaAgent": {
+                    "mediaAgentId": media_id
+                },
+                "mediaAgentProps": {
+                    "enableMA": enable
+                }
+            }
+        }
+
+        flag, response = self._commcell_object._cvpysdk_object.make_request(
+            'PUT', self._MEDIA_AGENTS, request_json
+        )
+
+        # check for response
+        # possible key errors if key not present in response, defaults set
+        if flag:
+            if response and response.json():
+                response = response.json()
+                if response.get('error', {}).get('errorCode', -1) != 0:
+                    error_message = response.get('error', {}).get('errorString', '')
+                    raise SDKException('Storage', '102', error_message)
+            else:
+                raise SDKException('Response', '102')
+        else:
+            raise SDKException('Response', '101')
+
+
+    def mark_for_maintenance(self, mark=False):
+        """
+        mark the media agent offline for maintenance
+            Args:
+                mark  - (bool)
+                                        True    - mark the media agent for maintenance
+                                        False   - UNMARK the media agent for maintenance
+
+            Raises:
+            "exception"                  -   if there is an empty response
+                                         -   if there is an error in request execution
+                                         -   if response status is failure
+
+        """
+
+        if type(mark) != bool:
+            raise SDKException('Storage', '101')
+
+        media_id = int(self.media_agent_id)
+        request_json = {
+            "mediaAgentInfo": {
+                "mediaAgent": {
+                    "mediaAgentId": media_id
+                },
+                "mediaAgentProps": {
+                    "markMAOfflineForMaintenance": mark
+                }
+            }
+        }
+
+        flag, response = self._commcell_object._cvpysdk_object.make_request(
+            'PUT', self._MEDIA_AGENTS, request_json
+        )
+
+        if flag:
+            if response and response.json():
+                response = response.json()
+                if response.get('error', {}).get('errorCode', -1) != 0:
+                    error_message = response.get('error', {}).get('errorString', '')
+                    raise SDKException('Storage', '102', error_message)
+            else:
+                raise SDKException('Response', '102')
+        else:
+            raise SDKException('Response', '101')
+
+
+
+    @property
+    def name(self):
+        """Returns the media agent display name"""
+        return self._media_agent_info['mediaAgent']['displayName']
+
+    @property
+    def media_agent_name(self):
+        """Treats the media agent name as a read-only attribute."""
+        return self._media_agent_name
+
+    @property
+    def media_agent_id(self):
+        """Treats the media agent id as a read-only attribute."""
+        return self._media_agent_id
+
+    @property
+    def is_online(self):
+        """Treats the status as read-only attribute"""
+        return self._is_online
+
+    @property
+    def platform(self):
+        """Treats the platform as read-only attribute"""
+        return self._platform
+
+    @property
+    def index_cache_path(self):
+        """Treats the index cache path as a read-only attribute"""
+        return self._index_cache
+
+    @property
+    def index_cache_enabled(self):
+        """Treats the cache enabled value as a read-only attribute"""
+        return self._index_cache_enabled
+
+    @property
+    def current_power_status(self):
+        """
+                Returns the power state of the MA.
+
+                    Args :
+                            self : Object
+                    Returns :
+                            str - Current power status of the MediaAgent as following
+                                    Starting : Power-on process in going on
+                                    Started : MA is powered-on successfully but still not synced with CS
+                                    Online : Powered-on and synced with CS. MA is ready to use.
+                                    Stopping : Power-off operation is going on.
+                                    Stopped : MA is powered-off
+                                    Unknown : MA power status is still not synced with cloud provider. MA discovery is going on or power state sync with happening with cloud provider or something is NOT right.
+        """
+        self.refresh()
+        power_status = {0: 'Unknown', 1: 'Starting', 2: 'Started', 3: 'Online', 4: 'Stopping', 5: 'Stopped'}
+        return power_status.get(self._power_status)
+
+    def refresh(self):
+        """Refresh the properties of the MediaAgent."""
+        self._initialize_media_agent_properties()
+
+
+class DiskLibraries(object):
+    """Class for getting all the disk libraries associated with the commcell."""
+
+    def __init__(self, commcell_object):
+        """Initialize object of the DiskLibraries class.
+
+            Args:
+                commcell_object (object)  --  instance of the Commcell class
+
+            Returns:
+                object - instance of the DiskLibraries class
+        """
+        self._commcell_object = commcell_object
+        self._LIBRARY = self._commcell_object._services['LIBRARY']
+
+        self._libraries = None
+        self.refresh()
+
+    def __str__(self):
+        """Representation string consisting of all disk libraries of the commcell.
+
+            Returns:
+                str - string of all the disk libraries associated with the commcell
+        """
+        representation_string = '{:^5}\t{:^20}\n\n'.format('S. No.', 'Disk Library')
+
+        for index, library in enumerate(self._libraries):
+            sub_str = '{:^5}\t{:20}\n'.format(index + 1, library)
+            representation_string += sub_str
+
+        return representation_string.strip()
+
+    def __repr__(self):
+        """Representation string for the instance of the DiskLibraries class."""
+        return "DiskLibraries class instance for Commcell: '{0}'".format(
+            self._commcell_object.commserv_name
+        )
+
+    def _get_libraries(self):
+        """Gets all the disk libraries associated to the commcell specified by commcell object.
+
+            Returns:
+                dict - consists of all disk libraries of the commcell
+                    {
+                         "disk_library1_name": disk_library1_id,
+                         "disk_library2_name": disk_library2_id
+                    }
+
+            Raises:
+                SDKException:
+                    if response is empty
+
+                    if response is not success
+        """
+        flag, response = self._commcell_object._cvpysdk_object.make_request('GET', self._LIBRARY)
+
+        if flag:
+            if response.json() and 'response' in response.json():
+                libraries = response.json()['response']
+                libraries_dict = {}
+
+                for library in libraries:
+                    temp_name = library['entityInfo']['name'].lower()
+                    temp_id = str(library['entityInfo']['id']).lower()
+                    libraries_dict[temp_name] = temp_id
+
+                return libraries_dict
+            else:
+                return {}
+        else:
+            response_string = self._commcell_object._update_response_(response.text)
+            raise SDKException('Response', '101', response_string)
+
+    @property
+    def all_disk_libraries(self):
+        """Returns dict of all the disk libraries on this commcell
+
+            dict - consists of all disk libraries of the commcell
+                    {
+                         "disk_library1_name": disk_library1_id,
+                         "disk_library2_name": disk_library2_id
+                    }
+
+        """
+        return self._libraries
+
+    def has_library(self, library_name):
+        """Checks if a library exists in the commcell with the input library name.
+
+            Args:
+                library_name (str)  --  name of the library
+
+            Returns:
+                bool - boolean output whether the library exists in the commcell or not
+
+            Raises:
+                SDKException:
+                    if type of the library name argument is not string
+        """
+        if not isinstance(library_name, basestring):
+            raise SDKException('Storage', '101')
+
+        return self._libraries and library_name.lower() in self._libraries
+
+    def add(self, library_name, media_agent, mount_path, username="", password="", servertype=0):
+        """Adds a new Disk Library to the Commcell.
+
+            Args:
+                library_name (str)        --  name of the new library to add
+
+                media_agent  (str/object) --  name or instance of media agent to add the library to
+
+                mount_path   (str)        --  full path of the folder to mount the library at
+
+                username     (str)        --  username to access the mount path
+                    default: ""
+
+                password     (str)        --  password to access the mount path
+                    default: ""
+
+                servertype   (int)        -- provide cloud library server type
+                    default 0, value 59 for HPstore
+
+            Returns:
+                object - instance of the DiskLibrary class, if created successfully
+
+            Raises:
+                SDKException:
+                    if type of the library name argument is not string
+
+                    if type of the mount path argument is not string
+
+                    if type of the username argument is not string
+
+                    if type of the password argument is not string
+
+                    if type of the media agent argument is not either string or MediaAgent instance
+
+                    if failed to create disk library
+
+                    if response is empty
+
+                    if response is not success
+        """
+        if not (isinstance(library_name, basestring) and
+                isinstance(mount_path, basestring) and
+                isinstance(username, basestring) and
+                isinstance(password, basestring)):
+            raise SDKException('Storage', '101')
+
+        if isinstance(media_agent, MediaAgent):
+            media_agent = media_agent
+        elif isinstance(media_agent, basestring):
+            media_agent = MediaAgent(self._commcell_object, media_agent)
+        else:
+            raise SDKException('Storage', '103')
+
+        request_json = {
+            "isConfigRequired": 1,
+            "library": {
+                "mediaAgentId": int(media_agent.media_agent_id),
+                "libraryName": library_name,
+                "mountPath": mount_path,
+                "loginName": username,
+                "password": b64encode(password.encode()).decode(),
+                "opType": 1
+            }
+        }
+
+        if servertype > 0:
+            request_json["library"]["serverType"] = servertype
+            request_json["library"]["isCloud"] = 1
+            if servertype == 59:
+                request_json["library"]["HybridCloudOption"] = {
+                    "enableHybridCloud": "2", "diskLibrary": {"_type_": "9"}}
+                request_json["library"]["savedCredential"] = {"_type_": "9"}
+
+        flag, response = self._commcell_object._cvpysdk_object.make_request(
+            'POST', self._LIBRARY, request_json
+        )
+
+        if flag:
+            if response.json():
+                if 'library' in response.json():
+                    library = response.json()['library']
+
+                    # initialize the libraries again
+                    # so the libraries object has all the libraries
+                    self.refresh()
+
+                    return DiskLibrary(
+                        self._commcell_object,
+                        library['libraryName'],
+                        library_details=library)
+                elif 'errorCode' in response.json():
+                    error_message = response.json()['errorMessage']
+                    o_str = 'Failed to create disk library\nError: "{0}"'.format(error_message)
+
+                    raise SDKException('Storage', '102', o_str)
+            else:
+                raise SDKException('Response', '102')
+        else:
+            response_string = self._commcell_object._update_response_(response.text)
+            raise SDKException('Response', '101', response_string)
+
+    def delete(self, library_name):
+        """deletes the specified library.
+
+            Args:
+                library_name (str)  --  name of the disk library to delete
+
+            Raises:
+                SDKException:
+                    if type of the library name argument is not string
+                    if no library exists with the given name
+                    if response is incorrect
+        """
+        if not isinstance(library_name, basestring):
+            raise SDKException('Storage', '101')
+
+        if not self.has_library(library_name):
+            raise SDKException('Storage',
+                               '102',
+                               'No library exists with name: {0}'.
+                               format(library_name))
+
+        request_json = {
+            "EVGui_ConfigureStorageLibraryReq":
+                {
+                    "isDeconfigLibrary": 1,
+                    "library":
+                        {
+                            "opType": 2,
+                            "libraryName": library_name
+                        }
+                }
+        }
+        exec_command = self._commcell_object._services['EXECUTE_QCOMMAND']
+        flag, response = self._commcell_object._cvpysdk_object.make_request('POST', exec_command, request_json)
+
+        if flag:
+            if response.json():
+                if 'library' in response.json():
+                    _response = response.json()['library']
+
+                    if 'errorCode' in _response:
+                        if _response['errorCode'] == 0:
+                            self.refresh()
+                        else:
+                            raise SDKException('Storage', '102', _response['errorMessage'])
+                else:
+                    if 'errorMessage' in response.json():
+                        o_str = 'Error: ' + response.json()['errorMessage']
+                        raise SDKException('Response', '102', o_str)
+
+                    raise SDKException('Response', '102')
+            else:
+                raise SDKException('Response', '102')
+        else:
+            _stdout = 'Failed to delete library {0} with error: \n [{1}]'
+            _stderr = self._commcell_object._update_response_(response.text)
+            raise SDKException('Response', '101', _stdout.format(library_name, _stderr))
+
+    def get(self, library_name):
+        """Returns a DiskLibrary object of the specified disk library name.
+
+            Args:
+                library_name (str)  --  name of the disk library
+
+            Returns:
+                object - instance of the DiskLibrary class for the given library name
+
+            Raises:
+                SDKException:
+                    if type of the library name argument is not string
+
+                    if no disk library exists with the given name
+        """
+        if not isinstance(library_name, basestring):
+            raise SDKException('Storage', '101')
+        else:
+            library_name = library_name.lower()
+
+            if self.has_library(library_name):
+                return DiskLibrary(self._commcell_object,
+                                   library_name,
+                                   self._libraries[library_name])
+
+            raise SDKException(
+                'Storage', '102', 'No disk library exists with name: {0}'.format(library_name)
+            )
+
+    def refresh(self):
+        """Refresh the disk libraries associated with the Commcell."""
+        self._libraries = self._get_libraries()
+
+
+class DiskLibrary(object):
+    """Class for a specific disk library."""
+
+    def __init__(self, commcell_object, library_name, library_id=None, library_details=None):
+        """Initialise the DiskLibrary object.
+
+            Args:
+                commcell_object  (object)  --  instance of the Commcell class
+
+                library_name     (str)     --  name of the disk library
+
+                library_id       (str)     --  id of the disk library
+                    default: None
+
+            Returns:
+                object - instance of the DiskLibrary class
+        """
+        self._commcell_object = commcell_object
+        self._library_name = library_name.lower()
+
+        if library_id:
+            self._library_id = str(library_id)
+        else:
+            self._library_id = self._get_library_id()
+        self._library_properties_service = self._commcell_object._services[
+            'GET_LIBRARY_PROPERTIES'] % (self._library_id)
+        self._library_properties = self._get_library_properties()
+        if library_details is not None:
+            self.mountpath = library_details.get('mountPath', None)
+            self.mediaagent = library_details.get('mediaAgentName', None)
+
+    def __repr__(self):
+        """String representation of the instance of this class."""
+        representation_string = 'DiskLibrary class instance for library: "{0}" of Commcell: "{1}"'
+        return representation_string.format(
+            self.library_name, self._commcell_object.commserv_name
+        )
+
+    def move_mountpath(self, mountpath_id, source_device_path,
+                       source_mediaagent_id, target_device_path, target_mediaagent_id):
+
+        """ To perform move mountpath operation
+        Args:
+            mountpath_id  (int)   --  Mountpath Id that need to be moved.
+
+            source_device_path (str)   -- Present Mountpath location
+
+            source_mediaagent_id    (int)   -- MediaAgent Id on which present mountpath exists
+
+            target_device_path    (str)   -- New Mountpath location
+
+            target_mediaagent_id    (int)   -- MediaAgent Id on which new mountpath exists
+
+        Returns:
+            instance of the Job class for this move mountpath job
+
+        Raises
+            Exception:
+                - if argument datatype is invalid
+
+                - if API response error code is not 0
+
+                - if response is empty
+
+                - if response code is not as expected
+        """
+
+        if not (isinstance(mountpath_id, int) and
+                isinstance(source_mediaagent_id, int) and
+                isinstance(target_mediaagent_id, int) and
+                isinstance(target_device_path, basestring) and
+                isinstance(source_device_path, basestring)):
+            raise SDKException('Storage', '101')
+
+        request_xml = """<TMMsg_CreateTaskReq>
+                        <taskInfo>
+                            <task initiatedFrom="1" ownerId="1" sequenceNumber="0" taskId="0" taskType="1">
+                                <taskFlags disabled="0" />
+                            </task>
+                            <associations mountPathId="{1}" />
+                            <subTasks subTaskOperation="1">
+                                <subTask operationType="5017" subTaskType="1" />
+                                <options> <adminOpts> <libraryOption>
+                                    <library libraryId="{0}" />
+                                    <moveMPOption>
+                                        <mountPathMoveList mountPathId="{1}" sourceDevicePath="{2}" 
+                                        sourcemediaAgentId="{3}" targetDevicePath="{4}" targetMediaAgentId="{5}">
+                                        <credential credentialId="0" credentialName=" " />
+                                        </mountPathMoveList>
+                                    </moveMPOption>
+                                </libraryOption> </adminOpts> </options>
+                            </subTasks>
+                        </taskInfo>
+                    </TMMsg_CreateTaskReq>""".format(self.library_id, mountpath_id, source_device_path,
+                                                     source_mediaagent_id, target_device_path, target_mediaagent_id)
+
+        flag, response = self._commcell_object._cvpysdk_object.make_request(
+            'POST', self._commcell_object._services['CREATE_TASK'], request_xml)
+
+        if flag:
+            if response.json():
+                if "jobIds" in response.json():
+                    from cvpysdk.job import Job
+                    return Job(self._commcell_object, response.json()['jobIds'][0])
+
+                if "errorCode" in response.json():
+                    error_message = response.json()['errorMessage']
+                    o_str = 'Error: "{0}"'.format(error_message)
+                    raise SDKException('Commcell', '105', o_str)
+
+                else:
+                    raise SDKException('Commcell', '105')
+
+            else:
+                raise SDKException('Response', '102')
+        else:
+            raise SDKException('Response', '101', self._commcell_object._update_response_(response.text))
+
+    def validate_mountpath(self, mountpath_drive_id, media_agent):
+
+        """ To perform storage validation on mountpath
+        Args:
+            mountpath_drive_id  (int)   --  Drive Id of mountpath that need to be validate.
+
+            media_agent (str)   -- MediaAgent on which Mountpath exists
+
+        Returns:
+            instance of the Job class for this storage validation job
+
+        Raises
+            Exception:
+                - if argument datatype is invalid
+
+                - if API response error code is not 0
+
+                - if response is empty
+
+                - if response code is not as expected
+        """
+
+        if not (isinstance(mountpath_drive_id, int) and
+                isinstance(media_agent, basestring)):
+            raise SDKException('Storage', '101')
+
+
+        request_xml = """<TMMsg_CreateTaskReq>
+                        <taskInfo taskOperation="1">
+                            <task associatedObjects="0" description="Storage Validation - Automation" initiatedFrom="1" 
+                            isEZOperation="0" isEditing="0" isFromCommNetBrowserRootNode="0" ownerId="1" ownerName="" 
+                            policyType="0" runUserId="1" sequenceNumber="0" taskType="1">
+                            <taskFlags notRunnable="0" />
+                            </task>
+                            <subTasks subTaskOperation="1">
+                                <subTask flags="0" operationType="4013" subTaskId="1" subTaskOrder="0" subTaskType="1"/>
+                                <options originalJobId="0">
+                                    <adminOpts>
+                                        <libraryOption  operation="13" validationFlags="0" validattionReservedFlags="0">
+                                            <library libraryId="{0}" />
+                                            <mediaAgent mediaAgentName="{1}" />
+                                            <driveIds driveId="{2}" />
+                                            <validateDrive chunkSize="16384" chunksTillEnd="0" fileMarkerToStart="2"
+                                             numberOfChunks="2" threadCount="2" volumeBlockSize="64" />
+                                        </libraryOption> </adminOpts> </options> </subTasks>  </taskInfo>
+                            </TMMsg_CreateTaskReq>""".format(self.library_id, media_agent, mountpath_drive_id)
+
+        flag, response = self._commcell_object._cvpysdk_object.make_request(
+            'POST', self._commcell_object._services['CREATE_TASK'], request_xml
+        )
+
+        if flag:
+            if response.json():
+                if "jobIds" in response.json():
+                    from cvpysdk.job import Job
+                    return Job(self._commcell_object, response.json()['jobIds'][0])
+
+                if "errorCode" in response.json():
+                    error_message = response.json()['errorMessage']
+                    o_str = 'Error: "{0}"'.format(error_message)
+                    raise SDKException('Commcell', '105', o_str)
+
+                else:
+                    raise SDKException('Commcell', '105')
+
+            else:
+                raise SDKException('Response', '102')
+        else:
+            raise SDKException('Response', '101', self._commcell_object._update_response_(response.text))
+
+    def add_cloud_mount_path(self, mount_path, media_agent, username, password, server_type):
+        """ Adds a mount path to the cloud library
+
+        Args:
+            mount_path  (str)   -- cloud container or bucket.
+
+            media_agent (str)   -- MediaAgent on which mountpath exists
+
+            username    (str)   -- Username to access the mount path in the format <Service Host>//<Account Name>
+            Eg: s3.us-west-1.amazonaws.com//MyAccessKeyID. For more information refer http://documentation.commvault.com/commvault/v11/article?p=97863.htm.
+
+            password    (str)   -- Password to access the mount path
+
+            server_type  (int)   -- provide cloud library server type
+                                    Eg: 3-Microsoft Azure Storage . For more information refer http://documentation.commvault.com/commvault/v11/article?p=97863.htm.
+        Returns:
+            None
+
+        Raises
+            Exception:
+                - if mountpath or mediaagent or username or password or servertype arguments dataype is invalid
+
+                - if servertype input data is incorrect
+
+                - if API response error code is not 0
+
+                - if response is empty
+
+                - if response code is not as expected
+            """
+
+        if not (isinstance(mount_path, basestring) or isinstance(media_agent, basestring)
+                or isinstance(username, basestring) or isinstance(password, basestring)
+                or isinstance(server_type, int)):
+            raise SDKException('Storage', '101')
+
+        request_json = {
+            "isConfigRequired": 1,
+            "library": {
+                "opType": 4,
+                "isCloud": 1,
+                "mediaAgentName": media_agent,
+                "libraryName": self._library_name,
+                "mountPath": mount_path,
+                "loginName": username,
+                "password": b64encode(password.encode()).decode(),
+                "serverType": server_type
+            }
+        }
+
+        exec_command = self._commcell_object._services['LIBRARY']
+        flag, response = self._commcell_object._cvpysdk_object.make_request(
+            'POST', exec_command, request_json
+        )
+
+        if flag:
+            if response.json():
+                if 'library' in response.json():
+                    _response = response.json()['library']
+
+                    if 'errorCode' in _response:
+                        if _response['errorCode'] != 0:
+                            raise SDKException('Storage', '102', _response['errorMessage'])
+                else:
+                    raise SDKException('Response', '102')
+            else:
+                raise SDKException('Response', '102')
+        else:
+            _stdout = 'Failed to add mount path [{0}] for library [{1}] with error: \n [{2}]'
+            _stderr = self._commcell_object._update_response_(response.text)
+            raise SDKException('Response', '101', _stdout.format(mount_path,
+                                                                 self._library_name,
+                                                                 _stderr))
+
+    def _get_library_properties(self):
+        """Gets the disk library properties.
+
+            Returns:
+                dict - dictionary consisting of the properties of this library
+
+            Raises:
+                SDKException:
+                    if response is empty
+
+                    if failed to get disk library properties
+
+                    if response is not success
+        """
+        flag, response = self._commcell_object._cvpysdk_object.make_request(
+            'GET', self._library_properties_service
+        )
+
+        if flag:
+            if response.json():
+                if 'libraryInfo' in response.json():
+                    return response.json()['libraryInfo']
+                raise SDKException('Storage', '102', 'Failed to get disk Library properties')
+            raise SDKException('Response', '102')
+        response_string = self._commcell_object._update_response_(response.text)
+        raise SDKException('Response', '101', response_string)
+
+    def _get_library_id(self):
+        """Gets the library id associated with this disk library.
+
+            Returns:
+                str - id associated with this disk library
+        """
+        libraries = DiskLibraries(self._commcell_object)
+        return libraries.get(self.library_name).library_id
+
+    def refresh(self):
+        """Refresh the properties of this disk library."""
+        self._library_properties = self._get_library_properties()
+
+    def add_mount_path(self, mount_path, media_agent, username='', password=''):
+        """ Adds a mount path [local/remote] to the disk library
+
+        Args:
+            mount_path  (str)   -- Mount path which needs to be added to disklibrary.
+                                  This could be a local or remote mount path on mediaagent
+
+            media_agent (str)   -- MediaAgent on which mountpath exists
+
+            username    (str)   -- Username to access the mount path
+
+            password    (str)   -- Password to access the mount path
+
+        Returns:
+            None
+
+        Raises
+            Exception:
+                - if mountpath and mediaagent datatype is invalid
+
+                - if API response error code is not 0
+
+                - if response is empty
+
+                - if response code is not as expected
+            """
+
+        if not isinstance(mount_path, basestring) or not isinstance(media_agent, basestring):
+            raise SDKException('Storage', '101')
+
+        request_json = {
+            "EVGui_ConfigureStorageLibraryReq":
+                {
+                    "isConfigRequired": 1,
+                    "library": {
+                        "opType": 4,
+                        "mediaAgentName": media_agent,
+                        "libraryName": self._library_name,
+                        "mountPath": mount_path,
+                        "loginName": username,
+                        "password": b64encode(password.encode()).decode(),
+                    }
+                }
+        }
+
+        exec_command = self._commcell_object._services['EXECUTE_QCOMMAND']
+
+        flag, response = self._commcell_object._cvpysdk_object.make_request('POST',
+                                                                            exec_command,
+                                                                            request_json)
+        if flag:
+            if response.json():
+                if 'library' in response.json():
+                    _response = response.json()['library']
+
+                    if 'errorCode' in _response:
+                        if _response['errorCode'] != 0:
+                            raise SDKException('Storage', '102', _response['errorMessage'])
+                else:
+                    raise SDKException('Response', '102')
+            else:
+                raise SDKException('Response', '102')
+        else:
+            _stdout = 'Failed to add mount path [{0}] for library [{1}] with error: \n [{2}]'
+            _stderr = self._commcell_object._update_response_(response.text)
+            raise SDKException('Response', '101', _stdout.format(mount_path,
+                                                                 self._library_name,
+                                                                 _stderr))
+
+    def set_mountpath_reserve_space(self, mount_path, size):
+        """
+            To set reserve space on the mountpath
+            Args:
+                mount_path (str)    --  Mountpath
+
+                size (int)          --  reserve space to be set in MB
+        """
+
+        request_json = {
+            "EVGui_ConfigureStorageLibraryReq":
+                {
+                    "isConfigRequired": 1,
+                    "library": {
+                        "opType": 8,
+                        "mediaAgentName": self.media_agent,
+                        "libraryName": self._library_name,
+                        "mountPath": mount_path
+                    },
+                    "libNewProp":{
+                      "reserveSpaceInMB": size
+                    }
+                }
+        }
+        self._commcell_object.qoperation_execute(request_json)
+
+    def change_device_access_type(self, mountpath_id, device_id, device_controller_id, media_agent_id,
+                                  device_access_type):
+        """
+        To change device access type
+            Args:
+                mountpath_id (int)  -- Mount Path Id
+
+                device_id (int)     -- Device Id
+
+                device_controller_id (int) -- Device Controller Id
+
+                media_agent_id (int)    --   Media Agent Id
+
+                device_access_type (int)    --  Device access type
+                                        Regular:
+                                                Access type     Value
+                                                Read              4
+                                                Read and Write    6
+                                                Preferred         8
+
+                                        IP:
+                                                Access type     Value
+                                                Read             20
+                                                Read/ Write      22
+
+                                        Fibre Channel (FC)
+                                                Access type     Value
+                                                Read             36
+                                                Read and Write   38
+
+                                        iSCSi
+                                                Access type     Value
+                                                Read             132
+                                                Read and Write   134
+        """
+
+        if not all([isinstance(mountpath_id, int), isinstance(device_id, int), isinstance(device_controller_id, int),
+                    isinstance(media_agent_id, int), isinstance(device_access_type, int)]):
+            raise SDKException('Storage', '101')
+
+        request_json = {
+            "EVGui_MMDevicePathInfoReq":
+                {
+                    "mountpathId": mountpath_id,
+                    "infoList": {
+                        "accessType": device_access_type,
+                        "deviceId": device_id,
+                        "deviceControllerId": device_controller_id,
+                        "path": self.mount_path,
+                        "enabled": 1,
+                        "numWriters": -1,
+                        "opType": 2,
+                        "autoPickTransportType": 0,
+                        "protocolType": 679,
+                        "mediaAgent": {
+                            "id": media_agent_id
+                        }
+                    }
+                }
+        }
+        self._commcell_object.qoperation_execute(request_json)
+
+    def verify_media(self, media_name, location_id):
+        """
+            To perform verify media operation on media
+            Args:
+                media_name  --  Barcode of the media
+
+                location_id --  Slot Id of the media on the library
+        """
+
+        if not (isinstance(media_name, basestring) and
+                isinstance(location_id,int)):
+            raise SDKException('Storage', '101')
+
+        request_xml = f"""<TMMsg_CreateTaskReq>
+                            <taskInfo>
+                                <task taskType="1" />
+                                <subTasks subTaskOperation="1">
+                                    <subTask operationType="4005" subTaskType="1"/>
+                                    <options>
+                                        <adminOpts>
+                                            <libraryOption operation="6">
+                                                <library _type_="9" libraryName="{self.library_name}"/>
+                                                <media _type_="46" mediaName="{media_name}"/>
+                                                <verifyMedia>
+                                                    <location _type_="53" locationId="{location_id}"/>
+                                                </verifyMedia>
+                                            </libraryOption>
+                                        </adminOpts>
+                                    </options>
+                                </subTasks>
+                            </taskInfo>
+                        </TMMsg_CreateTaskReq>"""
+
+        flag, response = self._commcell_object._cvpysdk_object.make_request(
+            'POST', self._commcell_object._services['CREATE_TASK'], request_xml
+        )
+
+        if flag:
+            if response.json():
+                if "jobIds" in response.json():
+                    from cvpysdk.job import Job
+                    return Job(self._commcell_object, response.json()['jobIds'][0])
+
+                if "errorCode" in response.json():
+                    error_message = response.json()['errorMessage']
+                    o_str = 'Error: "{0}"'.format(error_message)
+                    raise SDKException('Storage', '102',o_str)
+
+                else:
+                    raise SDKException('Response', '102')
+
+            else:
+                raise SDKException('Response', '102')
+        else:
+            raise SDKException('Response', '101', self._commcell_object._update_response_(response.text))
+
+    @property
+    def free_space(self):
+        """Returns free space"""
+        return self._library_properties.get('magLibSummary', {}).get('totalFreeSpace').strip()
+
+    @property
+    def mountpath_usage(self):
+        """Returns mount path usage"""
+        return self._library_properties.get('magLibSummary', {}).get('mountPathUsage').strip()
+
+    @mountpath_usage.setter
+    def mountpath_usage(self, value):
+        """
+            Sets mount path usage on the library
+            Args:
+                value  (str)   -- option needed to set for mountpath usage
+                                    value: 'SPILL_AND_FILL' or 'FILL_AND_SPILL'
+        """
+        if not isinstance(value, basestring):
+            raise SDKException('Storage', '101')
+
+        if value == 'SPILL_AND_FILL':
+            value = 1
+        elif value == 'FILL_AND_SPILL':
+            value = 2
+        else:
+            raise SDKException('Storage', '110')
+
+        request_json = {
+            "EVGui_ConfigureStorageLibraryReq":
+                {
+                    "library": {
+                            "opType": 32,
+                            "libraryName": self.library_name
+                        },
+                    "libNewProp": {
+                            "mountPathUsage": value
+                        }
+                }
+        }
+        self._commcell_object.qoperation_execute(request_json)
+
+    def set_mountpath_preferred_on_mediaagent(self, value):
+        """Sets select preferred mountPath according to mediaagent setting on the library.
+            Args:
+                value    (bool) --  preferMountPathAccordingToMA value to be set on library (True/False)
+
+            Raises:
+                SDKException:
+                    if failed to update
+
+                    if the type of value input is not correct
+
+        """
+        if not isinstance(value, bool):
+            raise SDKException('Storage', '101')
+
+        request_json = {
+            "EVGui_ConfigureStorageLibraryReq":
+                {
+                    "isConfigRequired": 1,
+                    "library": {
+                            "opType": 32,
+                            "libraryName": self.library_name
+                        },
+                    "libNewProp": {
+                            "preferMountPathAccordingToMA": int(value)
+                        }
+                }
+        }
+        self._commcell_object.qoperation_execute(request_json)
+
+    @property
+    def media_agents_associated(self):
+        """Returns the media agents associated with the disk library"""
+        media_agents = self._library_properties['magLibSummary'].get(
+            'associatedMediaAgents', None)
+        if media_agents is None:
+            return []
+        return media_agents.strip().split(",")
+
+    @property
+    def name(self):
+        """Returns library display name."""
+        return self._library_properties['MountPathList'][0]['mountPathSummary']['libraryName']
+
+    @property
+    def library_name(self):
+        """Treats the library name as a read-only attribute."""
+        return self._library_name
+
+    @property
+    def library_id(self):
+        """Treats the library id as a read-only attribute."""
+        return self._library_id
+
+    @property
+    def library_properties(self):
+        """Returns the dictionary consisting of the full properties of the library"""
+        self.refresh()
+        return self._library_properties
+
+    @property
+    def mount_path(self):
+        """Treats the library id as a read-only attribute."""
+        return self.mountpath
+
+    @mount_path.setter
+    def mount_path(self, mount_path):
+        """ setter for mountpath"""
+        self.mountpath = mount_path
+
+    @property
+    def media_agent(self):
+        """Treats the library id as a read-only attribute."""
+        return self.mediaagent
+
+    @media_agent.setter
+    def media_agent(self, media_agent):
+        """setter for media agent"""
+        self.mediaagent = media_agent
+        
+    def share_mount_path(self, new_media_agent, new_mount_path, **kwargs):
+        """
+        Method to share a mountpath to a disklibrary
+
+        Args:
+        
+            new_media_agent (str)   -- Media agent which is accessing the shared mount path
+            
+            new_mount_path  (int)   -- Mount path to be shared
+            
+            \*\*kwargs  (dict)  --  Optional arguments
+
+                    Available kwargs Options:
+            
+                        media_agent     (str)   -- Media agent associated with library
+                        
+                        library_name    (str)   -- Name of the library which has the mount path
+                    
+                        mount_path      (str)   -- Mount path to be shared
+                        
+                        access_type     (int)   -- The access type of the shared mount path
+
+                                                    Read Device Access = 4
+                                                    
+                                                    Read/ Write Device Access = 6
+                                                    
+                                                    Read Device Access with Preferred = 12
+                                                    
+                                                    Read/Write Device Access with Preferred = 14
+                                                    
+                                                    Data Server - IP Read = 20
+                                                    
+                                                    Data Server - IP Read/ Write = 22
+                                                    
+                                                    Data Server - FC Read = 36
+                                                    
+                                                    Data Server - FC Read/ Write = 38
+                                                    
+                                                    Data Server - iSCSI Read = 132
+                                                    
+                                                    Data Server - iSCSI Read/ Write = 134
+                                                    
+                                                    Note: For the Data Server device access type,
+                                                          enter the local path provided in the library/mountPath
+                                                          parameter in the libNewProp/mountPath parameter also.
+                        
+
+                        username        (str)   -- Username to access the mount path, if UNC
+
+                        password        (str)   -- Password to access the mount path, if UNC
+
+        Returns:
+            None
+
+        Raises
+            Exception:
+                - if any of the parameter's dataype is invalid
+
+                - if API response error code is not 0
+
+                - if response is empty
+
+                - if response code is not as expected
+        """
+        
+        media_agent = kwargs.get('media_agent', self.mediaagent)
+        library_name = kwargs.get('library_name', self.library_name)
+        mount_path = kwargs.get('mount_path', self.mountpath)
+        access_type = kwargs.get('access_type', 22)
+        username = kwargs.get('username', '')
+        password = kwargs.get('password', '')
+       
+        self._EXECUTE = self._commcell_object._services['EXECUTE_QCOMMAND']
+        self.library = {
+            "opType": 64,
+            "mediaAgentName": media_agent,
+            "libraryName": library_name,
+            "mountPath": "%s" %
+                         mount_path}
+        self.lib_new_prop = {
+            "deviceAccessType": access_type,
+            "password": password,
+            "loginName": username,
+            "mediaAgentName": new_media_agent,
+            "mountPath": "{}".format(new_mount_path),
+            "proxyPassword": ""}
+        request_json = {
+            "EVGui_ConfigureStorageLibraryReq":
+                {
+                    "library": self.library,
+                    "libNewProp": self.lib_new_prop
+                }
+        }
+
+        flag, response = self._commcell_object._cvpysdk_object.make_request(
+            'POST', self._EXECUTE, request_json
+        )
+        if flag:
+            response_string = self._commcell_object._update_response_(response.text)
+            if response.json():
+                if "library" in response.json():
+                    response = response.json()["library"]
+                    return response
+                else:
+                    raise SDKException('Response', '102', response_string)
+            else:
+
+                raise SDKException('Response', '102', response_string)
+        else:
+            response_string = self._commcell_object._update_response_(response.text)
+            raise SDKException('Response', '101', response_string)
+
+
+class RPStores(object):
+    def __init__(self, commcell):
+        """Initialize object of the MediaAgents class.
+
+            Args:
+                commcell(object)  --  instance of the Commcell class
+
+            Returns:
+                object - instance of the MediaAgents class
+        """
+        self._commcell = commcell
+        self._rp_stores = None
+        self.refresh()
+
+    def _get_rp_stores(self):
+        xml = '<?xml version="1.0" encoding="UTF-8"?><EVGui_GetLibraryListWCReq libraryType="RPSTORE"/>'
+        response = self._commcell.execute_qcommand("qoperation execute", xml)
+
+        try:
+            return {library["library"]["libraryName"].lower(): library["MountPathList"][0]["rpStoreLibraryInfo"]
+                    ["rpStoreId"] for library in response.json()["libraryList"]}
+        except (KeyError, ValueError):
+            generic_msg = "Unable to fetch RPStore"
+            err_msg = response.json().get("errorMessage", generic_msg) if response.status_code == 200 else generic_msg
+            raise SDKException('Storage', '102', '{0}'.format(err_msg))
+
+    def add(self, name, path, storage, media_agent_name):
+        """
+
+        Args:
+            name    (str):     Name of the RPStore
+
+            path    (str):     Path of the RPStore
+
+            storage (int):     Storage Capacity of the RPStore in GB
+
+            media_agent_name(str)   :   Name of the media agent
+
+        Returns:
+            An instance of RPStore
+
+        """
+        try:
+            assert self.has_rp_store(name) is False
+        except AssertionError:
+            raise SDKException("Storage", 102, "An RPStore already exists with the same name")
+
+        media_agents = MediaAgents(self._commcell)
+        try:
+            ma_id = media_agents.all_media_agents[media_agent_name]["id"]
+        except KeyError:
+            raise SDKException('Storage', '102', 'No media agent exists with name: {0}'.format(media_agent_name))
+
+        payload = {
+            "rpLibrary": {"maxSpacePerRPStoreGB": storage},
+            "storageLibrary": {
+                "mediaAgentId": int(ma_id),
+                "libraryName": name,
+                "mountPath": path
+            },
+            "opType": 1
+        }
+        flag, response = self._commcell._cvpysdk_object.make_request(
+            "POST", self._commcell._services["RPSTORE"], payload)
+
+        try:
+            return RPStore(self._commcell, name, response.json()["storageLibrary"]["libraryId"])
+        except KeyError:
+            generic_msg = "Unable to add RPStore"
+            err_msg = response.json().get("errorMessage", generic_msg) if flag else generic_msg
+            raise SDKException('Storage', '102', '{0}'.format(err_msg))
+
+    def has_rp_store(self, rpstore_name):
+        """Validates if the given RPStore is present
+
+        Args:
+            rpstore_name       (str):   Name of the RPStore
+
+        Returns:
+            bool : True if present else False
+        """
+        if not isinstance(rpstore_name, basestring):
+            raise SDKException('Storage', '101')
+
+        return rpstore_name.lower() in self._rp_stores
+
+    def get(self, rpstore_name):
+        """Fetches the given RPStore
+
+        Args:
+            rpstore_name    (str):  Name of the RPStore
+
+        Returns:
+            An instance of the RPStore
+
+        """
+        if not isinstance(rpstore_name, basestring):
+            raise SDKException('Storage', '101')
+
+        try:
+            return RPStore(self._commcell, rpstore_name, self._rp_stores[rpstore_name.lower()])
+        except KeyError:
+            raise SDKException('Storage', '102', 'No RPStore exists with name: {0}'.format(rpstore_name))
+
+    def refresh(self):
+        """Refresh the media agents associated with the Commcell."""
+        self._rp_stores = self._get_rp_stores()
+
+
+class RPStore(object):
+    def __init__(self, commcell, rpstore_name, rpstore_id):
+        self._commcell = commcell
+        self._rpstore_name = rpstore_name.lower()
+        self._rpstore_id = rpstore_id
+
+    @property
+    def rpstore_name(self):
+        return self._rpstore_name
+
+    @property
+    def rpstore_id(self):
+        return self._rpstore_id