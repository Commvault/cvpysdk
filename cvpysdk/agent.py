--- conflicted
+++ resolved
@@ -96,11 +96,6 @@
 import time
 import copy
 
-<<<<<<< HEAD
-from past.builtins import basestring
-
-=======
->>>>>>> d193ea3f
 from .constants import AppIDAName
 from .instance import Instances
 from .backupset import Backupsets
