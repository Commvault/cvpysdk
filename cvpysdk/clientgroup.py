--- conflicted
+++ resolved
@@ -1,4 +1,3 @@
-<<<<<<< HEAD
 # -*- coding: utf-8 -*-
 
 # --------------------------------------------------------------------------
@@ -979,1949 +978,6 @@
 
                         **Note** make use of TIMEZONES dict in constants.py to pass timezone
 
-            Returns:
-                dict - JSON request to pass to the API
-        """
-        options_dict = {
-            "Backup": 1,
-            "Restore": 2,
-            "Data Aging": 16
-        }
-
-        request_json1 = {
-            "clientGroupOperationType": 2,
-            "clientGroupDetail": {
-                "clientGroupActivityControl": {
-                    "activityControlOptions": [{
-                        "activityType": options_dict[option],
-                        "enableAfterADelay": False,
-                        "enableActivityType": enable
-                    }]
-                },
-                "clientGroup": {
-                    "newName": self.name
-                }
-            }
-        }
-
-        request_json2 = {
-            "clientGroupOperationType": 2,
-            "clientGroupDetail": {
-                "clientGroupActivityControl": {
-                    "activityControlOptions": [{
-                        "activityType": options_dict[option],
-                        "enableAfterADelay": True,
-                        "enableActivityType": False,
-                        "dateTime": {
-                            "TimeZoneName": kwargs.get("timezone", "(UTC) Coordinated Universal Time"),
-                            "timeValue": enable_time
-                        }
-                    }]
-                },
-                "clientGroup": {
-                    "newName": self.name
-                }
-            }
-        }
-
-        if enable_time:
-            return request_json2
-        else:
-            return request_json1
-
-    def _process_update_request(self, request_json):
-        """Runs the Clientgroup update API
-
-            Args:
-                request_json    (dict)  -- request json sent as payload
-
-            Returns:
-                (str, str):
-                    str  -  error code received in the response
-
-                    str  -  error message received in the response
-
-            Raises:
-                SDKException:
-                    if response is empty
-
-                    if response is not success
-
-        """
-        flag, response = self._cvpysdk_object.make_request(
-            'POST', self._CLIENTGROUP, request_json
-        )
-
-        if flag:
-            if response.json():
-                error_code = str(response.json()['errorCode'])
-
-                if 'errorMessage' in response.json():
-                    error_message = response.json()['errorMessage']
-                else:
-                    error_message = ""
-
-                self.refresh()
-                return error_code, error_message
-            raise SDKException('Response', '102')
-        response_string = self._update_response_(response.text)
-        raise SDKException('Response', '101', response_string)
-
-    def _update(
-            self,
-            clientgroup_name,
-            clientgroup_description,
-            associated_clients=None,
-            operation_type="NONE"):
-        """Update the clientgroup properties of this clientgroup.
-
-            Args:
-                clientgroup_name        (str)       --  new name of the clientgroup
-
-                clientgroup_description (str)       --  description for the clientgroup
-
-                associated_clients      (str/list)  --  ',' separated string of client names,
-                                                            or a list of clients,
-                                                            to be added/removed under client group
-                    default: None
-
-                operation_type          (str)       --  associated clients operation type
-                        Valid values: NONE, OVERWRITE, ADD, DELETE, CLEAR
-                    default: NONE
-
-            Raises:
-                SDKException:
-                    if response is empty
-
-                    if response is not success
-        """
-        clients_list = []
-
-        associated_clients_op_types = {
-            "NONE": 0,
-            "OVERWRITE": 1,
-            "ADD": 2,
-            "DELETE": 3,
-            "CLEAR": 4
-        }
-
-        for client in associated_clients:
-            clients_list.append({'clientName': client})
-
-        request_json = {
-            "clientGroupOperationType": 2,
-            "clientGroupDetail": {
-                "description": clientgroup_description,
-                "clientGroup": {
-                    "newName": clientgroup_name
-                },
-                "associatedClientsOperationType": associated_clients_op_types[operation_type],
-                "associatedClients": clients_list
-            }
-        }
-
-        flag, response = self._commcell_object._cvpysdk_object.make_request(
-            'POST', self._CLIENTGROUP, request_json
-        )
-
-        self.refresh()
-
-        if flag:
-            if response.json():
-
-                error_message = response.json()['errorMessage']
-                error_code = str(response.json()['errorCode'])
-
-                if error_code == '0':
-                    return (True, "0", "")
-                else:
-                    return (False, error_code, error_message)
-
-            else:
-                raise SDKException('Response', '102')
-        else:
-            response_string = self._commcell_object._update_response_(response.text)
-            raise SDKException('Response', '101', response_string)
-
-    def _add_or_remove_clients(self, clients, operation_type):
-        """Adds/Removes clients to/from the ClientGroup.
-
-        Args:
-                clients         (str/list)   --  ',' separated string of client names,
-                                                     or a list of clients,
-                                                     to be added under client group
-
-                operation_type  (bool)       --  type of operation to run for the request
-                    ADD / OVERWRITE / DELETE
-
-            Raises:
-                SDKException:
-                    if clients is not of type string / list
-
-                    if no valid clients are found
-
-                    if failed to add clients to ClientGroup
-
-                                    OR
-
-                    if failed to remove clients from the ClientGroup
-        """
-        if isinstance(clients, (basestring, list)):
-            clientgroups_object = ClientGroups(self._commcell_object)
-
-            if isinstance(clients, list):
-                validated_clients_list = clientgroups_object._valid_clients(clients)
-            elif isinstance(clients, basestring):
-                validated_clients_list = clientgroups_object._valid_clients(clients.split(','))
-
-            if operation_type in ['ADD', 'OVERWRITE']:
-                for client in validated_clients_list:
-                    if client in self._associated_clients:
-                        validated_clients_list.remove(client)
-
-            if not validated_clients_list:
-                raise SDKException('ClientGroup', '102', 'No valid clients were found')
-
-            output = self._update(
-                clientgroup_name=self.name,
-                clientgroup_description=self.description,
-                associated_clients=validated_clients_list,
-                operation_type=operation_type
-            )
-
-            exception_message_dict = {
-                'ADD': 'Failed to add clients to the ClientGroup\nError: "{0}"',
-                'OVERWRITE': 'Failed to add clients to the ClientGroup\nError: "{0}"',
-                'DELETE': 'Failed to remove clients from the ClientGroup\nError: "{0}"'
-            }
-
-            if output[0]:
-                return
-            else:
-                o_str = exception_message_dict[operation_type]
-                raise SDKException('ClientGroup', '102', o_str.format(output[2]))
-        else:
-            raise SDKException(
-                'ClientGroup', '102', 'Client\'s name should be a list or string value'
-            )
-
-    @property
-    def properties(self):
-        """Returns the client group properties"""
-        return copy.deepcopy(self._properties)
-
-    @property
-    def name(self):
-        """Returns the client group display name"""
-        return self._properties['clientGroup']['clientGroupName']
-
-    @property
-    def clientgroup_id(self):
-        """Treats the clientgroup id as a read-only attribute."""
-        return self._clientgroup_id
-
-    @property
-    def clientgroup_name(self):
-        """Treats the clientgroup name as a read-only attribute."""
-        return self._clientgroup_name
-
-    @property
-    def description(self):
-        """Treats the clientgroup description as a read-only attribute."""
-        return self._description
-
-    @property
-    def associated_clients(self):
-        """Treats the clients associated to the ClientGroup as a read-only attribute."""
-        return self._associated_clients
-
-    @property
-    def is_backup_enabled(self):
-        """Treats the clientgroup backup attribute as a property of the ClientGroup class."""
-        return self._is_backup_enabled
-
-    @property
-    def is_restore_enabled(self):
-        """Treats the clientgroup restore attribute as a propetry of the ClientGroup class."""
-        return self._is_restore_enabled
-
-    @property
-    def is_data_aging_enabled(self):
-        """Treats the clientgroup data aging attribute as a property of the ClientGroup class."""
-        return self._is_data_aging_enabled
-
-    @property
-    def network(self):
-        """Returns the object of Network class."""
-        if self._networkprop is None:
-            self._networkprop = Network(self)
-
-        return self._networkprop
-
-    @property
-    def network_throttle(self):
-        """Returns the object of NetworkThrottle class"""
-        if self._network_throttle is None:
-            self._network_throttle = NetworkThrottle(self)
-
-        return self._network_throttle
-
-    @property
-    def client_group_filter(self):
-        """Returns the client group filters"""
-        client_group_filters = {}
-
-        os_type_map = {
-            1: 'windows_filters',
-            2: 'unix_filters'
-        }
-
-        for filters_root in self._properties['globalFiltersInfo']['globalFiltersInfoList']:
-            client_group_filters[os_type_map[filters_root['operatingSystemType']]] = filters_root.get(
-                'globalFilters', {}).get('filters', [])
-
-        return client_group_filters
-
-    @property
-    def is_auto_discover_enabled(self):
-        """Returns boolen for clientgroup autodiscover attribute whether property is enabled or not."""
-        return self._properties.get('enableAutoDiscovery', False)
-
-    @client_group_filter.setter
-    def client_group_filter(self, filters):
-        """""Sets the specified server group filters"""
-        request_json = {}
-        request_json['clientGroupDetail'] = self._properties
-        filters_root = request_json['clientGroupDetail']['globalFiltersInfo']['globalFiltersInfoList']
-
-        for var in filters_root:
-            if var['operatingSystemType'] == 1:
-                var['globalFilters'] = {
-                    'filters': filters.get('windows_filters', var['globalFilters'].get(
-                        'filters', []))
-                }
-            if var['operatingSystemType'] == 2:
-                var['globalFilters'] = {
-                    'filters': filters.get('unix_filters', var['globalFilters'].get(
-                        'filters', []))
-                }
-            var['globalFilters']['opType'] = 1
-        request_json['clientGroupOperationType'] = 2
-
-        self._process_update_request(request_json)
-        self.refresh()
-
-    def enable_backup(self):
-        """Enable Backup for this ClientGroup.
-
-            Raises:
-                SDKException:
-                    if failed to enable backup
-        """
-        request_json = self._request_json_('Backup')
-
-        error_code, error_message = self._process_update_request(request_json)
-
-        if error_code == '0':
-            self._is_backup_enabled = True
-            return
-        else:
-            if error_message:
-                o_str = 'Failed to enable Backup\nError: "{0}"'.format(error_message)
-            else:
-                o_str = 'Failed to enable Backup'
-
-            raise SDKException('ClientGroup', '102', o_str)
-
-    def enable_backup_at_time(self, enable_time, **kwargs):
-        """Disables Backup if not already disabled, and enables at the time specified.
-
-            Args:
-                enable_time (str)  --  UTC time to enable the backup at, in 24 Hour format
-                    format: YYYY-MM-DD HH:mm:ss
-
-                **kwargs (dict)  -- dict of keyword arguments as follows
-
-                    timezone    (str)   -- timezone to be used of the operation
-
-                        **Note** make use of TIMEZONES dict in constants.py to pass timezone
-
-            Raises:
-                SDKException:
-                    if time value entered is less than the current time
-
-                    if time value entered is not of correct format
-
-                    if failed to enable backup
-        """
-        try:
-            time_tuple = time.strptime(enable_time, "%Y-%m-%d %H:%M:%S")
-            if time.mktime(time_tuple) < time.time():
-                raise SDKException('ClientGroup', '103')
-        except ValueError:
-            raise SDKException('ClientGroup', '104')
-
-        request_json = self._request_json_('Backup', False, enable_time, **kwargs)
-
-        error_code, error_message = self._process_update_request(request_json)
-
-        if error_code == '0':
-            return
-        else:
-            if error_message:
-                o_str = 'Failed to enable Backup\nError: "{0}"'.format(error_message)
-            else:
-                o_str = 'Failed to enable Backup'
-
-            raise SDKException('ClientGroup', '102', o_str)
-
-    def disable_backup(self):
-        """Disables Backup for this ClientGroup.
-
-            Raises:
-                SDKException:
-                    if failed to disable backup
-        """
-        request_json = self._request_json_('Backup', False)
-
-        error_code, error_message = self._process_update_request(request_json)
-
-        if error_code == '0':
-            self._is_backup_enabled = False
-            return
-        else:
-            if error_message:
-                o_str = 'Failed to disable Backup\nError: "{0}"'.format(error_message)
-            else:
-                o_str = 'Failed to diable Backup'
-
-            raise SDKException('ClientGroup', '102', o_str)
-
-    def enable_restore(self):
-        """Enable Restore for this ClientGroup.
-
-            Raises:
-                SDKException:
-                    if failed to enable restore
-        """
-        request_json = self._request_json_('Restore')
-
-        error_code, error_message = self._process_update_request(request_json)
-
-        if error_code == '0':
-            self._is_restore_enabled = True
-            return
-        else:
-            if error_message:
-                o_str = 'Failed to enable Restore\nError: "{0}"'.format(error_message)
-            else:
-                o_str = 'Failed to enable Restore'
-
-            raise SDKException('ClientGroup', '102', o_str)
-
-    def enable_restore_at_time(self, enable_time, **kwargs):
-        """Disables restore if not already disabled, and enables at the time specified.
-
-            Args:
-                enable_time (str)  --  UTC time to enable the backup at, in 24 Hour format
-                    format: YYYY-MM-DD HH:mm:ss
-
-                **kwargs (dict)  -- dict of keyword arguments as follows
-
-                    timezone    (str)   -- timezone to be used of the operation
-
-                        **Note** make use of TIMEZONES dict in constants.py to pass timezone
-
-            Raises:
-                SDKException:
-                    if time value entered is less than the current time
-
-                    if time value entered is not of correct format
-
-                    if failed to enable Restore
-        """
-        try:
-            time_tuple = time.strptime(enable_time, "%Y-%m-%d %H:%M:%S")
-            if time.mktime(time_tuple) < time.time():
-                raise SDKException('ClientGroup', '103')
-        except ValueError:
-            raise SDKException('ClientGroup', '104')
-
-        request_json = self._request_json_('Restore', False, enable_time, **kwargs)
-
-        error_code, error_message = self._process_update_request(request_json)
-
-        if error_code == '0':
-            return
-        else:
-            if error_message:
-                o_str = 'Failed to enable Restore\nError: "{0}"'.format(error_message)
-            else:
-                o_str = 'Failed to enable Restore'
-
-            raise SDKException('ClientGroup', '102', o_str)
-
-    def disable_restore(self):
-        """Disables Restore for this ClientGroup.
-
-            Raises:
-                SDKException:
-                    if failed to disable restore
-        """
-        request_json = self._request_json_('Restore', False)
-
-        error_code, error_message = self._process_update_request(request_json)
-
-        if error_code == '0':
-            self._is_restore_enabled = False
-            return
-        else:
-            if error_message:
-                o_str = 'Failed to disable Restore\nError: "{0}"'.format(error_message)
-            else:
-                o_str = 'Failed to disable Restore'
-
-            raise SDKException('ClientGroup', '102', o_str)
-
-    def enable_data_aging(self):
-        """Enable Data Aging for this ClientGroup.
-
-            Raises:
-                SDKException:
-                    if failed to enable data aging
-        """
-        request_json = self._request_json_('Data Aging')
-
-        error_code, error_message = self._process_update_request(request_json)
-
-        if error_code == '0':
-            self._is_data_aging_enabled = True
-            return
-        else:
-            if error_message:
-                o_str = 'Failed to enable Data Aging\nError: "{0}"'.format(error_message)
-            else:
-                o_str = 'Failed to enable Data Aging'
-
-            raise SDKException('ClientGroup', '102', o_str)
-
-    def enable_data_aging_at_time(self, enable_time, **kwargs):
-        """Disables Data Aging if not already disabled, and enables at the time specified.
-
-            Args:
-                enable_time (str)  --  UTC time to enable the backup at, in 24 Hour format
-                    format: YYYY-MM-DD HH:mm:ss
-
-                **kwargs (dict)  -- dict of keyword arguments as follows
-
-                    timezone    (str)   -- timezone to be used of the operation
-
-                        **Note** make use of TIMEZONES dict in constants.py to pass timezone
-
-            Raises:
-                SDKException:
-                    if time value entered is less than the current time
-
-                    if time value entered is not of correct format
-
-                    if failed to enable Data Aging
-        """
-        try:
-            time_tuple = time.strptime(enable_time, "%Y-%m-%d %H:%M:%S")
-            if time.mktime(time_tuple) < time.time():
-                raise SDKException('ClientGroup', '103')
-        except ValueError:
-            raise SDKException('ClientGroup', '104')
-
-        request_json = self._request_json_('Data Aging', False, enable_time, **kwargs)
-
-        error_code, error_message = self._process_update_request(request_json)
-
-        if error_code == '0':
-            return
-        else:
-            if error_message:
-                o_str = 'Failed to enable Data Aging\nError: "{0}"'.format(error_message)
-            else:
-                o_str = 'Failed to enable Data Aging'
-
-            raise SDKException('ClientGroup', '102', o_str)
-
-    def disable_data_aging(self):
-        """Disables Data Aging for this ClientGroup.
-
-            Raises:
-                SDKException:
-                    if failed to disable data aging
-        """
-        request_json = self._request_json_('Data Aging', False)
-
-        error_code, error_message = self._process_update_request(request_json)
-
-        if error_code == '0':
-            self._is_data_aging_enabled = False
-            return
-        else:
-            if error_message:
-                o_str = 'Failed to disable Data Aging\nError: "{0}"'.format(error_message)
-            else:
-                o_str = 'Failed to disable Data Aging'
-
-            raise SDKException('ClientGroup', '102', o_str)
-
-    @clientgroup_name.setter
-    def clientgroup_name(self, value):
-        """Sets the name of the clientgroup as the value provided as input."""
-        if isinstance(value, basestring):
-            output = self._update(
-                clientgroup_name=value,
-                clientgroup_description=self.description,
-                associated_clients=self._associated_clients
-            )
-
-            if output[0]:
-                return
-            else:
-                o_str = 'Failed to update the ClientGroup name\nError: "{0}"'
-                raise SDKException('ClientGroup', '102', o_str.format(output[2]))
-        else:
-            raise SDKException(
-                'ClientGroup', '102', 'Clientgroup name should be a string value'
-            )
-
-    @description.setter
-    def description(self, value):
-        """Sets the description of the clientgroup as the value provided in input."""
-        if isinstance(value, basestring):
-            output = self._update(
-                clientgroup_name=self.name,
-                clientgroup_description=value,
-                associated_clients=self._associated_clients
-            )
-
-            if output[0]:
-                return
-            else:
-                o_str = 'Failed to update the ClientGroup description\nError: "{0}"'
-                raise SDKException('ClientGroup', '102', o_str.format(output[2]))
-        else:
-            raise SDKException(
-                'ClientGroup', '102', 'Clientgroup description should be a string value'
-            )
-
-    def add_clients(self, clients, overwrite=False):
-        """Adds clients to the ClientGroup.
-
-        Args:
-                clients     (str/list)  --  ',' separated string of client names,
-                                                or a list of clients,
-                                                to be added under client group
-
-                overwrite   (bool)      --  if set to true will remove old clients,
-                                                and add new clients
-                    default: False
-
-            Raises:
-                SDKException:
-                    if clients is not of type string / list
-
-                    if no valid clients are found
-
-                    if failed to add clients to client group
-        """
-        if overwrite is True:
-            return self._add_or_remove_clients(clients, 'OVERWRITE')
-        else:
-            return self._add_or_remove_clients(clients, 'ADD')
-
-    def remove_clients(self, clients):
-        """Deletes clients from the ClientGroup.
-
-            Args:
-                clients     (str/list)  --  ',' separated string of client names,
-                                                or a list of clients,
-                                                to be removed from the client group
-
-            Raises:
-                SDKException:
-                    if clients is not of type string / list
-
-                    if no valid clients are found
-
-                    if failed to remove clients from client group
-        """
-        return self._add_or_remove_clients(clients, 'DELETE')
-
-    def remove_all_clients(self):
-        """Clears the associated clients from client group
-
-            Raises:
-                SDKException:
-                    if failed to remove all clients from client group
-        """
-        output = self._update(
-            clientgroup_name=self.name,
-            clientgroup_description=self.description,
-            associated_clients=self._associated_clients,
-            operation_type="CLEAR"
-        )
-
-        if output[0]:
-            return
-        else:
-            o_str = 'Failed to remove clients from the ClientGroup\nError: "{0}"'
-            raise SDKException('ClientGroup', '102', o_str.format(output[2]))
-
-    def push_network_config(self):
-        """Performs a push network configuration on the client group
-
-                Raises:
-                SDKException:
-                    if input data is invalid
-
-                    if response is empty
-
-                    if response is not success
-        """
-
-        xml_execute_command = """
-                        <App_PushFirewallConfigurationRequest>
-                        <entity clientGroupName="{0}"/>
-                        </App_PushFirewallConfigurationRequest>
-            """.format(self.clientgroup_name)
-
-        flag, response = self._commcell_object._cvpysdk_object.make_request(
-            'POST', self._commcell_object._services['EXECUTE_QCOMMAND'], xml_execute_command
-        )
-
-        if flag:
-            if response.json():
-                error_code = -1
-                error_message = ""
-                if 'entityResponse' in response.json():
-                    error_code = response.json()['entityResponse'][0]['errorCode']
-
-                    if 'errorMessage' in response.json():
-                        error_message = response.json()['errorMessage']
-
-                elif 'errorMessage' in response.json():
-                    error_message = response.json()['errorMessage']
-
-                    if 'errorCode' in response.json():
-                        error_code = response.json()['errorCode']
-
-                if error_code != 0:
-                    raise SDKException('ClientGroup', '102', error_message)
-
-            else:
-                raise SDKException('Response', '102')
-
-        else:
-            response_string = self._commcell_object._update_response_(response.text)
-            raise SDKException('Response', '101', response_string)
-
-    def push_servicepack_and_hotfix(
-            self,
-            reboot_client=False,
-            run_db_maintenance=True):
-        """triggers installation of service pack and hotfixes
-
-        Args:
-            reboot_client (bool)            -- boolean to specify whether to reboot the client
-            or not
-
-                default: False
-
-            run_db_maintenance (bool)      -- boolean to specify whether to run db
-            maintenance not
-
-                default: True
-
-        Returns:
-            object - instance of the Job class for this download job
-
-        Raises:
-                SDKException:
-                    if Download job failed
-
-                    if response is empty
-
-                    if response is not success
-
-                    if another download job is already running
-
-        **NOTE:** push_serivcepack_and_hotfixes cannot be used for revision upgrades
-
-        """
-        install = Install(self._commcell_object)
-        return install.push_servicepack_and_hotfix(
-            client_computer_groups=[self.name],
-            reboot_client=reboot_client,
-            run_db_maintenance=run_db_maintenance)
-
-    def repair_software(
-            self,
-            username=None,
-            password=None,
-            reboot_client=False):
-        """triggers Repair software on the client group
-
-        Args:
-             username    (str)               -- username of the machine to re-install features on
-
-                default : None
-
-            password    (str)               -- base64 encoded password
-
-                default : None
-
-            reboot_client (bool)            -- boolean to specify whether to reboot the
-                                                client_group or not
-
-                default: False
-
-        Returns:
-            object - instance of the Job class for this download job
-
-        Raises:
-                SDKException:
-                if install job failed
-
-                if response is empty
-
-                if response is not success
-
-        """
-        install = Install(self._commcell_object)
-        return install.repair_software(
-            client_group=self.name,
-            username=username,
-            password=password,
-            reboot_client=reboot_client
-        )
-
-    def update_properties(self, properties_dict):
-        """Updates the client group properties
-
-            Args:
-                properties_dict (dict)  --  client group property dict which is to be updated
-
-            Returns:
-                None
-
-            Raises:
-                SDKException:
-                    if failed to add
-
-                    if response is empty
-
-                    if response code is not as expected
-
-        **Note** self.properties can be used to get a deep copy of all the properties, modify the properties which you
-        need to change and use the update_properties method to set the properties
-
-        """
-        request_json = {
-            "clientGroupOperationType": 2,
-            "clientGroupDetail": {
-                "clientGroup": {
-                    "clientGroupName": self.name
-                }
-            }
-        }
-
-        request_json['clientGroupDetail'].update(properties_dict)
-        error_code, error_message = self._process_update_request(request_json)
-
-        if error_code != '0':
-            raise SDKException(
-                'ClientGroup', '102', 'Failed to update client group property\nError: "{0}"'.format(error_message)
-            )
-
-    def add_additional_setting(
-            self,
-            category=None,
-            key_name=None,
-            data_type=None,
-            value=None,
-            comment=None,
-            enabled=1):
-        """Adds registry key to the client group property
-
-            Args:
-                category        (str)           -- Category of registry key
-
-                key_name        (str)           -- Name of the registry key
-
-                data_type       (str)           -- Data type of registry key
-
-                    Accepted Values: BOOLEAN, INTEGER, STRING, MULTISTRING, ENCRYPTED
-
-                value           (str)           -- Value of registry key
-
-                comment         (str)           -- Comment to be added for the additional setting
-
-                enabled         (int)           -- To enable the additional setting
-                                                    default: 1
-
-            Raises:
-                SDKException:
-                    if failed to add
-
-                    if response is empty
-
-                    if response code is not as expected"""
-
-        properties_dict = {
-            "registryKeys": [{"deleted": 0,
-                              "hidden": False,
-                              "relativepath": category,
-                              "keyName": key_name,
-                              "isInheritedFromClientGroup": False,
-                              "comment": comment,
-                              "type": data_type,
-                              "value": value,
-                              "enabled": enabled}]
-        }
-
-        self.update_properties(properties_dict)
-
-    def enable_auto_discover(self):
-        """Enables autodiscover at ClientGroup level..
-
-            Raises:
-                SDKException:
-                    if failed to enable_auto_discover
-        """
-        request_json = {
-            "clientGroupOperationType": 2,
-            'clientGroupDetail': {
-                    'enableAutoDiscovery': True,
-                    "clientGroup": {
-                            "clientGroupName": self.clientgroup_name
-            }
-        }
-        }
-        error_code, error_message = self._process_update_request(request_json)
-        if error_code != '0':
-            if error_message:
-                o_str = 'Failed to enable autodiscover \nError: "{0}"'.format(error_message)
-            else:
-                o_str = 'Failed to enable autodiscover'
-
-            raise SDKException('ClientGroup', '102', o_str)
-
-    def disable_auto_discover(self):
-        """Disables autodiscover at ClientGroup level..
-
-            Raises:
-                SDKException:
-                    if failed to disable_auto_discover
-        """
-        request_json = {
-            "clientGroupOperationType": 2,
-            'clientGroupDetail': {
-                    'enableAutoDiscovery': False,
-                    "clientGroup": {
-                            "clientGroupName": self.clientgroup_name
-            }
-        }
-        }
-        error_code, error_message = self._process_update_request(request_json)
-        if error_code != '0':
-            if error_message:
-                o_str = 'Failed to Disable autodiscover \nError: "{0}"'.format(error_message)
-            else:
-                o_str = 'Failed to Disable autodiscover'
-
-            raise SDKException('ClientGroup', '102', o_str)
-
-    def refresh(self):
-        """Refresh the properties of the ClientGroup."""
-        self._initialize_clientgroup_properties()
-        self._networkprop = Network(self)
-        self._network_throttle = None
-=======
-# -*- coding: utf-8 -*-
-
-# --------------------------------------------------------------------------
-# Copyright Commvault Systems, Inc.
-#
-# Licensed under the Apache License, Version 2.0 (the "License");
-# you may not use this file except in compliance with the License.
-# You may obtain a copy of the License at
-#
-#     http://www.apache.org/licenses/LICENSE-2.0
-#
-# Unless required by applicable law or agreed to in writing, software
-# distributed under the License is distributed on an "AS IS" BASIS,
-# WITHOUT WARRANTIES OR CONDITIONS OF ANY KIND, either express or implied.
-# See the License for the specific language governing permissions and
-# limitations under the License.
-# --------------------------------------------------------------------------
-
-"""Main file for performing client group operations.
-
-ClientGroups and ClientGroup are the classes defined in this file.
-
-ClientGroups: Class for representing all the client groups associated with a commcell
-
-ClientGroup:  Class for representing a single Client Group of the commcell
-
-ClientGroups:
-    __init__(commcell_object)  -- initialise instance of the ClientGroups associated with
-    the specified commcell
-
-    __str__()                  -- returns all the client groups associated with the Commcell
-
-    __repr__()                 -- returns the string for the instance of the ClientGroups class
-
-    __len__()                  -- returns the number of client groups associated with the Commcell
-
-    __getitem__()              -- returns the name of the client group for the given client group
-    Id or the details for the given client group name
-
-    _get_clientgroups()        -- gets all the clientgroups associated with the commcell specified
-
-    _valid_clients()           -- returns the list of all the valid clients,
-    from the list of clients provided
-
-    all_clientgroups()         -- returns the dict of all the clientgroups on the commcell
-
-    has_clientgroup()          -- checks if a client group exists with the given name or not
-
-    create_smart_rule()        -- Create rules required for smart client group creation
-    based on input parameters
-
-    merge_smart_rules()        -- Merge multiple rules into (SCG) rule to create smart client group
-
-    _create_scope_dict()       -- Creates Scope Dictionary needed for Smart Client group association
-
-    add(clientgroup_name)      -- adds a new client group to the commcell
-
-    get(clientgroup_name)      -- returns the instance of the ClientGroup class,
-    for the the input client group name
-
-    delete(clientgroup_name)   -- deletes the client group from the commcell
-
-    refresh()                  -- refresh the client groups associated with the commcell
-
-
-ClientGroup:
-    __init__(commcell_object,
-             clientgroup_name,
-             clientgroup_id=None)  -- initialise object of ClientGroup class with the specified
-    client group name and id
-
-    __repr__()                     -- return the client group name, the instance is associated with
-
-    _get_clientgroup_id()          -- method to get the clientgroup id, if not specified
-
-    _get_clientgroup_properties()  -- get the properties of this clientgroup
-
-    _initialize_clientgroup_properties() --  initializes the properties of this ClientGroup
-
-    _request_json_()               -- returns the appropriate JSON to pass for enabling/disabling
-    an activity
-
-    _process_update_request()      -- processes the clientgroup update API call
-
-    _update()                      -- updates the client group properties
-
-    _add_or_remove_clients()       -- adds/removes clients to/from a ClientGroup
-
-    enable_backup_at_time()        -- enables backup for the client group at the time specified
-
-    enable_backup()                -- enables the backup flag
-
-    disable_backup()               -- disables the backup flag
-
-    enable_restore_at_time()       -- enables restore for the client group at the time specified
-
-    enable_restore()               -- enables the restore flag
-
-    disable_restore()              -- disables the restore flag
-
-    enable_data_aging_at_time()    -- enables data aging for the client group at the time specified
-
-    enable_data_aging()            -- enables the data aging flag
-
-    disable_data_aging()           -- disables the data aging flag
-
-    add_clients()                  -- adds the valid clients to client group
-
-    remove_clients()               -- removes the valid clients from client group
-
-    remove_all_clients()           -- removes all the associated clients from client group
-
-    network()                      -- returns Network class object
-
-    push_network_config()          -- performs a push network configuration on client group
-
-    refresh()                      -- refresh the properties of the client group
-
-    push_servicepack_and_hotfixes() -- triggers installation of service pack and hotfixes
-
-    repair_software()               -- triggers Repair software on the client group
-
-    update_properties()             -- to update the client group properties
-
-    add_additional_setting()        -- adds registry key to client group property
-
-    is_auto_discover_enabled()      -- gets the autodiscover option for the Organization
-
-    enable_auto_discover()          -- enables  autodiscover option at client group level
-
-    disable_auto_discover()         -- disables  autodiscover option at client group level
-
-"""
-
-from __future__ import absolute_import
-from __future__ import unicode_literals
-
-import time
-import copy
-
-from past.builtins import basestring
-
-from .exception import SDKException
-from .network import Network
-from .network_throttle import NetworkThrottle
-from .deployment.install import Install
-
-
-class ClientGroups(object):
-    """Class for representing all the clientgroups associated with a Commcell."""
-
-    def __init__(self, commcell_object):
-        """Initialize object of the ClientGroups class.
-
-            Args:
-                commcell_object (object)  --  instance of the Commcell class
-
-            Returns:
-                object - instance of the ClientGroups class
-        """
-        self._commcell_object = commcell_object
-        self._CLIENTGROUPS = self._commcell_object._services['CLIENTGROUPS']
-
-        self._clientgroups = None
-        self.refresh()
-
-    def __str__(self):
-        """Representation string consisting of all clientgroups of the Commcell.
-
-            Returns:
-                str - string of all the clientgroups for a commcell
-        """
-        representation_string = "{:^5}\t{:^50}\n\n".format('S. No.', 'ClientGroup')
-
-        for index, clientgroup_name in enumerate(self._clientgroups):
-            sub_str = '{:^5}\t{:50}\n'.format(index + 1, clientgroup_name)
-            representation_string += sub_str
-
-        return representation_string.strip()
-
-    def __repr__(self):
-        """Representation string for the instance of the ClientGroups class.
-
-            Returns:
-                str - string of all the client groups associated with the commcell
-        """
-        return "ClientGroups class instance for Commcell: '{0}'".format(
-            self._commcell_object.commserv_name
-        )
-
-    def __len__(self):
-        """Returns the number of the client groups associated to the Commcell."""
-        return len(self.all_clientgroups)
-
-    def __getitem__(self, value):
-        """Returns the name of the client group for the given client group ID or
-            the details of the client group for given client group Name.
-
-            Args:
-                value   (str / int)     --  Name or ID of the client group
-
-            Returns:
-                str     -   name of the client group, if the client group id was given
-
-                dict    -   dict of details of the client group, if client group name was given
-
-            Raises:
-                IndexError:
-                    no client group exists with the given Name / Id
-
-        """
-        value = str(value)
-
-        if value in self.all_clientgroups:
-            return self.all_clientgroups[value]
-        else:
-            try:
-                return list(
-                    filter(lambda x: x[1]['id'] == value, self.all_clientgroups.items())
-                )[0][0]
-            except IndexError:
-                raise IndexError('No client group exists with the given Name / Id')
-
-    def _get_clientgroups(self):
-        """Gets all the clientgroups associated with the commcell
-
-            Returns:
-                dict - consists of all clientgroups of the commcell
-                    {
-                         "clientgroup1_name": clientgroup1_id,
-                         "clientgroup2_name": clientgroup2_id,
-                    }
-
-            Raises:
-                SDKException:
-                    if response is empty
-
-                    if response is not success
-        """
-        flag, response = self._commcell_object._cvpysdk_object.make_request(
-            'GET', self._CLIENTGROUPS
-        )
-
-        if flag:
-            if response.json() and 'groups' in response.json():
-                client_groups = response.json()['groups']
-                clientgroups_dict = {}
-
-                for client_group in client_groups:
-                    temp_name = client_group['name'].lower()
-                    temp_id = str(client_group['Id']).lower()
-                    clientgroups_dict[temp_name] = temp_id
-
-                return clientgroups_dict
-            else:
-                raise SDKException('Response', '102')
-        else:
-            response_string = self._commcell_object._update_response_(response.text)
-            raise SDKException('Response', '101', response_string)
-
-    def _valid_clients(self, clients_list):
-        """Returns only the valid clients specified in the input clients list
-
-            Args:
-                clients_list (list)    --  list of the clients to add to the client group
-
-            Returns:
-                list - list consisting of the names of all valid clients in the input clients list
-
-            Raises:
-                SDKException:
-                    if type of clients list argument is not list
-        """
-        if not isinstance(clients_list, list):
-            raise SDKException('ClientGroup', '101')
-
-        clients = []
-
-        for client in clients_list:
-            if isinstance(client, basestring):
-                client = client.strip().lower()
-
-                if self._commcell_object.clients.has_client(client):
-                    clients.append(client)
-
-        return clients
-
-    @property
-    def all_clientgroups(self):
-        """Returns dict of all the clientgroups associated with this commcell
-
-            dict - consists of all clientgroups of the commcell
-                    {
-                         "clientgroup1_name": clientgroup1_id,
-                         "clientgroup2_name": clientgroup2_id,
-                    }
-        """
-        return self._clientgroups
-
-    def has_clientgroup(self, clientgroup_name):
-        """Checks if a client group exists in the commcell with the input client group name.
-
-            Args:
-                clientgroup_name (str)  --  name of the client group
-
-            Returns:
-                bool - boolean output whether the client group exists in the commcell or not
-
-            Raises:
-                SDKException:
-                    if type of the client group name argument is not string
-        """
-        if not isinstance(clientgroup_name, basestring):
-            raise SDKException('ClientGroup', '101')
-
-        return self._clientgroups and clientgroup_name.lower() in self._clientgroups
-
-    def create_smart_rule(self,
-                          filter_rule='OS Type',
-                          filter_condition='equal to',
-                          filter_value='Windows',
-                          value='1'):
-        """Create/Prepare rules required for smart client group creation based on input parameters
-
-            Args:
-                filter_rule (str)      --  Rule selection to match specific criterion
-
-                filter_condition (str) --  Filter value between selections in rule
-
-                filter_value(str)     --   Value of rule criterion
-
-                value(str)            --   value required to create rule
-
-            Returns:
-                    dict    -   consists of single rule based on inputs
-                {
-                    "rule": {
-                        "filterID": 100,
-                        "secValue": 'Windows',
-                        "propID": 8,
-                        "propType": 4,
-                        "value": '1'
-                    }
-                }
-        """
-
-        filter_dict = {
-            'equal to': 100,
-            'not equal': 101,
-            'any in selection': 108,
-            'not in selection': 109,
-            'is true': 1,
-            'is false': 2,
-            'contains': 10,
-            }
-        prop_id_dict = {
-            'Name': 1,
-            'Client': 2,
-            'Agents Installed': 3,
-            'Associated Client Group': 4,
-            'Timezone': 5,
-            'Hostname': 6,
-            'Client Version': 7,
-            'OS Type': 8,
-            'Package Installed': 9,
-            'Client offline (days)': 10,
-            'User as client owner': 11,
-            'Local user group as client owner': 12,
-            'External group as client owner': 13,
-            'Associated library name': 14,
-            'OS Version': 15,
-            'Product Version': 16,
-            'Client Version Same as CS Version': 17,
-            'Days since client created': 18,
-            'Days since last backup': 19,
-            'SnapBackup clients': 20,
-            'Clients with attached storages': 21,
-            'Case manager hold clients': 22,
-            'MediaAgents for clients in group': 23,
-            'Client acts as proxy': 24,
-            'Backup activity enabled': 25,
-            'Restore activity enabled': 26,
-            'Client online (days)': 27,
-            'Inactive AD user as client owner': 28,
-            'Client excluded from SLA report': 29,
-            'Client uses storage policy': 30,
-            'Client is not ready': 31,
-            'Associated Storage Policy': 32,
-            'MediaAgent has Lucene Index Roles': 33,
-            'Client associated with plan': 34,
-            'Client by Schedule Interval': 35,
-            'Client needs Updates': 36,
-            'Subclient Name': 37,
-            'CommCell Psuedo Client': 38,
-            'Client Description': 39,
-            'Clients discovered using VSA Subclient': 40,
-            'Clients with no Archive Data': 41,
-            'User Client Provider Associations': 42,
-            'User Group Client Provider Associations': 43,
-            'Company Client Provider Associations': 44,
-            'Clients Meet SLA': 45,
-            'Index Servers': 46,
-            'Clients with OnePass enabled': 49,
-            'Clients by Role': 50,
-            'Clients by Permission': 51,
-            'User description contains': 52,
-            'User Group description contains': 53,
-            'Content Analyzer Cloud': 54,
-            'Company Installed Client Associations': 55,
-            'Client Online in Last 30 Days': 56,
-            'Clients With Subclients Having Associated Storage Policy': 60,
-            'Clients With Improperly Deconfigured Subclients': 61,
-            'Strikes count': 62,
-            'Clients With Backup Schedule': 63,
-            'Clients With Long Running Jobs': 64,
-            'Clients With Synthetic Full Backup N Days': 67,
-            'MediaAgents for clients in group list': 70,
-            'Associated Client Group List': 71,
-            'Timezone List': 72,
-            'MediaAgent has Lucene Index Role List': 73,
-            'Associated Storage Policy List': 74,
-            'Timezone Region List': 75,
-            'Clients With Encryption': 80,
-            'Client CIDR Address Range': 81,
-            'HAC Cluster': 85,
-            }
-        ptype_dict = {
-            'Name': 2,
-            'Client': 4,
-            'Agents Installed': 6,
-            'Associated Client Group': 4,
-            'Timezone': 4,
-            'Hostname': 2,
-            'Client Version': 4,
-            'OS Type': 4,
-            'Package Installed': 6,
-            'Client offline (days)': 3,
-            'User as client owner': 2,
-            'Local user group as client owner': 2,
-            'External group as client owner': 2,
-            'Associated library name': 2,
-            'OS Version': 2,
-            'Product Version': 2,
-            'Client Version Same as CS Version': 1,
-            'Days since client created': 3,
-            'Days since last backup': 3,
-            'SnapBackup clients': 1,
-            'Clients with attached storages': 1,
-            'Case manager hold clients': 1,
-            'MediaAgents for clients in group': 2,
-            'Client acts as proxy': 1,
-            'Backup activity enabled': 1,
-            'Restore activity enabled': 1,
-            'Client online (days)': 3,
-            'Inactive AD user as client owner': 1,
-            'Client excluded from SLA report': 1,
-            'Client uses storage policy': 2,
-            'Client is not ready': 1,
-            'Associated Storage Policy': 4,
-            'MediaAgent has Lucene Index Roles': 4,
-            'Client associated with plan': 2,
-            'Client by Schedule Interval': 4,
-            'Client needs Updates': 1,
-            'Subclient Name': 2,
-            'CommCell Psuedo Client': 1,
-            'Client Description': 2,
-            'Clients discovered using VSA Subclient': 6,
-            'Clients with no Archive Data': 1,
-            'User Client Provider Associations': 2,
-            'User Group Client Provider Associations': 2,
-            'Company Client Provider Associations': 4,
-            'Clients Meet SLA': 4,
-            'Index Servers': 1,
-            'Clients with OnePass enabled': 1,
-            'Clients by Role': 4,
-            'Clients by Permission': 4,
-            'User description contains': 2,
-            'User Group description contains': 2,
-            'Content Analyzer Cloud': 1,
-            'Company Installed Client Associations': 4,
-            'Client Online in Last 30 Days': 1,
-            'Clients With Subclients Having Associated Storage Policy': 1,
-            'Clients With Improperly Deconfigured Subclients': 1,
-            'Strikes count': 3,
-            'Clients With Backup Schedule': 1,
-            'Clients With Long Running Jobs': 3,
-            'Clients With Synthetic Full Backup N Days': 3,
-            'MediaAgents for clients in group list': 7,
-            'Associated Client Group List': 7,
-            'Timezone List': 7,
-            'MediaAgent has Lucene Index Role List': 7,
-            'Associated Storage Policy List': 7,
-            'Timezone Region List': 7,
-            'Clients With Encryption': 1,
-            'Client CIDR Address Range': 10,
-            'HAC Cluster': 1,
-            }
-
-        rule_mk = {
-            "rule": {
-                "filterID": filter_dict[filter_condition],
-                "secValue": filter_value,
-                "propID": prop_id_dict[filter_rule],
-                "propType": ptype_dict[filter_rule],
-                "value": value
-            }
-            }
-
-        return rule_mk
-
-    def merge_smart_rules(self, rule_list, op_value='all', scg_op='all'):
-        """Merge multiple rules into (SCG) rule to create smart client group.
-
-            Args:
-                rule_list (list)  --  List of smart rules to be added in rule group
-
-                op_value (str)--     condition to apply between smart rules
-                ex: all, any,not any
-
-                scg_op (str)--       condition to apply between smart rule groups (@group level)
-
-            Returns:
-               scg_rule (dict)    -   Rule group to create smart client group
-
-        """
-
-        op_dict = {
-            'all': 0,
-            'any': 1,
-            'not any': 2
-        }
-        scg_rule = {
-            "op": op_dict[scg_op],
-            "rules": [
-            ]
-        }
-        rules_dict = {
-            "rule": {
-                "op": op_dict[op_value],
-                "rules": [
-                ]
-            }
-        }
-
-        for each_rule in rule_list:
-            rules_dict["rule"]["rules"].append(each_rule)
-
-        scg_rule["rules"].append(rules_dict)
-        return scg_rule
-
-    def _create_scope_dict(self, client_scope, value=None):
-        """Creates required dictionary for given client scope
-
-            Args:
-                value (string)  --  Value to be selected for the client scope dropdown
-                client_scope (string) -- Value of the client scope
-
-            Accepted Values (client_scope) --
-                Clients in this Commcell
-                Clients of Companies
-                Clients of User
-                Clients of User Groups
-
-            Returns:
-                dictionary - Client Scope data required for the smart client group
-
-            NOTE : Value is not required for client scope = "Clients in this Commcell"
-            For this, value is automatically set to the Commserve Name
-        """
-        scgscope = {
-            "entity": {}
-        }
-        if client_scope.lower() == 'clients in this commcell':
-            scgscope["entity"] = {
-                "commCellName": self._commcell_object.commserv_name,
-                "_type_": 1
-            }
-        elif client_scope.lower() == 'clients of companies' and value is not None:
-            scgscope["entity"] = {
-                "providerDomainName": value,
-                "_type_": 61
-            }
-        elif client_scope.lower() == 'clients of user' and value is not None:
-            scgscope["entity"] = {
-                "userName": value,
-                "_type_": 13
-            }
-        elif client_scope.lower() == 'clients of user group' and value is not None:
-            scgscope["entity"] = {
-                "userGroupName": value,
-                "_type_": 15
-            }
-        return scgscope
-
-    def add(self, clientgroup_name, clients=[], **kwargs):
-        """Adds a new Client Group to the Commcell.
-
-            Args:
-                clientgroup_name        (str)        --  name of the new client group to add
-
-                clients                 (str/list)   --  ',' separated string of client names,
-                                                             or a list of clients,
-                                                             to be added under client group
-                                                            default: []
-
-                ** kwargs               (dict)       -- Key value pairs for supported arguments
-
-                Supported:
-
-                    clientgroup_description (str)        --  description of the client group
-                                                                default: ""
-
-                    enable_backup           (bool)       --  enable or disable backup
-                                                                default: True
-
-                    enable_restore          (bool)       --  enable or disable restore
-                                                                default: True
-
-                    enable_data_aging       (bool)       --  enable or disable data aging
-                                                                default: True
-                    scg_rule                (dict)       --  scg_rule required to create smart
-                                                                client group
-
-                    client_scope            (str)        --  Client scope for the Smart Client Group
-
-                    client_scope_value      (str)        --  Client scope value for a particular scope
-
-            Returns:
-                object - instance of the ClientGroup class created by this method
-
-            Raises:
-                SDKException:
-                    if type of client group name and description is not of type string
-
-                    if clients argument is not of type list / string
-
-                    if response is empty
-
-                    if response is not success
-
-                    if client group already exists with the given name
-        """
-        if not (isinstance(clientgroup_name, basestring) and
-                isinstance(kwargs.get('clientgroup_description', ''), basestring)):
-            raise SDKException('ClientGroup', '101')
-
-        if not self.has_clientgroup(clientgroup_name):
-            if isinstance(clients, list):
-                clients = self._valid_clients(clients)
-            elif isinstance(clients, basestring):
-                clients = self._valid_clients(clients.split(','))
-            else:
-                raise SDKException('ClientGroup', '101')
-
-            clients_list = []
-
-            for client in clients:
-                clients_list.append({'clientName': client})
-
-            smart_client_group = bool(kwargs.get('scg_rule'))
-            if kwargs.get('scg_rule') is None:
-                kwargs['scg_rule'] = {}
-
-            request_json = {
-                "clientGroupOperationType": 1,
-                "clientGroupDetail": {
-                    "description": kwargs.get('clientgroup_description', ''),
-                    "isSmartClientGroup": smart_client_group,
-                    "scgRule": kwargs.get('scg_rule'),
-                    "clientGroup": {
-                        "clientGroupName": clientgroup_name
-                    },
-                    "associatedClients": clients_list
-                }
-            }
-
-            scg_scope = None
-            if kwargs.get("client_scope") is not None:
-                # Check if value is there or not
-                if kwargs.get("client_scope").lower() == "clients in this commcell":
-                    scg_scope = [self._create_scope_dict(kwargs.get("client_scope"))]
-                else:
-                    if kwargs.get("client_scope_value") is not None:
-                        scg_scope = [self._create_scope_dict(kwargs.get("client_scope"), kwargs.get("client_scope_value"))]
-                    else:
-                        raise SDKException('ClientGroup', '102',
-                                           "Client Scope {0} requires a value".format(kwargs.get("client_scope")))
-
-            if scg_scope is not None:
-                request_json["clientGroupDetail"]["scgScope"] = scg_scope
-
-            if kwargs.get("enable_backup") or kwargs.get("enable_data_aging") or kwargs.get("enable_restore"):
-                client_group_activity_control = {
-                        "activityControlOptions": [
-                            {
-                                "activityType": 1,
-                                "enableAfterADelay": False,
-                                "enableActivityType": kwargs.get('enable_backup', True)
-                            }, {
-                                "activityType": 16,
-                                "enableAfterADelay": False,
-                                "enableActivityType": kwargs.get('enable_data_aging', True)
-                            }, {
-                                "activityType": 2,
-                                "enableAfterADelay": False,
-                                "enableActivityType": kwargs.get('enable_restore', True)
-                            }
-                        ]
-                    }
-                request_json["clientGroupDetail"]["clientGroupActivityControl"] = client_group_activity_control
-
-            flag, response = self._commcell_object._cvpysdk_object.make_request(
-                'POST', self._CLIENTGROUPS, request_json
-            )
-
-            if flag:
-                if response.json():
-                    error_message = None
-
-                    if 'errorMessage' in response.json():
-                        error_message = response.json()['errorMessage']
-                        o_str = 'Failed to create new ClientGroup\nError:"{0}"'.format(
-                            error_message
-                        )
-                        raise SDKException('ClientGroup', '102', o_str)
-                    elif 'clientGroupDetail' in response.json():
-                        self.refresh()
-                        clientgroup_id = response.json()['clientGroupDetail'][
-                            'clientGroup']['clientGroupId']
-
-                        return ClientGroup(
-                            self._commcell_object, clientgroup_name, clientgroup_id
-                        )
-                    else:
-                        o_str = 'Failed to create new ClientGroup'
-                        raise SDKException('ClientGroup', '102', o_str)
-                else:
-                    raise SDKException('Response', '102')
-            else:
-                response_string = self._commcell_object._update_response_(response.text)
-                raise SDKException('Response', '101', response_string)
-        else:
-            raise SDKException(
-                'ClientGroup', '102', 'Client Group "{0}" already exists.'.format(clientgroup_name)
-            )
-
-    def get(self, clientgroup_name):
-        """Returns a client group object of the specified client group name.
-
-            Args:
-                clientgroup_name (str)  --  name of the client group
-
-            Returns:
-                object - instance of the ClientGroup class for the given clientgroup name
-
-            Raises:
-                SDKException:
-                    if type of the client group name argument is not string
-
-                    if no client group exists with the given name
-        """
-        if not isinstance(clientgroup_name, basestring):
-            raise SDKException('ClientGroup', '101')
-        else:
-            clientgroup_name = clientgroup_name.lower()
-
-            if self.has_clientgroup(clientgroup_name):
-                return ClientGroup(
-                    self._commcell_object, clientgroup_name, self._clientgroups[clientgroup_name]
-                )
-
-            raise SDKException(
-                'ClientGroup',
-                '102',
-                'No ClientGroup exists with name: {0}'.format(clientgroup_name)
-            )
-
-    def delete(self, clientgroup_name):
-        """Deletes the clientgroup from the commcell.
-
-            Args:
-                clientgroup_name (str)  --  name of the clientgroup
-
-            Raises:
-                SDKException:
-                    if type of the clientgroup name argument is not string
-
-                    if response is empty
-
-                    if failed to delete the client group
-
-                    if no clientgroup exists with the given name
-        """
-
-        if not isinstance(clientgroup_name, basestring):
-            raise SDKException('ClientGroup', '101')
-        else:
-            clientgroup_name = clientgroup_name.lower()
-
-            if self.has_clientgroup(clientgroup_name):
-                clientgroup_id = self._clientgroups[clientgroup_name]
-
-                delete_clientgroup_service = self._commcell_object._services['CLIENTGROUP']
-
-                flag, response = self._commcell_object._cvpysdk_object.make_request(
-                    'DELETE', delete_clientgroup_service % clientgroup_id
-                )
-
-                if flag:
-                    if response.json():
-                        if 'errorCode' in response.json():
-                            error_code = str(response.json()['errorCode'])
-                            error_message = response.json()['errorMessage']
-
-                            if error_code == '0':
-                                # initialize the clientgroups again
-                                # so the clientgroups object has all the client groups
-                                self.refresh()
-                            else:
-                                o_str = 'Failed to delete ClientGroup\nError: "{0}"'.format(
-                                    error_message
-                                )
-                                raise SDKException('ClientGroup', '102', o_str)
-                        else:
-                            raise SDKException('Response', '102')
-                    else:
-                        raise SDKException('Response', '102')
-                else:
-                    response_string = self._commcell_object._update_response_(response.text)
-                    raise SDKException('Response', '101', response_string)
-            else:
-                raise SDKException(
-                    'ClientGroup',
-                    '102',
-                    'No ClientGroup exists with name: "{0}"'.format(clientgroup_name)
-                )
-
-    def refresh(self):
-        """Refresh the client groups associated with the Commcell."""
-        self._clientgroups = self._get_clientgroups()
-
-
-class ClientGroup(object):
-    """Class for performing operations for a specific ClientGroup."""
-
-    def __init__(self, commcell_object, clientgroup_name, clientgroup_id=None):
-        """Initialise the ClientGroup class instance.
-
-            Args:
-                commcell_object     (object)   --  instance of the Commcell class
-
-                clientgroup_name    (str)      --  name of the clientgroup
-
-                clientgroup_id      (str)      --  id of the clientgroup
-                    default: None
-
-            Returns:
-                object - instance of the ClientGroup class
-        """
-        self._commcell_object = commcell_object
-
-        self._clientgroup_name = clientgroup_name.lower()
-
-        if clientgroup_id:
-            # Use the client group id provided in the arguments
-            self._clientgroup_id = str(clientgroup_id)
-        else:
-            # Get the id associated with this client group
-            self._clientgroup_id = self._get_clientgroup_id()
-
-        self._CLIENTGROUP = self._commcell_object._services['CLIENTGROUP'] % (self.clientgroup_id)
-
-        self._cvpysdk_object = commcell_object._cvpysdk_object
-        self._services = commcell_object._services
-        self._update_response_ = commcell_object._update_response_
-
-        self._properties = None
-        self._description = None
-        self._is_backup_enabled = None
-        self._is_restore_enabled = None
-        self._is_data_aging_enabled = None
-
-        self.refresh()
-
-    def __repr__(self):
-        """String representation of the instance of this class.
-
-            Returns:
-                str - string containing the details of this ClientGroup
-        """
-        representation_string = 'ClientGroup class instance for ClientGroup: "{0}"'
-        return representation_string.format(self.clientgroup_name)
-
-    def _get_clientgroup_id(self):
-        """Gets the clientgroup id associated with this clientgroup.
-
-            Returns:
-                str - id associated with this clientgroup
-        """
-        clientgroups = ClientGroups(self._commcell_object)
-        return clientgroups.get(self.clientgroup_name).clientgroup_id
-
-    def _get_clientgroup_properties(self):
-        """Gets the clientgroup properties of this clientgroup.
-
-            Returns:
-                dict - dictionary consisting of the properties of this clientgroup
-
-            Raises:
-                SDKException:
-                    if response is empty
-
-                    if response is not success
-        """
-
-        flag, response = self._commcell_object._cvpysdk_object.make_request(
-            'GET', self._CLIENTGROUP
-        )
-
-        if flag:
-            if response.json() and 'clientGroupDetail' in response.json():
-                return response.json()['clientGroupDetail']
-            else:
-                raise SDKException('Response', '102')
-        else:
-            response_string = self._commcell_object._update_response_(response.text)
-            raise SDKException('Response', '101', response_string)
-
-    def _initialize_clientgroup_properties(self):
-        """Initializes the common properties for the clientgroup."""
-        clientgroup_props = self._get_clientgroup_properties()
-        self._properties = clientgroup_props
-
-        if 'clientGroupName' in clientgroup_props['clientGroup']:
-            self._clientgroup_name = clientgroup_props['clientGroup']['clientGroupName'].lower()
-        else:
-            raise SDKException(
-                'ClientGroup', '102', 'Client Group name is not specified in the response'
-            )
-
-        self._description = None
-
-        if 'description' in clientgroup_props:
-            self._description = clientgroup_props['description']
-
-        self._associated_clients = []
-
-        if 'associatedClients' in clientgroup_props:
-            for client in clientgroup_props['associatedClients']:
-                self._associated_clients.append(client['clientName'])
-
-        self._is_backup_enabled = False
-        self._is_restore_enabled = False
-        self._is_data_aging_enabled = False
-
-        if 'clientGroupActivityControl' in clientgroup_props:
-            cg_activity_control = clientgroup_props['clientGroupActivityControl']
-
-            if 'activityControlOptions' in cg_activity_control:
-                for control_options in cg_activity_control['activityControlOptions']:
-                    if control_options['activityType'] == 1:
-                        self._is_backup_enabled = control_options['enableActivityType']
-                    elif control_options['activityType'] == 2:
-                        self._is_restore_enabled = control_options['enableActivityType']
-                    elif control_options['activityType'] == 16:
-                        self._is_data_aging_enabled = control_options['enableActivityType']
-
-    def _request_json_(self, option, enable=True, enable_time=None, **kwargs):
-        """Returns the JSON request to pass to the API as per the options selected by the user.
-
-            Args:
-                option (str)  --  string option for which to run the API for
-                    e.g.; Backup / Restore / Data Aging
-
-                **kwargs (dict)  -- dict of keyword arguments as follows
-
-                    timezone    (str)   -- timezone to be used of the operation
-
-                        **Note** make use of TIMEZONES dict in constants.py to pass timezone
-
                         **Note** In case of linux CommServer provide time in GMT timezone
 
             Returns:
@@ -3885,5 +1941,4 @@
         """Refresh the properties of the ClientGroup."""
         self._initialize_clientgroup_properties()
         self._networkprop = Network(self)
-        self._network_throttle = None
->>>>>>> 4f4cc8b4
+        self._network_throttle = None