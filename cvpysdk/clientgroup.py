# -*- coding: utf-8 -*-

# --------------------------------------------------------------------------
# Copyright Commvault Systems, Inc.
#
# Licensed under the Apache License, Version 2.0 (the "License");
# you may not use this file except in compliance with the License.
# You may obtain a copy of the License at
#
#     http://www.apache.org/licenses/LICENSE-2.0
#
# Unless required by applicable law or agreed to in writing, software
# distributed under the License is distributed on an "AS IS" BASIS,
# WITHOUT WARRANTIES OR CONDITIONS OF ANY KIND, either express or implied.
# See the License for the specific language governing permissions and
# limitations under the License.
# --------------------------------------------------------------------------

"""Main file for performing client group operations.

ClientGroups and ClientGroup are the classes defined in this file.

ClientGroups: Class for representing all the client groups associated with a commcell

ClientGroup:  Class for representing a single Client Group of the commcell

ClientGroups:
    __init__(commcell_object)  -- initialise instance of the ClientGroups associated with
    the specified commcell

    __str__()                  -- returns all the client groups associated with the Commcell

    __repr__()                 -- returns the string for the instance of the ClientGroups class

    __len__()                  -- returns the number of client groups associated with the Commcell

    __getitem__()              -- returns the name of the client group for the given client group
    Id or the details for the given client group name

    _get_clientgroups()        -- gets all the clientgroups associated with the commcell specified

    _valid_clients()           -- returns the list of all the valid clients,
    from the list of clients provided

    all_clientgroups()         -- returns the dict of all the clientgroups on the commcell

    has_clientgroup()          -- checks if a client group exists with the given name or not

    create_smart_rule()        -- Create rules required for smart client group creation
    based on input parameters

    merge_smart_rules()        -- Merge multiple rules into (SCG) rule to create smart client group

    _create_scope_dict()       -- Creates Scope Dictionary needed for Smart Client group association

    add(clientgroup_name)      -- adds a new client group to the commcell

    get(clientgroup_name)      -- returns the instance of the ClientGroup class,
    for the the input client group name

    delete(clientgroup_name)   -- deletes the client group from the commcell

    refresh()                  -- refresh the client groups associated with the commcell


ClientGroup:
    __init__(commcell_object,
             clientgroup_name,
             clientgroup_id=None)  -- initialise object of ClientGroup class with the specified
    client group name and id

    __repr__()                     -- return the client group name, the instance is associated with

    _get_clientgroup_id()          -- method to get the clientgroup id, if not specified

    _get_clientgroup_properties()  -- get the properties of this clientgroup

    _initialize_clientgroup_properties() --  initializes the properties of this ClientGroup

    _request_json_()               -- returns the appropriate JSON to pass for enabling/disabling
    an activity

    _process_update_request()      -- processes the clientgroup update API call

    _update()                      -- updates the client group properties

    _add_or_remove_clients()       -- adds/removes clients to/from a ClientGroup

    enable_backup_at_time()        -- enables backup for the client group at the time specified

    enable_backup()                -- enables the backup flag

    disable_backup()               -- disables the backup flag

    enable_restore_at_time()       -- enables restore for the client group at the time specified

    enable_restore()               -- enables the restore flag

    disable_restore()              -- disables the restore flag

    enable_data_aging_at_time()    -- enables data aging for the client group at the time specified

    enable_data_aging()            -- enables the data aging flag

    disable_data_aging()           -- disables the data aging flag

    add_clients()                  -- adds the valid clients to client group

    remove_clients()               -- removes the valid clients from client group

    remove_all_clients()           -- removes all the associated clients from client group

    network()                      -- returns Network class object

    push_network_config()          -- performs a push network configuration on client group

    refresh()                      -- refresh the properties of the client group

    push_servicepack_and_hotfixes() -- triggers installation of service pack and hotfixes

    repair_software()               -- triggers Repair software on the client group

    update_properties()             -- to update the client group properties

    add_additional_setting()        -- adds registry key to client group property

    is_auto_discover_enabled()      -- gets the autodiscover option for the Organization

    enable_auto_discover()          -- enables  autodiscover option at client group level

    disable_auto_discover()         -- disables  autodiscover option at client group level

ClientGroup Attributes
-----------------------

    Following attributes are available for an instance of the ClientGroup class:

        **name**                       --      returns the name of client group
        
        **clientgroup_id**             --      returns the id of client group
        
        **clientgroup_name**           --      returns the name of client group
        
        **description**                --      returns the description of client group
        
        **associated_clients**         --      returns the associated clients of client group
        
        **is_backup_enabled**          --      returns the backup activity status of client group
        
        **is_restore_enabled**         --      returns the restore activity status of client group
        
        **is_data_aging_enabled**      --      returns the data aging activity status of client group
        
        **is_smart_client_group**      --      returns true if client group is a smart client group
        
        **is_auto_discover_enabled**   --      returns the auto discover status of client group
        
"""

from __future__ import absolute_import
from __future__ import unicode_literals

import time
import copy

from .exception import SDKException
from .network import Network
from .network_throttle import NetworkThrottle
from .deployment.install import Install


class ClientGroups(object):
    """Class for representing all the clientgroups associated with a Commcell."""

    def __init__(self, commcell_object):
        """Initialize object of the ClientGroups class.

            Args:
                commcell_object (object)  --  instance of the Commcell class

            Returns:
                object - instance of the ClientGroups class
        """
        self._commcell_object = commcell_object
        self._CLIENTGROUPS = self._commcell_object._services['CLIENTGROUPS']

        self._clientgroups = None
        self.refresh()

    def __str__(self):
        """Representation string consisting of all clientgroups of the Commcell.

            Returns:
                str - string of all the clientgroups for a commcell
        """
        representation_string = "{:^5}\t{:^50}\n\n".format('S. No.', 'ClientGroup')

        for index, clientgroup_name in enumerate(self._clientgroups):
            sub_str = '{:^5}\t{:50}\n'.format(index + 1, clientgroup_name)
            representation_string += sub_str

        return representation_string.strip()

    def __repr__(self):
        """Representation string for the instance of the ClientGroups class.

            Returns:
                str - string of all the client groups associated with the commcell
        """
        return "ClientGroups class instance for Commcell: '{0}'".format(
            self._commcell_object.commserv_name
        )

    def __len__(self):
        """Returns the number of the client groups associated to the Commcell."""
        return len(self.all_clientgroups)

    def __getitem__(self, value):
        """Returns the name of the client group for the given client group ID or
            the details of the client group for given client group Name.

            Args:
                value   (str / int)     --  Name or ID of the client group

            Returns:
                str     -   name of the client group, if the client group id was given

                dict    -   dict of details of the client group, if client group name was given

            Raises:
                IndexError:
                    no client group exists with the given Name / Id

        """
        value = str(value)

        if value in self.all_clientgroups:
            return self.all_clientgroups[value]
        else:
            try:
                return list(
                    filter(lambda x: x[1]['id'] == value, self.all_clientgroups.items())
                )[0][0]
            except IndexError:
                raise IndexError('No client group exists with the given Name / Id')

    def _get_clientgroups(self):
        """Gets all the clientgroups associated with the commcell

            Returns:
                dict - consists of all clientgroups of the commcell
                    {
                         "clientgroup1_name": clientgroup1_id,
                         "clientgroup2_name": clientgroup2_id,
                    }

            Raises:
                SDKException:
                    if response is empty

                    if response is not success
        """
        flag, response = self._commcell_object._cvpysdk_object.make_request(
            'GET', self._CLIENTGROUPS
        )

        if flag:
            if response.json() and 'groups' in response.json():
                client_groups = response.json()['groups']
                clientgroups_dict = {}

                for client_group in client_groups:
                    temp_name = client_group['name'].lower()
                    temp_id = str(client_group['Id']).lower()
                    clientgroups_dict[temp_name] = temp_id

                return clientgroups_dict
            else:
                raise SDKException('Response', '102')
        else:
            response_string = self._commcell_object._update_response_(response.text)
            raise SDKException('Response', '101', response_string)

    def _valid_clients(self, clients_list):
        """Returns only the valid clients specified in the input clients list

            Args:
                clients_list (list)    --  list of the clients to add to the client group

            Returns:
                list - list consisting of the names of all valid clients in the input clients list

            Raises:
                SDKException:
                    if type of clients list argument is not list
        """
        if not isinstance(clients_list, list):
            raise SDKException('ClientGroup', '101')

        clients = []

        for client in clients_list:
            if isinstance(client, str):
                client = client.strip().lower()

                if self._commcell_object.clients.has_client(client):
                    clients.append(client)

        return clients

    @property
    def all_clientgroups(self):
        """Returns dict of all the clientgroups associated with this commcell

            dict - consists of all clientgroups of the commcell
                    {
                         "clientgroup1_name": clientgroup1_id,
                         "clientgroup2_name": clientgroup2_id,
                    }
        """
        return self._clientgroups

    def has_clientgroup(self, clientgroup_name):
        """Checks if a client group exists in the commcell with the input client group name.

            Args:
                clientgroup_name (str)  --  name of the client group

            Returns:
                bool - boolean output whether the client group exists in the commcell or not

            Raises:
                SDKException:
                    if type of the client group name argument is not string
        """
        if not isinstance(clientgroup_name, str):
            raise SDKException('ClientGroup', '101')

        return self._clientgroups and clientgroup_name.lower() in self._clientgroups

    def create_smart_rule(self,
                          filter_rule='OS Type',
                          filter_condition='equal to',
                          filter_value='Windows',
                          value='1'):
        """Create/Prepare rules required for smart client group creation based on input parameters

            Args:
                filter_rule (str)      --  Rule selection to match specific criterion

                filter_condition (str) --  Filter value between selections in rule

                filter_value(str)     --   Value of rule criterion

                value(str)            --   value required to create rule

            Returns:
                    dict    -   consists of single rule based on inputs
                {
                    "rule": {
                        "filterID": 100,
                        "secValue": 'Windows',
                        "propID": 8,
                        "propType": 4,
                        "value": '1'
                    }
                }
        """

        filter_dict = {
            'equal to': 100,
            'not equal': 101,
            'any in selection': 108,
            'not in selection': 109,
            'is true': 1,
            'is false': 2,
            'contains': 10,
            'starts with': 14,
            }
        prop_id_dict = {
            'Name': 1,
            'Client': 2,
            'Agents Installed': 3,
            'Associated Client Group': 4,
            'Timezone': 5,
            'Hostname': 6,
            'Client Version': 7,
            'OS Type': 8,
            'Package Installed': 9,
            'Client offline (days)': 10,
            'User as client owner': 11,
            'Local user group as client owner': 12,
            'External group as client owner': 13,
            'Associated library name': 14,
            'OS Version': 15,
            'Product Version': 16,
            'Client Version Same as CS Version': 17,
            'Days since client created': 18,
            'Days since last backup': 19,
            'SnapBackup clients': 20,
            'Clients with attached storages': 21,
            'Case manager hold clients': 22,
            'MediaAgents for clients in group': 23,
            'Client acts as proxy': 24,
            'Backup activity enabled': 25,
            'Restore activity enabled': 26,
            'Client online (days)': 27,
            'Inactive AD user as client owner': 28,
            'Client excluded from SLA report': 29,
            'Client uses storage policy': 30,
            'Client is not ready': 31,
            'Associated Storage Policy': 32,
            'MediaAgent has Lucene Index Roles': 33,
            'Client associated with plan': 34,
            'Client by Schedule Interval': 35,
            'Client needs Updates': 36,
            'Subclient Name': 37,
            'CommCell Psuedo Client': 38,
            'Client Description': 39,
            'Clients discovered using VSA Subclient': 40,
            'Clients with no Archive Data': 41,
            'User Client Provider Associations': 42,
            'User Group Client Provider Associations': 43,
            'Company Client Provider Associations': 44,
            'Clients Meet SLA': 45,
            'Index Servers': 46,
            'Clients with OnePass enabled': 49,
            'Clients by Role': 50,
            'Clients by Permission': 51,
            'User description contains': 52,
            'User Group description contains': 53,
            'Content Analyzer Cloud': 54,
            'Company Installed Client Associations': 55,
            'Client Online in Last 30 Days': 56,
            'Clients With Subclients Having Associated Storage Policy': 60,
            'Clients With Improperly Deconfigured Subclients': 61,
            'Strikes count': 62,
            'Clients With Backup Schedule': 63,
            'Clients With Long Running Jobs': 64,
            'Clients With Synthetic Full Backup N Days': 67,
            'MediaAgents for clients in group list': 70,
            'Associated Client Group List': 71,
            'Timezone List': 72,
            'MediaAgent has Lucene Index Role List': 73,
            'Associated Storage Policy List': 74,
            'Timezone Region List': 75,
            'Clients With Encryption': 80,
            'Client CIDR Address Range': 81,
            'HAC Cluster': 85,
            'Client Display Name': 116
            }
        ptype_dict = {
            'Name': 2,
            'Client': 4,
            'Agents Installed': 6,
            'Associated Client Group': 4,
            'Timezone': 4,
            'Hostname': 2,
            'Client Version': 4,
            'OS Type': 4,
            'Package Installed': 6,
            'Client offline (days)': 3,
            'User as client owner': 2,
            'Local user group as client owner': 2,
            'External group as client owner': 2,
            'Associated library name': 2,
            'OS Version': 2,
            'Product Version': 2,
            'Client Version Same as CS Version': 1,
            'Days since client created': 3,
            'Days since last backup': 3,
            'SnapBackup clients': 1,
            'Clients with attached storages': 1,
            'Case manager hold clients': 1,
            'MediaAgents for clients in group': 2,
            'Client acts as proxy': 1,
            'Backup activity enabled': 1,
            'Restore activity enabled': 1,
            'Client online (days)': 3,
            'Inactive AD user as client owner': 1,
            'Client excluded from SLA report': 1,
            'Client uses storage policy': 2,
            'Client is not ready': 1,
            'Associated Storage Policy': 4,
            'MediaAgent has Lucene Index Roles': 4,
            'Client associated with plan': 2,
            'Client by Schedule Interval': 4,
            'Client needs Updates': 1,
            'Subclient Name': 2,
            'CommCell Psuedo Client': 1,
            'Client Description': 2,
            'Clients discovered using VSA Subclient': 6,
            'Clients with no Archive Data': 1,
            'User Client Provider Associations': 2,
            'User Group Client Provider Associations': 2,
            'Company Client Provider Associations': 4,
            'Clients Meet SLA': 4,
            'Index Servers': 1,
            'Clients with OnePass enabled': 1,
            'Clients by Role': 4,
            'Clients by Permission': 4,
            'User description contains': 2,
            'User Group description contains': 2,
            'Content Analyzer Cloud': 1,
            'Company Installed Client Associations': 4,
            'Client Online in Last 30 Days': 1,
            'Clients With Subclients Having Associated Storage Policy': 1,
            'Clients With Improperly Deconfigured Subclients': 1,
            'Strikes count': 3,
            'Clients With Backup Schedule': 1,
            'Clients With Long Running Jobs': 3,
            'Clients With Synthetic Full Backup N Days': 3,
            'MediaAgents for clients in group list': 7,
            'Associated Client Group List': 7,
            'Timezone List': 7,
            'MediaAgent has Lucene Index Role List': 7,
            'Associated Storage Policy List': 7,
            'Timezone Region List': 7,
            'Clients With Encryption': 1,
            'Client CIDR Address Range': 10,
            'HAC Cluster': 1,
            }

        rule_mk = {
            "rule": {
                "filterID": filter_dict[filter_condition],
                "secValue": filter_value,
                "propID": prop_id_dict[filter_rule],
                "propType": ptype_dict[filter_rule],
                "value": value
            }
            }

        return rule_mk

    def merge_smart_rules(self, rule_list, op_value='all', scg_op='all'):
        """Merge multiple rules into (SCG) rule to create smart client group.

            Args:
                rule_list (list)  --  List of smart rules to be added in rule group

                op_value (str)--     condition to apply between smart rules
                ex: all, any,not any

                scg_op (str)--       condition to apply between smart rule groups (@group level)

            Returns:
               scg_rule (dict)    -   Rule group to create smart client group

        """

        op_dict = {
            'all': 0,
            'any': 1,
            'not any': 2
        }
        scg_rule = {
            "op": op_dict[scg_op],
            "rules": [
            ]
        }
        rules_dict = {
            "rule": {
                "op": op_dict[op_value],
                "rules": [
                ]
            }
        }

        for each_rule in rule_list:
            rules_dict["rule"]["rules"].append(each_rule)

        scg_rule["rules"].append(rules_dict)
        return scg_rule

    def _create_scope_dict(self, client_scope, value=None):
        """Creates required dictionary for given client scope

            Args:
                value (string)  --  Value to be selected for the client scope dropdown
                client_scope (string) -- Value of the client scope

            Accepted Values (client_scope) --
                Clients in this Commcell
                Clients of Companies
                Clients of User
                Clients of User Groups

            Returns:
                dictionary - Client Scope data required for the smart client group

            NOTE : Value is not required for client scope = "Clients in this Commcell"
            For this, value is automatically set to the Commserve Name
        """
        scgscope = {
            "entity": {}
        }
        if client_scope.lower() == 'clients in this commcell':
            scgscope["entity"] = {
                "commCellName": self._commcell_object.commserv_name,
                "_type_": 1
            }
        elif client_scope.lower() == 'clients of companies' and value is not None:
            scgscope["entity"] = {
                "providerDomainName": value,
                "_type_": 61
            }
        elif client_scope.lower() == 'clients of user' and value is not None:
            scgscope["entity"] = {
                "userName": value,
                "_type_": 13
            }
        elif client_scope.lower() == 'clients of user group' and value is not None:
            scgscope["entity"] = {
                "userGroupName": value,
                "_type_": 15
            }
        return scgscope

    def add(self, clientgroup_name, clients=[], **kwargs):
        """Adds a new Client Group to the Commcell.

            Args:
                clientgroup_name        (str)        --  name of the new client group to add

                clients                 (str/list)   --  ',' separated string of client names,
                                                             or a list of clients,
                                                             to be added under client group
                                                            default: []

                ** kwargs               (dict)       -- Key value pairs for supported arguments

                Supported:

                    clientgroup_description (str)        --  description of the client group
                                                                default: ""

                    enable_backup           (bool)       --  enable or disable backup
                                                                default: True

                    enable_restore          (bool)       --  enable or disable restore
                                                                default: True

                    enable_data_aging       (bool)       --  enable or disable data aging
                                                                default: True
                    scg_rule                (dict)       --  scg_rule required to create smart
                                                                client group

                    client_scope            (str)        --  Client scope for the Smart Client Group

                    client_scope_value      (str)        --  Client scope value for a particular scope

            Returns:
                object - instance of the ClientGroup class created by this method

            Raises:
                SDKException:
                    if type of client group name and description is not of type string

                    if clients argument is not of type list / string

                    if response is empty

                    if response is not success

                    if client group already exists with the given name
        """
        if not (isinstance(clientgroup_name, str) and
                isinstance(kwargs.get('clientgroup_description', ''), str)):
            raise SDKException('ClientGroup', '101')

        if not self.has_clientgroup(clientgroup_name):
            if isinstance(clients, list):
                clients = self._valid_clients(clients)
            elif isinstance(clients, str):
                clients = self._valid_clients(clients.split(','))
            else:
                raise SDKException('ClientGroup', '101')

            clients_list = []

            for client in clients:
                clients_list.append({'clientName': client})

            smart_client_group = bool(kwargs.get('scg_rule'))
            if kwargs.get('scg_rule') is None:
                kwargs['scg_rule'] = {}

            request_json = {
                "clientGroupOperationType": 1,
                "clientGroupDetail": {
                    "description": kwargs.get('clientgroup_description', ''),
                    "isSmartClientGroup": smart_client_group,
                    "scgRule": kwargs.get('scg_rule'),
                    "clientGroup": {
                        "clientGroupName": clientgroup_name
                    },
                    "associatedClients": clients_list
                }
            }

            scg_scope = None
            if kwargs.get("client_scope") is not None:
                # Check if value is there or not
                if kwargs.get("client_scope").lower() == "clients in this commcell":
                    scg_scope = [self._create_scope_dict(kwargs.get("client_scope"))]
                else:
                    if kwargs.get("client_scope_value") is not None:
                        scg_scope = [self._create_scope_dict(kwargs.get("client_scope"), kwargs.get("client_scope_value"))]
                    else:
                        raise SDKException('ClientGroup', '102',
                                           "Client Scope {0} requires a value".format(kwargs.get("client_scope")))

            if scg_scope is not None:
                request_json["clientGroupDetail"]["scgScope"] = scg_scope

            if kwargs.get("enable_backup") or kwargs.get("enable_data_aging") or kwargs.get("enable_restore"):
                client_group_activity_control = {
                        "activityControlOptions": [
                            {
                                "activityType": 1,
                                "enableAfterADelay": False,
                                "enableActivityType": kwargs.get('enable_backup', True)
                            }, {
                                "activityType": 16,
                                "enableAfterADelay": False,
                                "enableActivityType": kwargs.get('enable_data_aging', True)
                            }, {
                                "activityType": 2,
                                "enableAfterADelay": False,
                                "enableActivityType": kwargs.get('enable_restore', True)
                            }
                        ]
                    }
                request_json["clientGroupDetail"]["clientGroupActivityControl"] = client_group_activity_control

            flag, response = self._commcell_object._cvpysdk_object.make_request(
                'POST', self._CLIENTGROUPS, request_json
            )

            if flag:
                if response.json():
                    error_message = None

                    if 'errorMessage' in response.json():
                        error_message = response.json()['errorMessage']
                        o_str = 'Failed to create new ClientGroup\nError:"{0}"'.format(
                            error_message
                        )
                        raise SDKException('ClientGroup', '102', o_str)
                    elif 'clientGroupDetail' in response.json():
                        self.refresh()
                        clientgroup_id = response.json()['clientGroupDetail'][
                            'clientGroup']['clientGroupId']

                        return ClientGroup(
                            self._commcell_object, clientgroup_name, clientgroup_id
                        )
                    else:
                        o_str = 'Failed to create new ClientGroup'
                        raise SDKException('ClientGroup', '102', o_str)
                else:
                    raise SDKException('Response', '102')
            else:
                response_string = self._commcell_object._update_response_(response.text)
                raise SDKException('Response', '101', response_string)
        else:
            raise SDKException(
                'ClientGroup', '102', 'Client Group "{0}" already exists.'.format(clientgroup_name)
            )

    def get(self, clientgroup_name):
        """Returns a client group object of the specified client group name.

            Args:
                clientgroup_name (str)  --  name of the client group

            Returns:
                object - instance of the ClientGroup class for the given clientgroup name

            Raises:
                SDKException:
                    if type of the client group name argument is not string

                    if no client group exists with the given name
        """
        if not isinstance(clientgroup_name, str):
            raise SDKException('ClientGroup', '101')
        else:
            clientgroup_name = clientgroup_name.lower()

            if self.has_clientgroup(clientgroup_name):
                return ClientGroup(
                    self._commcell_object, clientgroup_name, self._clientgroups[clientgroup_name]
                )

            raise SDKException(
                'ClientGroup',
                '102',
                'No ClientGroup exists with name: {0}'.format(clientgroup_name)
            )

    def delete(self, clientgroup_name):
        """Deletes the clientgroup from the commcell.

            Args:
                clientgroup_name (str)  --  name of the clientgroup

            Raises:
                SDKException:
                    if type of the clientgroup name argument is not string

                    if response is empty

                    if failed to delete the client group

                    if no clientgroup exists with the given name
        """

        if not isinstance(clientgroup_name, str):
            raise SDKException('ClientGroup', '101')
        else:
            clientgroup_name = clientgroup_name.lower()

            if self.has_clientgroup(clientgroup_name):
                clientgroup_id = self._clientgroups[clientgroup_name]

                delete_clientgroup_service = self._commcell_object._services['CLIENTGROUP']

                flag, response = self._commcell_object._cvpysdk_object.make_request(
                    'DELETE', delete_clientgroup_service % clientgroup_id
                )

                if flag:
                    if response.json():
                        if 'errorCode' in response.json():
                            error_code = str(response.json()['errorCode'])
                            error_message = response.json()['errorMessage']

                            if error_code == '0':
                                # initialize the clientgroups again
                                # so the clientgroups object has all the client groups
                                self.refresh()
                            else:
                                o_str = 'Failed to delete ClientGroup\nError: "{0}"'.format(
                                    error_message
                                )
                                raise SDKException('ClientGroup', '102', o_str)
                        else:
                            raise SDKException('Response', '102')
                    else:
                        raise SDKException('Response', '102')
                else:
                    response_string = self._commcell_object._update_response_(response.text)
                    raise SDKException('Response', '101', response_string)
            else:
                raise SDKException(
                    'ClientGroup',
                    '102',
                    'No ClientGroup exists with name: "{0}"'.format(clientgroup_name)
                )

    def refresh(self):
        """Refresh the client groups associated with the Commcell."""
        self._clientgroups = self._get_clientgroups()


class ClientGroup(object):
    """Class for performing operations for a specific ClientGroup."""

    def __init__(self, commcell_object, clientgroup_name, clientgroup_id=None):
        """Initialise the ClientGroup class instance.

            Args:
                commcell_object     (object)   --  instance of the Commcell class

                clientgroup_name    (str)      --  name of the clientgroup

                clientgroup_id      (str)      --  id of the clientgroup
                    default: None

            Returns:
                object - instance of the ClientGroup class
        """
        self._commcell_object = commcell_object

        self._clientgroup_name = clientgroup_name.lower()

        if clientgroup_id:
            # Use the client group id provided in the arguments
            self._clientgroup_id = str(clientgroup_id)
        else:
            # Get the id associated with this client group
            self._clientgroup_id = self._get_clientgroup_id()

        self._CLIENTGROUP = self._commcell_object._services['CLIENTGROUP'] % (self.clientgroup_id)

        self._cvpysdk_object = commcell_object._cvpysdk_object
        self._services = commcell_object._services
        self._update_response_ = commcell_object._update_response_

        self._properties = None
        self._description = None
        self._is_backup_enabled = None
        self._is_restore_enabled = None
        self._is_data_aging_enabled = None
        self._is_smart_client_group = None
<<<<<<< HEAD
=======
        self._company_name = None
>>>>>>> 0014c02a

        self.refresh()

    def __repr__(self):
        """String representation of the instance of this class.

            Returns:
                str - string containing the details of this ClientGroup
        """
        representation_string = 'ClientGroup class instance for ClientGroup: "{0}"'
        return representation_string.format(self.clientgroup_name)

    def _get_clientgroup_id(self):
        """Gets the clientgroup id associated with this clientgroup.

            Returns:
                str - id associated with this clientgroup
        """
        clientgroups = ClientGroups(self._commcell_object)
        return clientgroups.get(self.clientgroup_name).clientgroup_id

    def _get_clientgroup_properties(self):
        """Gets the clientgroup properties of this clientgroup.

            Returns:
                dict - dictionary consisting of the properties of this clientgroup

            Raises:
                SDKException:
                    if response is empty

                    if response is not success
        """

        flag, response = self._commcell_object._cvpysdk_object.make_request(
            'GET', self._CLIENTGROUP
        )

        if flag:
            if response.json() and 'clientGroupDetail' in response.json():
                return response.json()['clientGroupDetail']
            else:
                raise SDKException('Response', '102')
        else:
            response_string = self._commcell_object._update_response_(response.text)
            raise SDKException('Response', '101', response_string)

    def _initialize_clientgroup_properties(self):
        """Initializes the common properties for the clientgroup."""
        clientgroup_props = self._get_clientgroup_properties()
        self._properties = clientgroup_props

        if 'clientGroupName' in clientgroup_props['clientGroup']:
            self._clientgroup_name = clientgroup_props['clientGroup']['clientGroupName'].lower()
        else:
            raise SDKException(
                'ClientGroup', '102', 'Client Group name is not specified in the response'
            )

        self._description = None

        if 'description' in clientgroup_props:
            self._description = clientgroup_props['description']

        self._associated_clients = []

        if 'associatedClients' in clientgroup_props:
            for client in clientgroup_props['associatedClients']:
                self._associated_clients.append(client['clientName'])

        self._is_smart_client_group = self._properties['isSmartClientGroup']
        self._is_backup_enabled = False
        self._is_restore_enabled = False
        self._is_data_aging_enabled = False

        if 'clientGroupActivityControl' in clientgroup_props:
            cg_activity_control = clientgroup_props['clientGroupActivityControl']

            if 'activityControlOptions' in cg_activity_control:
                for control_options in cg_activity_control['activityControlOptions']:
                    if control_options['activityType'] == 1:
                        self._is_backup_enabled = control_options['enableActivityType']
                    elif control_options['activityType'] == 2:
                        self._is_restore_enabled = control_options['enableActivityType']
                    elif control_options['activityType'] == 16:
                        self._is_data_aging_enabled = control_options['enableActivityType']

        self._company_name = clientgroup_props.get('securityAssociations', {}).get('tagWithCompany', {}).get('providerDomainName')

    def _request_json_(self, option, enable=True, enable_time=None, **kwargs):
        """Returns the JSON request to pass to the API as per the options selected by the user.

            Args:
                option (str)  --  string option for which to run the API for
                    e.g.; Backup / Restore / Data Aging

                **kwargs (dict)  -- dict of keyword arguments as follows

                    timezone    (str)   -- timezone to be used of the operation

                        **Note** make use of TIMEZONES dict in constants.py to pass timezone

                        **Note** In case of linux CommServer provide time in GMT timezone

            Returns:
                dict - JSON request to pass to the API
        """
        options_dict = {
            "Backup": 1,
            "Restore": 2,
            "Data Aging": 16
        }

        request_json1 = {
            "clientGroupOperationType": 2,
            "clientGroupDetail": {
                "clientGroupActivityControl": {
                    "activityControlOptions": [{
                        "activityType": options_dict[option],
                        "enableAfterADelay": False,
                        "enableActivityType": enable
                    }]
                },
                "clientGroup": {
                    "newName": self.name
                }
            }
        }

        request_json2 = {
            "clientGroupOperationType": 2,
            "clientGroupDetail": {
                "clientGroupActivityControl": {
                    "activityControlOptions": [{
                        "activityType": options_dict[option],
                        "enableAfterADelay": True,
                        "enableActivityType": False,
                        "dateTime": {
                            "TimeZoneName": kwargs.get("timezone", self._commcell_object.default_timezone),
                            "timeValue": enable_time
                        }
                    }]
                },
                "clientGroup": {
                    "newName": self.name
                }
            }
        }

        if enable_time:
            return request_json2
        else:
            return request_json1

    def _process_update_request(self, request_json):
        """Runs the Clientgroup update API

            Args:
                request_json    (dict)  -- request json sent as payload

            Returns:
                (str, str):
                    str  -  error code received in the response

                    str  -  error message received in the response

            Raises:
                SDKException:
                    if response is empty

                    if response is not success

        """
        flag, response = self._cvpysdk_object.make_request(
            'POST', self._CLIENTGROUP, request_json
        )

        if flag:
            if response.json():
                error_code = str(response.json()['errorCode'])

                if 'errorMessage' in response.json():
                    error_message = response.json()['errorMessage']
                else:
                    error_message = ""

                self.refresh()
                return error_code, error_message
            raise SDKException('Response', '102')
        response_string = self._update_response_(response.text)
        raise SDKException('Response', '101', response_string)

    def _update(
            self,
            clientgroup_name,
            clientgroup_description,
            associated_clients=None,
            operation_type="NONE"):
        """Update the clientgroup properties of this clientgroup.

            Args:
                clientgroup_name        (str)       --  new name of the clientgroup

                clientgroup_description (str)       --  description for the clientgroup

                associated_clients      (str/list)  --  ',' separated string of client names,
                                                            or a list of clients,
                                                            to be added/removed under client group
                    default: None

                operation_type          (str)       --  associated clients operation type
                        Valid values: NONE, OVERWRITE, ADD, DELETE, CLEAR
                    default: NONE

            Raises:
                SDKException:
                    if response is empty

                    if response is not success
        """
        clients_list = []

        associated_clients_op_types = {
            "NONE": 0,
            "OVERWRITE": 1,
            "ADD": 2,
            "DELETE": 3,
            "CLEAR": 4
        }

        for client in associated_clients:
            clients_list.append({'clientName': client})

        request_json = {
            "clientGroupOperationType": 2,
            "clientGroupDetail": {
                "description": clientgroup_description,
                "clientGroup": {
                    "newName": clientgroup_name
                },
                "associatedClientsOperationType": associated_clients_op_types[operation_type],
                "associatedClients": clients_list
            }
        }

        flag, response = self._commcell_object._cvpysdk_object.make_request(
            'POST', self._CLIENTGROUP, request_json
        )

        self.refresh()

        if flag:
            if response.json():

                error_message = response.json()['errorMessage']
                error_code = str(response.json()['errorCode'])

                if error_code == '0':
                    return (True, "0", "")
                else:
                    return (False, error_code, error_message)

            else:
                raise SDKException('Response', '102')
        else:
            response_string = self._commcell_object._update_response_(response.text)
            raise SDKException('Response', '101', response_string)

    def _add_or_remove_clients(self, clients, operation_type):
        """Adds/Removes clients to/from the ClientGroup.

        Args:
                clients         (str/list)   --  ',' separated string of client names,
                                                     or a list of clients,
                                                     to be added under client group

                operation_type  (bool)       --  type of operation to run for the request
                    ADD / OVERWRITE / DELETE

            Raises:
                SDKException:
                    if clients is not of type string / list

                    if no valid clients are found

                    if failed to add clients to ClientGroup

                                    OR

                    if failed to remove clients from the ClientGroup
        """
        if isinstance(clients, (str, list)):
            clientgroups_object = ClientGroups(self._commcell_object)

            if isinstance(clients, list):
                validated_clients_list = clientgroups_object._valid_clients(clients)
            elif isinstance(clients, str):
                validated_clients_list = clientgroups_object._valid_clients(clients.split(','))

            if operation_type in ['ADD', 'OVERWRITE']:
                for client in validated_clients_list:
                    if client in self._associated_clients:
                        validated_clients_list.remove(client)

            if not validated_clients_list:
                raise SDKException('ClientGroup', '102', 'No valid clients were found')

            output = self._update(
                clientgroup_name=self.name,
                clientgroup_description=self.description,
                associated_clients=validated_clients_list,
                operation_type=operation_type
            )

            exception_message_dict = {
                'ADD': 'Failed to add clients to the ClientGroup\nError: "{0}"',
                'OVERWRITE': 'Failed to add clients to the ClientGroup\nError: "{0}"',
                'DELETE': 'Failed to remove clients from the ClientGroup\nError: "{0}"'
            }

            if output[0]:
                return
            else:
                o_str = exception_message_dict[operation_type]
                raise SDKException('ClientGroup', '102', o_str.format(output[2]))
        else:
            raise SDKException(
                'ClientGroup', '102', 'Client\'s name should be a list or string value'
            )

    @property
    def properties(self):
        """Returns the client group properties"""
        return copy.deepcopy(self._properties)

    @property
    def name(self):
        """Returns the client group display name"""
        return self._properties['clientGroup']['clientGroupName']

    @property
    def clientgroup_id(self):
        """Treats the clientgroup id as a read-only attribute."""
        return self._clientgroup_id

    @property
    def clientgroup_name(self):
        """Treats the clientgroup name as a read-only attribute."""
        return self._clientgroup_name

    @property
    def description(self):
        """Treats the clientgroup description as a read-only attribute."""
        return self._description

    @property
    def associated_clients(self):
        """Treats the clients associated to the ClientGroup as a read-only attribute."""
        return self._associated_clients

    @property
    def is_backup_enabled(self):
        """Treats the clientgroup backup attribute as a property of the ClientGroup class."""
        return self._is_backup_enabled

    @property
    def is_restore_enabled(self):
        """Treats the clientgroup restore attribute as a propetry of the ClientGroup class."""
        return self._is_restore_enabled

    @property
    def is_data_aging_enabled(self):
        """Treats the clientgroup data aging attribute as a property of the ClientGroup class."""
        return self._is_data_aging_enabled

    @property
    def is_smart_client_group(self):
        """Returns boolean indicating whether client group is smart client group"""
        return self._is_smart_client_group
    
    @property
<<<<<<< HEAD
=======
    def company_name(self):
        """Returns company name to which client group belongs to"""
        return self._company_name
    
    @property
>>>>>>> 0014c02a
    def network(self):
        """Returns the object of Network class."""
        if self._networkprop is None:
            self._networkprop = Network(self)

        return self._networkprop

    @property
    def network_throttle(self):
        """Returns the object of NetworkThrottle class"""
        if self._network_throttle is None:
            self._network_throttle = NetworkThrottle(self)

        return self._network_throttle

    @property
    def client_group_filter(self):
        """Returns the client group filters"""
        client_group_filters = {}

        os_type_map = {
            1: 'windows_filters',
            2: 'unix_filters'
        }

        for filters_root in self._properties['globalFiltersInfo']['globalFiltersInfoList']:
            client_group_filters[os_type_map[filters_root['operatingSystemType']]] = filters_root.get(
                'globalFilters', {}).get('filters', [])

        return client_group_filters

    @property
    def is_auto_discover_enabled(self):
        """Returns boolen for clientgroup autodiscover attribute whether property is enabled or not."""
        return self._properties.get('enableAutoDiscovery', False)

    @client_group_filter.setter
    def client_group_filter(self, filters):
        """""Sets the specified server group filters"""
        request_json = {}
        request_json['clientGroupDetail'] = self._properties
        filters_root = request_json['clientGroupDetail']['globalFiltersInfo']['globalFiltersInfoList']

        for var in filters_root:
            if var['operatingSystemType'] == 1:
                var['globalFilters'] = {
                    'filters': filters.get('windows_filters', var['globalFilters'].get(
                        'filters', []))
                }
            if var['operatingSystemType'] == 2:
                var['globalFilters'] = {
                    'filters': filters.get('unix_filters', var['globalFilters'].get(
                        'filters', []))
                }
            var['globalFilters']['opType'] = 1
        request_json['clientGroupOperationType'] = 2

        self._process_update_request(request_json)
        self.refresh()

    def enable_backup(self):
        """Enable Backup for this ClientGroup.

            Raises:
                SDKException:
                    if failed to enable backup
        """
        request_json = self._request_json_('Backup')

        error_code, error_message = self._process_update_request(request_json)

        if error_code == '0':
            self._is_backup_enabled = True
            return
        else:
            if error_message:
                o_str = 'Failed to enable Backup\nError: "{0}"'.format(error_message)
            else:
                o_str = 'Failed to enable Backup'

            raise SDKException('ClientGroup', '102', o_str)

    def enable_backup_at_time(self, enable_time, **kwargs):
        """Disables Backup if not already disabled, and enables at the time specified.

            Args:
                enable_time (str)  --  UTC time to enable the backup at, in 24 Hour format
                    format: YYYY-MM-DD HH:mm:ss

                **kwargs (dict)  -- dict of keyword arguments as follows

                    timezone    (str)   -- timezone to be used of the operation

                        **Note** make use of TIMEZONES dict in constants.py to pass timezone

            Raises:
                SDKException:
                    if time value entered is less than the current time

                    if time value entered is not of correct format

                    if failed to enable backup
        """
        try:
            time_tuple = time.strptime(enable_time, "%Y-%m-%d %H:%M:%S")
            if time.mktime(time_tuple) < time.time():
                raise SDKException('ClientGroup', '103')
        except ValueError:
            raise SDKException('ClientGroup', '104')

        request_json = self._request_json_('Backup', False, enable_time, **kwargs)

        error_code, error_message = self._process_update_request(request_json)

        if error_code == '0':
            return
        else:
            if error_message:
                o_str = 'Failed to enable Backup\nError: "{0}"'.format(error_message)
            else:
                o_str = 'Failed to enable Backup'

            raise SDKException('ClientGroup', '102', o_str)

    def disable_backup(self):
        """Disables Backup for this ClientGroup.

            Raises:
                SDKException:
                    if failed to disable backup
        """
        request_json = self._request_json_('Backup', False)

        error_code, error_message = self._process_update_request(request_json)

        if error_code == '0':
            self._is_backup_enabled = False
            return
        else:
            if error_message:
                o_str = 'Failed to disable Backup\nError: "{0}"'.format(error_message)
            else:
                o_str = 'Failed to diable Backup'

            raise SDKException('ClientGroup', '102', o_str)

    def enable_restore(self):
        """Enable Restore for this ClientGroup.

            Raises:
                SDKException:
                    if failed to enable restore
        """
        request_json = self._request_json_('Restore')

        error_code, error_message = self._process_update_request(request_json)

        if error_code == '0':
            self._is_restore_enabled = True
            return
        else:
            if error_message:
                o_str = 'Failed to enable Restore\nError: "{0}"'.format(error_message)
            else:
                o_str = 'Failed to enable Restore'

            raise SDKException('ClientGroup', '102', o_str)

    def enable_restore_at_time(self, enable_time, **kwargs):
        """Disables restore if not already disabled, and enables at the time specified.

            Args:
                enable_time (str)  --  UTC time to enable the backup at, in 24 Hour format
                    format: YYYY-MM-DD HH:mm:ss

                **kwargs (dict)  -- dict of keyword arguments as follows

                    timezone    (str)   -- timezone to be used of the operation

                        **Note** make use of TIMEZONES dict in constants.py to pass timezone

            Raises:
                SDKException:
                    if time value entered is less than the current time

                    if time value entered is not of correct format

                    if failed to enable Restore
        """
        try:
            time_tuple = time.strptime(enable_time, "%Y-%m-%d %H:%M:%S")
            if time.mktime(time_tuple) < time.time():
                raise SDKException('ClientGroup', '103')
        except ValueError:
            raise SDKException('ClientGroup', '104')

        request_json = self._request_json_('Restore', False, enable_time, **kwargs)

        error_code, error_message = self._process_update_request(request_json)

        if error_code == '0':
            return
        else:
            if error_message:
                o_str = 'Failed to enable Restore\nError: "{0}"'.format(error_message)
            else:
                o_str = 'Failed to enable Restore'

            raise SDKException('ClientGroup', '102', o_str)

    def disable_restore(self):
        """Disables Restore for this ClientGroup.

            Raises:
                SDKException:
                    if failed to disable restore
        """
        request_json = self._request_json_('Restore', False)

        error_code, error_message = self._process_update_request(request_json)

        if error_code == '0':
            self._is_restore_enabled = False
            return
        else:
            if error_message:
                o_str = 'Failed to disable Restore\nError: "{0}"'.format(error_message)
            else:
                o_str = 'Failed to disable Restore'

            raise SDKException('ClientGroup', '102', o_str)

    def enable_data_aging(self):
        """Enable Data Aging for this ClientGroup.

            Raises:
                SDKException:
                    if failed to enable data aging
        """
        request_json = self._request_json_('Data Aging')

        error_code, error_message = self._process_update_request(request_json)

        if error_code == '0':
            self._is_data_aging_enabled = True
            return
        else:
            if error_message:
                o_str = 'Failed to enable Data Aging\nError: "{0}"'.format(error_message)
            else:
                o_str = 'Failed to enable Data Aging'

            raise SDKException('ClientGroup', '102', o_str)

    def enable_data_aging_at_time(self, enable_time, **kwargs):
        """Disables Data Aging if not already disabled, and enables at the time specified.

            Args:
                enable_time (str)  --  UTC time to enable the backup at, in 24 Hour format
                    format: YYYY-MM-DD HH:mm:ss

                **kwargs (dict)  -- dict of keyword arguments as follows

                    timezone    (str)   -- timezone to be used of the operation

                        **Note** make use of TIMEZONES dict in constants.py to pass timezone

            Raises:
                SDKException:
                    if time value entered is less than the current time

                    if time value entered is not of correct format

                    if failed to enable Data Aging
        """
        try:
            time_tuple = time.strptime(enable_time, "%Y-%m-%d %H:%M:%S")
            if time.mktime(time_tuple) < time.time():
                raise SDKException('ClientGroup', '103')
        except ValueError:
            raise SDKException('ClientGroup', '104')

        request_json = self._request_json_('Data Aging', False, enable_time, **kwargs)

        error_code, error_message = self._process_update_request(request_json)

        if error_code == '0':
            return
        else:
            if error_message:
                o_str = 'Failed to enable Data Aging\nError: "{0}"'.format(error_message)
            else:
                o_str = 'Failed to enable Data Aging'

            raise SDKException('ClientGroup', '102', o_str)

    def disable_data_aging(self):
        """Disables Data Aging for this ClientGroup.

            Raises:
                SDKException:
                    if failed to disable data aging
        """
        request_json = self._request_json_('Data Aging', False)

        error_code, error_message = self._process_update_request(request_json)

        if error_code == '0':
            self._is_data_aging_enabled = False
            return
        else:
            if error_message:
                o_str = 'Failed to disable Data Aging\nError: "{0}"'.format(error_message)
            else:
                o_str = 'Failed to disable Data Aging'

            raise SDKException('ClientGroup', '102', o_str)

    @clientgroup_name.setter
    def clientgroup_name(self, value):
        """Sets the name of the clientgroup as the value provided as input."""
        if isinstance(value, str):
            output = self._update(
                clientgroup_name=value,
                clientgroup_description=self.description,
                associated_clients=self._associated_clients
            )

            if output[0]:
                return
            else:
                o_str = 'Failed to update the ClientGroup name\nError: "{0}"'
                raise SDKException('ClientGroup', '102', o_str.format(output[2]))
        else:
            raise SDKException(
                'ClientGroup', '102', 'Clientgroup name should be a string value'
            )

    @description.setter
    def description(self, value):
        """Sets the description of the clientgroup as the value provided in input."""
        if isinstance(value, str):
            output = self._update(
                clientgroup_name=self.name,
                clientgroup_description=value,
                associated_clients=self._associated_clients
            )

            if output[0]:
                return
            else:
                o_str = 'Failed to update the ClientGroup description\nError: "{0}"'
                raise SDKException('ClientGroup', '102', o_str.format(output[2]))
        else:
            raise SDKException(
                'ClientGroup', '102', 'Clientgroup description should be a string value'
            )

    def add_clients(self, clients, overwrite=False):
        """Adds clients to the ClientGroup.

        Args:
                clients     (str/list)  --  ',' separated string of client names,
                                                or a list of clients,
                                                to be added under client group

                overwrite   (bool)      --  if set to true will remove old clients,
                                                and add new clients
                    default: False

            Raises:
                SDKException:
                    if clients is not of type string / list

                    if no valid clients are found

                    if failed to add clients to client group
        """
        if overwrite is True:
            return self._add_or_remove_clients(clients, 'OVERWRITE')
        else:
            return self._add_or_remove_clients(clients, 'ADD')

    def remove_clients(self, clients):
        """Deletes clients from the ClientGroup.

            Args:
                clients     (str/list)  --  ',' separated string of client names,
                                                or a list of clients,
                                                to be removed from the client group

            Raises:
                SDKException:
                    if clients is not of type string / list

                    if no valid clients are found

                    if failed to remove clients from client group
        """
        return self._add_or_remove_clients(clients, 'DELETE')

    def remove_all_clients(self):
        """Clears the associated clients from client group

            Raises:
                SDKException:
                    if failed to remove all clients from client group
        """
        output = self._update(
            clientgroup_name=self.name,
            clientgroup_description=self.description,
            associated_clients=self._associated_clients,
            operation_type="CLEAR"
        )

        if output[0]:
            return
        else:
            o_str = 'Failed to remove clients from the ClientGroup\nError: "{0}"'
            raise SDKException('ClientGroup', '102', o_str.format(output[2]))

    def push_network_config(self):
        """Performs a push network configuration on the client group

                Raises:
                SDKException:
                    if input data is invalid

                    if response is empty

                    if response is not success
        """

        xml_execute_command = """
                        <App_PushFirewallConfigurationRequest>
                        <entity clientGroupName="{0}"/>
                        </App_PushFirewallConfigurationRequest>
            """.format(self.clientgroup_name)

        flag, response = self._commcell_object._cvpysdk_object.make_request(
            'POST', self._commcell_object._services['EXECUTE_QCOMMAND'], xml_execute_command
        )

        if flag:
            if response.json():
                error_code = -1
                error_message = ""
                if 'entityResponse' in response.json():
                    error_code = response.json()['entityResponse'][0]['errorCode']

                    if 'errorMessage' in response.json():
                        error_message = response.json()['errorMessage']

                elif 'errorMessage' in response.json():
                    error_message = response.json()['errorMessage']

                    if 'errorCode' in response.json():
                        error_code = response.json()['errorCode']

                if error_code != 0:
                    raise SDKException('ClientGroup', '102', error_message)

            else:
                raise SDKException('Response', '102')

        else:
            response_string = self._commcell_object._update_response_(response.text)
            raise SDKException('Response', '101', response_string)

    def push_servicepack_and_hotfix(
            self,
            reboot_client=False,
            run_db_maintenance=True):
        """triggers installation of service pack and hotfixes

        Args:
            reboot_client (bool)            -- boolean to specify whether to reboot the client
            or not

                default: False

            run_db_maintenance (bool)      -- boolean to specify whether to run db
            maintenance not

                default: True

        Returns:
            object - instance of the Job class for this download job

        Raises:
                SDKException:
                    if Download job failed

                    if response is empty

                    if response is not success

                    if another download job is already running

        **NOTE:** push_serivcepack_and_hotfixes cannot be used for revision upgrades

        """
        install = Install(self._commcell_object)
        return install.push_servicepack_and_hotfix(
            client_computer_groups=[self.name],
            reboot_client=reboot_client,
            run_db_maintenance=run_db_maintenance)

    def repair_software(
            self,
            username=None,
            password=None,
            reboot_client=False):
        """triggers Repair software on the client group

        Args:
             username    (str)               -- username of the machine to re-install features on

                default : None

            password    (str)               -- base64 encoded password

                default : None

            reboot_client (bool)            -- boolean to specify whether to reboot the
                                                client_group or not

                default: False

        Returns:
            object - instance of the Job class for this download job

        Raises:
                SDKException:
                if install job failed

                if response is empty

                if response is not success

        """
        install = Install(self._commcell_object)
        return install.repair_software(
            client_group=self.name,
            username=username,
            password=password,
            reboot_client=reboot_client
        )

    def update_properties(self, properties_dict):
        """Updates the client group properties

            Args:
                properties_dict (dict)  --  client group property dict which is to be updated

            Returns:
                None

            Raises:
                SDKException:
                    if failed to add

                    if response is empty

                    if response code is not as expected

        **Note** self.properties can be used to get a deep copy of all the properties, modify the properties which you
        need to change and use the update_properties method to set the properties

        """
        request_json = {
            "clientGroupOperationType": 2,
            "clientGroupDetail": {
                "clientGroup": {
                    "clientGroupName": self.name
                }
            }
        }

        request_json['clientGroupDetail'].update(properties_dict)
        error_code, error_message = self._process_update_request(request_json)

        if error_code != '0':
            raise SDKException(
                'ClientGroup', '102', 'Failed to update client group property\nError: "{0}"'.format(error_message)
            )

    def add_additional_setting(
            self,
            category=None,
            key_name=None,
            data_type=None,
            value=None,
            comment=None,
            enabled=1):
        """Adds registry key to the client group property

            Args:
                category        (str)           -- Category of registry key

                key_name        (str)           -- Name of the registry key

                data_type       (str)           -- Data type of registry key

                    Accepted Values: BOOLEAN, INTEGER, STRING, MULTISTRING, ENCRYPTED

                value           (str)           -- Value of registry key

                comment         (str)           -- Comment to be added for the additional setting

                enabled         (int)           -- To enable the additional setting
                                                    default: 1

            Raises:
                SDKException:
                    if failed to add

                    if response is empty

                    if response code is not as expected"""

        properties_dict = {
            "registryKeys": [{"deleted": 0,
                              "hidden": False,
                              "relativepath": category,
                              "keyName": key_name,
                              "isInheritedFromClientGroup": False,
                              "comment": comment,
                              "type": data_type,
                              "value": value,
                              "enabled": enabled}]
        }

        self.update_properties(properties_dict)

    def enable_auto_discover(self):
        """Enables autodiscover at ClientGroup level..

            Raises:
                SDKException:
                    if failed to enable_auto_discover
        """
        request_json = {
            "clientGroupOperationType": 2,
            'clientGroupDetail': {
                    'enableAutoDiscovery': True,
                    "clientGroup": {
                            "clientGroupName": self.clientgroup_name
            }
        }
        }
        error_code, error_message = self._process_update_request(request_json)
        if error_code != '0':
            if error_message:
                o_str = 'Failed to enable autodiscover \nError: "{0}"'.format(error_message)
            else:
                o_str = 'Failed to enable autodiscover'

            raise SDKException('ClientGroup', '102', o_str)

    def disable_auto_discover(self):
        """Disables autodiscover at ClientGroup level..

            Raises:
                SDKException:
                    if failed to disable_auto_discover
        """
        request_json = {
            "clientGroupOperationType": 2,
            'clientGroupDetail': {
                    'enableAutoDiscovery': False,
                    "clientGroup": {
                            "clientGroupName": self.clientgroup_name
            }
        }
        }
        error_code, error_message = self._process_update_request(request_json)
        if error_code != '0':
            if error_message:
                o_str = 'Failed to Disable autodiscover \nError: "{0}"'.format(error_message)
            else:
                o_str = 'Failed to Disable autodiscover'

            raise SDKException('ClientGroup', '102', o_str)

    def refresh(self):
        """Refresh the properties of the ClientGroup."""
        self._initialize_clientgroup_properties()
        self._networkprop = Network(self)
        self._network_throttle = None

    def change_company(self, target_company_name):
        """
        Changes Company for client group and its belonging clients

        Args:
            target_company_name (str)  --  Company name to which clientgroup and its clients to be migrated

        Raises:
            SDKException:
                if response is empty

                if response is not success
        """
        if target_company_name.lower() == 'commcell':
            company_id = 0
        else:
            company_id = int(self._commcell_object.organizations.get(target_company_name).organization_id)
    
        request_json = {
            "entities": [
                {
                    "name": self._clientgroup_name,
                    "clientGroupId": int(self._clientgroup_id),
                    "_type_": 28
                }
            ]
        }
        
        req_url = self._services['ORGANIZATION_ASSOCIATION'] % company_id
        flag, response = self._cvpysdk_object.make_request('PUT', req_url, request_json)

        if flag:
            if response.json():
                if 'errorCode' in response.json() and response.json()['errorCode'] != 0:
                    raise SDKException('Organization', '110', 'Error: {0}'.format(response.json()['errorMessage']))
            else:
                raise SDKException('Response', '102')
        else:
            response_string = self._update_response_(response.text)
            raise SDKException('Response', '101', response_string)
        self.refresh()<|MERGE_RESOLUTION|>--- conflicted
+++ resolved
@@ -905,10 +905,7 @@
         self._is_restore_enabled = None
         self._is_data_aging_enabled = None
         self._is_smart_client_group = None
-<<<<<<< HEAD
-=======
         self._company_name = None
->>>>>>> 0014c02a
 
         self.refresh()
 
@@ -1290,14 +1287,11 @@
         return self._is_smart_client_group
     
     @property
-<<<<<<< HEAD
-=======
     def company_name(self):
         """Returns company name to which client group belongs to"""
         return self._company_name
     
     @property
->>>>>>> 0014c02a
     def network(self):
         """Returns the object of Network class."""
         if self._networkprop is None:
