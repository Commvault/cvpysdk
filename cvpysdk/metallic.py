# -*- coding: utf-8 -*-

# --------------------------------------------------------------------------
# Copyright Commvault Systems, Inc.
#
# Licensed under the Apache License, Version 2.0 (the "License");
# you may not use this file except in compliance with the License.
# You may obtain a copy of the License at
#
#     http://www.apache.org/licenses/LICENSE-2.0
#
# Unless required by applicable law or agreed to in writing, software
# distributed under the License is distributed on an "AS IS" BASIS,
# WITHOUT WARRANTIES OR CONDITIONS OF ANY KIND, either express or implied.
# See the License for the specific language governing permissions and
# limitations under the License.
# --------------------------------------------------------------------------

"""Main file for performing Metallic Integration steps with existing commcell .

This file has all the classes related to Metallic Integration Operations.

Metallic:      Class for representing all the metallic integration steps

Metallic:

    __init__(commcell_object)       --  initialize the Metallic class
                                            instance for the commcell

    _metallic_commcell_object()     --  returns the metallic commcell object

    metallic_subscribe()            --  linking on metallic side

    _cv_metallic_subscribe()        --  linking on commvault side

    is_metallic_registered()        --  returns boolean value
                                            true - if metallic is subscribed for a user
                                            false - if metallic is not subscribed for a user

    metallic_completed_solutions()        --  returns all the completed solutions on linked company of metalic

    metallic_unsubscribe()          --  unlinking on metallic side

    _cv_metallic_unsubscibe()       --  unlinking on commvault side

    _get_eligible_metallic_commcells()     --  gets the eligible metallic commcells for the logged in user


Metallic instance Attributes:

    **cloudservices_details**       --  returns cloudServices details if metallic service is registered in
                                        onprem/ MSP commcell
<<<<<<< HEAD

    **cloud_hostname**              --  returns cloud commcell hostname

"""
=======
>>>>>>> d193ea3f

    **cloud_hostname**              --  returns cloud commcell hostname

"""

from .exception import SDKException
from .organization import Organization
from .security.user import User


class Metallic(object):
    """Class for representing Metallic related operations."""

    def __init__(self, commcell_object):
        """Intializes object of the Metallic class.

            Args:
                commcell_object (object) -instance of the commcell class

            Returns:
                object - instance of the Metallic class
        """

        self._commcell_object = commcell_object
        self._update_response_ = self._commcell_object._update_response_
        self._metallic_details = None
        self._metallic_web_url = None
        self._metallic_obj = None
        self._cloudservices_details = None

    def _metallic_commcell_object(self, cloud_webconsole_hostname, cloud_username, cloud_password):
        """Gets the metallic commcell object.

            Args:
                cloud_webconsole_hostname (str) -- hostname of the cloud
                cloud_username (str) -- username of the cloud
                cloud_password (str) -- password of the cloud

            Raises:
                SDKException:

                    if inputs are not valid

                    if failed to create the object

                    if response is empty

                    if response is not success

        """
        if not (isinstance(cloud_webconsole_hostname, str) and
                isinstance(cloud_username, str) and
                isinstance(cloud_password, str)):
            raise SDKException('Metallic', '101')
        from cvpysdk.commcell import Commcell
        metallic_cell = self._get_eligible_metallic_commcells(cloud_username, cloud_webconsole_hostname)
        if (len(metallic_cell)) > 0:
            cloud_webconsole_hostname = metallic_cell[0]
        self._metallic_obj = Commcell(cloud_webconsole_hostname, cloud_username, cloud_password)

    def metallic_subscribe(self, cloud_webconsole_hostname, cloud_username, cloud_password, msp_company_name=None):
        """Adds a new Monitoring Policy to the Commcell.

            Args:
                cloud_webconsole_hostname (str) -- hostname of the cloud
                cloud_username (str) -- username of the cloud
                cloud_password (str) -- password of the cloud
                msp_company_name (str or object) -- name of the company or company object
                    default: None

            Raises:
                SDKException:
                    if metallic is already subscribed

                    if inputs are not valid

                    if failed to subscribe to metallic

                    if response is empty

                    if response is not success


        """
        if not (isinstance(cloud_webconsole_hostname, str) and
                isinstance(cloud_username, str) and
                isinstance(cloud_password, str)):
            raise SDKException('Metallic', '101')
        if msp_company_name and not (isinstance(msp_company_name, str)):
            raise SDKException('Metallic', '101')
        self._metallic_commcell_object(cloud_webconsole_hostname, cloud_username, cloud_password)
        if msp_company_name and not isinstance(msp_company_name, Organization):
            msp_company_name = msp_company_name.lower()
            msp_company_obj = self._commcell_object.organizations.get(msp_company_name)
        request = {
            "thirdpartyAppReq": {
                "opType": 1,
                "clientThirdPartyApps": [
                    {
                        "isCloudApp": False,
                        "appName": self._commcell_object.commserv_guid,
                        "appDisplayName": self._commcell_object.commserv_name,
                        "flags": 0,
                        "isCloudServiceSubscription": True,
                        "appType": 3,
                        "isEnabled": True,
                        "props": {
                            "nameValues": [
                                {
                                    "name": "RedirectUrl",
                                    "value": self._commcell_object.commserv_metadata['commserv_redirect_url']
                                },
                                {
                                    "name": "SP Certificate Data",
                                    "value": self._commcell_object.commserv_metadata['commserv_certificate']
                                },
                                {
                                    "name": "CommcellId",
                                    "value": str(self._commcell_object.commcell_id)
                                },
                                {
                                    "name": "Enable Sso Redirect",
                                    "value": "1"
                                }
                            ]
                        }
                    }
                ]
            }
        }

        if msp_company_name:
            test_dict = {
                'subscriberCompany': {
                    'GUID': self._commcell_object.organizations.all_organizations_props[msp_company_name]['GUID'],
                    'providerDomainName': msp_company_obj.organization_name
                }
            }
            request.update(test_dict)

        flag, response = self._metallic_obj._cvpysdk_object.make_request(
            'POST', self._metallic_obj._services['METALLIC_LINKING'], request)

        if flag:
            if response.json():
                error_code = response.json()['error']['errorCode']
                self._metallic_details = {}
                if (error_code == 2 or error_code == 0) and 'cloudServiceDetails' in response.json():
                    self._metallic_details = response.json()['cloudServiceDetails']
                if error_code < 0:
                    error_string = response.json()['errorMessage']
                    raise SDKException(
                        'Metallic',
                        '102',
                        'Failed to create TPA\nError: "{0}"'.format(
                            error_string
                        )
                    )
            else:
                raise SDKException('Response', '102')
        else:
            response_string = self._update_response_(response.text)
            raise SDKException('Response', '101', response_string)

        if msp_company_name:
            self._cv_metallic_subscribe(msp_company_name)
        else:
            self._cv_metallic_subscribe()

    def _cv_metallic_subscribe(self, msp_company_name=None):
        """Subscribing on on-prim or msp side.

            Args:
                msp_company_name (str) -- name of the company or company object
                    default: None

            Raises:
                SDKException:

                    if inputs are not valid

                    if failed to subscribe on on-prim or msp side

                    if response is empty

                    if response is not success


        """
        if msp_company_name and not (isinstance(msp_company_name, str)):
            raise SDKException('Metallic', '101')
        if msp_company_name and not isinstance(msp_company_name, Organization):
            msp_company_obj = self._commcell_object.organizations.get(msp_company_name)
        request = {
            "opType": 3,
            "cloudServiceDetails": self._metallic_details
        }

        if msp_company_name:
            request['subscriberCompany'] = {'providerId': int(msp_company_obj.organization_id)}

        flag, response = self._commcell_object._cvpysdk_object.make_request(
            'POST', self._commcell_object._services['CV_METALLIC_LINKING'], request)

        if flag:
            if response and response.json():
                error_code = response.json().get('error', {}).get('errorCode')
                if error_code != 0:
                    error_string = response.json()['error']['errorString']
                    raise SDKException(
                        'Metallic',
                        '102',
                        'Failed to update linking details on onprim/msp: "{0}"'.format(
                            error_string
                        )
                    )
        else:
            response_string = self._update_response_(response.text)
            raise SDKException('Response', '101', response_string)

    def is_metallic_registered(self):
        """This function says whether metallic is registered for a user or not.

            Args:
                username (str) -- name of the user to which we need to check if metallic is registered

            Returns:
                Boolean --  True if metallic is returned in response
                            False if metallic is not returned in response

            Raises:
                SDKException:

                    if response is empty

                    if response is not success


        """
        flag, response = self._commcell_object._cvpysdk_object.make_request(
            'GET', self._commcell_object._services['METALLIC_REGISTERED']
        )

        if flag:
            if response.json():
                if 'cloudServices' in response.json():
                    if response.json().get('cloudServices', [])[0].get('cloudService', {}).get('redirectUrl', {}):
                        self._metallic_web_url = \
                            response.json().get('cloudServices', [])[0].get('cloudService', {}).get('redirectUrl', {})
                        self._cloudservices_details = response.json()
                        return True
                return False
            else:
                raise SDKException('Response', '102')
        else:
            response_string = self._update_response_(response.text)
            raise SDKException('Response', '101', response_string)

    def metallic_completed_solutions(self):
        """This function returns the completed solutions for metallic.

            Returns:
                dict of completed solutions

            Raises:
                SDKException:

                    if response is empty

                    if response is not success


        """
        flag, response = self._commcell_object._cvpysdk_object.make_request(
            'GET', self._commcell_object._services['METALLIC_COMPLETED_SETUPS']
        )

        if flag:
            if response.json() and 'completedSetupsDetails' in response.json():
                completed_solns = response.json()['completedSetupsDetails'][0]['completedSetups']
                return completed_solns
            else:
                raise SDKException('Metallic', '102', 'No metallic solutions are configured')
        else:
            response_string = self._update_response_(response.text)
            raise SDKException('Response', '101', response_string)

    def metallic_unsubscribe(self):
        """This function is for unsubscribing metallic

            Raises:
                SDKException:

                    if failed to unsubcribe on metallic

                    if response is empty

                    if response is not success


        """
        saml_token_for_user = self._commcell_object.get_saml_token()
        user_obj = User(self._commcell_object, self._commcell_object.commcell_username)
        company_name = user_obj.user_company_name
        request = {
            "cloudServiceDetails": {
                "cloudService": {
                    "redirectUrl": self._metallic_web_url if self.is_metallic_registered() else None,
                    "appName": self._commcell_object.commserv_guid
                }
            }
        }

        if company_name:
            test_dict = {
                'subscriberCompany': {
                    'GUID': self._commcell_object.organizations.all_organizations_props[company_name]['GUID'],
                    'providerId': self._commcell_object.organizations.all_organizations[company_name],
                    'providerDomainName': company_name
                }
            }
            request.update(test_dict)

        url1 = self._metallic_web_url + "/api/CloudService/Unsubscribe"
        flag, response = self._commcell_object._cvpysdk_object.make_request(
            method='POST',
            url=url1,
            payload=request,
            headers={'Authtoken': saml_token_for_user,
                     'Accept': 'application/json'}
        )

        if flag:
            if response.json() and 'cloudServiceDetails' in response.json():
                error_code = response.json()['error']['errorCode']
                error_message = response.json()['error']['errorString']
                if not error_code == 0:
                    raise SDKException('Metallic', '102', error_message)
        else:
            response_string = self._update_response_(response.text)
            raise SDKException('Response', '101', response_string)

        self._cv_metallic_unsubscribe(user_obj)

    def _cv_metallic_unsubscribe(self, user):
        """This function says whether metallic is registered for a user or not.

            Args:
                user (str or object) -- username or user object who has rights to unsubscribe on on-prim or msp side

            Returns:
                Boolean --  True if metallic is returned in response
                            False if metallic is not returned in response

            Raises:
                SDKException:

                    if failed to unsubscribe on on-prim or msp side

                    if response is empty

                    if response is not success


        """

        if not isinstance(user, User):
            user = self._commcell_object.users.get(self._commcell_object.commcell_username)
        company_name = user.user_company_name
        request = {
            "opType": 4,
            "cloudServiceDetails": {
                "cloudService": {
                    "redirectUrl": self._metallic_web_url if self.is_metallic_registered() else None
                }
            }
        }

        if company_name:
            request['subscriberCompany'] = \
                {'providerId': self._commcell_object.organizations.all_organizations[company_name]}

        flag, response = self._commcell_object._cvpysdk_object.make_request(
            'POST', self._commcell_object._services['CV_METALLIC_LINKING'], request)

        if flag:
            if response.json():
                error_code = response.json().get('error', {}).get('errorCode')
                error_message = response.json().get('error', {}).get('errorString')
                if not error_code == 0:
                    raise SDKException('Metallic', '102', error_message)
        else:
            response_string = self._update_response_(response.text)
            raise SDKException('Response', '101', response_string)

    def _get_eligible_metallic_commcells(self, login_name_or_email=None, cloud_webconsole_hostname=None):
        """
        Gets the redirect metallic commcells based on login_name or email provided

        Args:

            login_name_or_email      (str)   -- Login name or email of the user

                default: current logged in user

            cloud_webconsole_hostname (str) -- cloud webconsole hostname

                default: None

        Raises:

            if the response is empty
            if there is no response

        Returns:

            list_of_metallic_commcells   (list)  -- list of metallic commcells

        """

        login_name_or_email = login_name_or_email.lower()
        url1 = r'http://{0}/webconsole/api/CloudService/Routing?username={1}'.format(
            cloud_webconsole_hostname, login_name_or_email)
        flag, response = self._commcell_object._cvpysdk_object.make_request(method='GET', url=url1)
        if flag:
            if response.json() and 'cloudServiceCommcells' in response.json():
                cloud_commcell_list = []
                for ser_comm in response.json()['cloudServiceCommcells']:
                    cloud_commcell_list.append(ser_comm['url'])
                return cloud_commcell_list
            else:
                return []
        else:
            response_string = self._update_response_(response.text)
            raise SDKException('Response', '101', response_string)

    @property
    def cloud_hostname(self):
        """ Returns cloudhostname"""
        return self._cloud_hostname

    @cloud_hostname.setter
    def cloud_hostname(self, value):
        """ Sets cloud hostname """
        self._cloud_hostname = value

    @property
    def cloudservices_details(self):
        """
        Get cloudServices details if metallic service is registered in onprem/ MSP commcell

        Returns:
             cloudservices_details (dict) --
                {
                'cloudServices':
                    [
                        {
                        'associatedCompany':
                            {
                                'companyAlias': ' ',
                                'GUID': ' '
                            },
                        'cloudService':
                            {
                                'redirectUrl': ' ',
                                'commcellName': ' '
                            }
                        }
                    ]
                }

        """
        if self._cloudservices_details is None:
            self._commserv_metadata = self.is_metallic_registered()

        return self._cloudservices_details<|MERGE_RESOLUTION|>--- conflicted
+++ resolved
@@ -50,13 +50,6 @@
 
     **cloudservices_details**       --  returns cloudServices details if metallic service is registered in
                                         onprem/ MSP commcell
-<<<<<<< HEAD
-
-    **cloud_hostname**              --  returns cloud commcell hostname
-
-"""
-=======
->>>>>>> d193ea3f
 
     **cloud_hostname**              --  returns cloud commcell hostname
 
