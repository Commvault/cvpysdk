# -*- coding: utf-8 -*-

# --------------------------------------------------------------------------
# Copyright Commvault Systems, Inc.
#
# Licensed under the Apache License, Version 2.0 (the "License");
# you may not use this file except in compliance with the License.
# You may obtain a copy of the License at
#
#     http://www.apache.org/licenses/LICENSE-2.0
#
# Unless required by applicable law or agreed to in writing, software
# distributed under the License is distributed on an "AS IS" BASIS,
# WITHOUT WARRANTIES OR CONDITIONS OF ANY KIND, either express or implied.
# See the License for the specific language governing permissions and
# limitations under the License.
# --------------------------------------------------------------------------

"""
        Module for operating on a Big Data Apps Subclient

        BigDataAppsSubclient:

            __init__()                  --  Just inializes all properties related to its super class

            set_data_access_nodes(data_access_nodes) -- adds the passed json object as data access
                                                        nodes for this subclient.

"""

from __future__ import unicode_literals
from ..subclients.fssubclient import FileSystemSubclient
from ..exception import SDKException


class BigDataAppsSubclient(FileSystemSubclient):
    """
        Derived class from FileSystemSubclient. Can perform fs subclient operations.
    """
    def __new__(cls, backupset_object, subclient_name, subclient_id=None):
        """
        Object creation function for BigDataAppsSubclient which returns appropiate
        sub class object based on cluster type

        Args:
            backupset_object    (obj)   --  Backupset object associated with the
            subclient

            subclient_name      (str)   --  Subclient name

            subclient_id        (int)   --  Subclient Id

        Returns:
            object              (obj)   --  Object associated with the Bigdatapps subclient

        """
<<<<<<< HEAD
        from cvpysdk.subclients.splunksubclient import SplunkSubclient

        cluster_types = {
            16: SplunkSubclient
=======
        from ..subclients.splunksubclient import SplunkSubclient
        from ..subclients.index_server_subclient import IndexServerSubclient
        cluster_types = {
            16: SplunkSubclient,
            6: IndexServerSubclient
>>>>>>> 2fccf429
        }

        bigdata_apps_cluster_type = backupset_object._instance_object.properties. \
            get('distributedClusterInstance', {}).get('clusterType', -1)

        if bigdata_apps_cluster_type in cluster_types.keys():
            cluster_type = cluster_types[bigdata_apps_cluster_type]
            return object.__new__(cluster_type)

        return object.__new__(cls)

    def set_data_access_nodes(self, data_access_nodes):
        """
            Sets the Data Access Nodes for the distributed apps subclient.
            Args :

                data_access_nodes (list) : Sets the list of client nodes passed as
                                            data access node for this distributed apps
                                            subclient

            Raise SDK Exception :

                If unable to set data access nodes property of the subclient.

        """

        data_access_nodes_client_json = []
        for access_node in data_access_nodes:
            data_access_nodes_client_json.append({"clientName": access_node})

        data_access_nodes_json = {
            "dataAccessNodes": data_access_nodes_client_json
        }

        request_json = {
            "subClientProperties": {
                "dfsSubclientProp": {
                    "distributedDataAccessNodes": data_access_nodes_json
                }
            }
        }

        flag, response = self._cvpysdk_object.make_request(
            'POST', self._SUBCLIENT, request_json)

        output = self._process_update_response(flag, response)

        if output[0]:
            return

        o_str = 'Failed to update properties of subclient\nError: "{0}"'
        raise SDKException('Subclient', '102', o_str.format(output[2]))<|MERGE_RESOLUTION|>--- conflicted
+++ resolved
@@ -54,18 +54,11 @@
             object              (obj)   --  Object associated with the Bigdatapps subclient
 
         """
-<<<<<<< HEAD
-        from cvpysdk.subclients.splunksubclient import SplunkSubclient
-
-        cluster_types = {
-            16: SplunkSubclient
-=======
         from ..subclients.splunksubclient import SplunkSubclient
         from ..subclients.index_server_subclient import IndexServerSubclient
         cluster_types = {
             16: SplunkSubclient,
             6: IndexServerSubclient
->>>>>>> 2fccf429
         }
 
         bigdata_apps_cluster_type = backupset_object._instance_object.properties. \
