--- conflicted
+++ resolved
@@ -49,14 +49,11 @@
     exclude_teams_from_backup()                 -- Excludes user association from a teams client
     _process_restore_posts_to_html()            -- Helper method to restore a team posts as HTML to another location
     _process_remove_association()               -- Helper method to change association of a teams client
-<<<<<<< HEAD
-=======
      restore_out_of_place_to_file_location()     -- Restore a team to file location
     _json_restoreoptions_searchprocessinginfo_with_extra_queryparameters() -- Get searchprocessinginfo with extra query
                                                                            parameters json for teams restore operation.
     _json_restore_destinationTeamInfo()         -- Get destinationTeamInfo json for teams restore operation.
     restore_files_to_out_of_place()             -- Restore  files to another team
->>>>>>> 0014c02a
 """
 
 from __future__ import unicode_literals
@@ -169,40 +166,7 @@
                     If response is not success.
 
         """
-<<<<<<< HEAD
-        discovered_teams = self.discover()
-        teams = [discovered_teams[team] for team in teams]
-
         url = self._services['CREATE_TASK']
-
-        team_json_list = []
-
-        for team in teams:
-            team_json = copy(const.BACKUP_TEAM_JSON)
-            team_json['displayName'] = team['displayName']
-            team_json['smtpAddress'] = team['smtpAddress']
-            team_json['msTeamsInfo']['teamsCreatedTime'] = team['msTeamsInfo']['teamsCreatedTime']
-            team_json['user'] = {"userGUID": team['user']['userGUID']}
-            team_json_list.append(team_json)
-
-        associations = copy(const.ASSOCIATIONS)
-        associations["subclientId"] = int(self._subclient_id)
-        associations["applicationId"] = int(self._subClientEntity['applicationId'])
-        associations["clientName"] = self._subClientEntity['clientName']
-        associations["displayName"] = self._subClientEntity['displayName']
-        associations["backupsetId"] = self._subClientEntity['backupsetId']
-        associations["instanceId"] = self._subClientEntity['instanceId']
-        associations["subclientGUID"] = self.subclient_guid
-        associations["clientId"] = int(self._client_object.client_id)
-        associations["clientGUID"] = self._client_object.client_guid
-        associations["subclientName"] = self.subclient_name
-        associations["backupsetName"] = self._subClientEntity['backupsetName']
-        associations["instanceName"] = self._subClientEntity['instanceName']
-        associations["_type_"] = self._subClientEntity['_type_']
-
-=======
-        url = self._services['CREATE_TASK']
->>>>>>> 0014c02a
         backup_subtask_json = copy(const.BACKUP_SUBTASK_JSON)
         request_json = deepcopy(const.BACKUP_REQUEST_JSON)
         request_json['taskInfo']['associations'] = [self._json_association()]
@@ -271,15 +235,11 @@
                 "Subclient", "101", "Destination team value cannot be none")
         discovered_teams = self.discover()
         team = [discovered_teams[team]]
-<<<<<<< HEAD
-        destination_team = discovered_teams[destination_team]
-=======
         if not kwargs.get("dest_subclient_obj"):
             destination_team = discovered_teams[destination_team]
         else:
             dest_discovered_teams = kwargs.get("dest_subclient_obj").discover()
             destination_team = dest_discovered_teams[destination_team]
->>>>>>> 0014c02a
         request_json = {
             "taskInfo": {
                 "task": const.RESTORE_TASK_JSON,
@@ -290,12 +250,8 @@
                     {
                         "subTask": const.RESTORE_SUBTASK_JSON,
                         "options": self._json_restore_options(
-<<<<<<< HEAD
-                            team, **dict(kwargs, destination_team=destination_team))
-=======
                             team, **dict(kwargs, destination_team=destination_team,
                                          dest_subclient_obj=kwargs.get("dest_subclient_obj")))
->>>>>>> 0014c02a
                     }
                 ]
             }
@@ -411,19 +367,12 @@
         }
         return _findQuery
 
-<<<<<<< HEAD
-    def _json_restoreoptions_destination(self, destination_team):
-        """Get destination json for teams restore operation.
-                Args:
-                    destination_team  (str) -- Name of destination team
-=======
     def _json_restoreoptions_destination(self, destination_team, destination_channel=None):
         """Get destination json for teams restore operation.
                 Args:
                     destination_team  (str) -- Name of destination team
                     destination_channel (str) -- Instance of channel object
                          Default : None
->>>>>>> 0014c02a
                 Returns:
                     destination json for teams restore operation
         """
@@ -436,11 +385,8 @@
                 "clientName": self._subClientEntity['clientName']
             }
         }
-<<<<<<< HEAD
-=======
         if destination_channel:
             _destination_team_json['destPath'] = [destination_team["displayName"] + destination_channel.name]
->>>>>>> 0014c02a
         return _destination_team_json
 
     def _json_restoreoptions_msteamsrestoreoptions(self, teams, **kwargs):
@@ -461,26 +407,15 @@
 
         _msTeamsRestoreOptions = {
             "restoreAllMatching": False,
-<<<<<<< HEAD
-            "overWriteItems": kwargs.get("unconditionalOverwrite") if "unconditionalOverwrite" in kwargs else False,
-            "restoreToTeams": True,
-            "destLocation": kwargs.get("destination_team").get("displayName") if kwargs.get("destination_team", {}).get("displayName") else "",
-            "restorePostsAsHtml": kwargs.get("restorePostsAsHtml") if "restorePostsAsHtml" in kwargs else False,
-=======
             "overWriteItems": kwargs.get("unconditionalOverwrite", False),
             "restoreToTeams": True,
             "destLocation": kwargs.get("destination_team").get("displayName") if kwargs.get("destination_team", {}).get("displayName") else "",
             "restorePostsAsHtml": kwargs.get("restorePostsAsHtml", False),
->>>>>>> 0014c02a
             "restoreUsingFindQuery": False,
             "selectedItemsToRestore": selectedItemsToRestore,
             "findQuery": self._json_restoreoptions_findquery(teams)
         }
-<<<<<<< HEAD
-        if "destination_team" in kwargs and kwargs.get("destination_team"):
-=======
         if kwargs.get("destination_team", None):
->>>>>>> 0014c02a
             _msTeamsRestoreOptions["destinationTeamInfo"] = {
                 "tabId": "",
                 "teamName": kwargs.get("destination_team")['displayName'],
@@ -514,12 +449,7 @@
                     restoreOptions json for teams restore operation
         """
 
-<<<<<<< HEAD
-        if "skip" in kwargs and kwargs.get("skip") and "unconditionalOverwrite" in kwargs and kwargs.get(
-                "unconditionalOverwrite"):
-=======
         if kwargs.get("skip", False) and kwargs.get("unconditionalOverwrite", False):
->>>>>>> 0014c02a
             raise SDKException('Subclient', '102', "Both skip and unconditionalOverwrite cannot be True")
         selectedItems = []
         for team in teams:
@@ -528,8 +458,6 @@
                 "itemType": "Team"
             })
 
-<<<<<<< HEAD
-=======
         if kwargs.get("dest_subclient_obj"):
             dest_subclient_obj = kwargs.get("dest_subclient_obj")
             if isinstance(dest_subclient_obj, TeamsSubclient):
@@ -538,28 +466,16 @@
                 raise SDKException('Subclient', '102', "Wrongly supplied subclient object")
         else:
             dest_details = self._json_restoreoptions_destination(kwargs.get("destination_team", None))
->>>>>>> 0014c02a
         _restore_options = {
             "browseOption": {
                 "timeRange": {}
             },
             "commonOptions": {
-<<<<<<< HEAD
-                "skip": kwargs.get("skip") if "skip" in kwargs else True,
-                "overwriteFiles": kwargs.get("unconditionalOverwrite") if "unconditionalOverwrite" in kwargs else False,
-                "unconditionalOverwrite": kwargs.get(
-                    "unconditionalOverwrite") if "unconditionalOverwrite" in kwargs else False
-            },
-            "destination": self._json_restoreoptions_destination(
-                kwargs.get("destination_team") if "destination_team" in kwargs else None
-            ),
-=======
                 "skip": kwargs.get("skip", True),
                 "overwriteFiles": kwargs.get("unconditionalOverwrite", False),
                 "unconditionalOverwrite": kwargs.get("unconditionalOverwrite", False)
             },
             "destination": dest_details,
->>>>>>> 0014c02a
             "fileOption": {
                 "sourceItem": [
                     ""
@@ -609,14 +525,10 @@
         """
         discovered_teams = self.discover()
         teams = [discovered_teams[team] for team in teams]
-<<<<<<< HEAD
-        destination_team = None if len(teams) > 1 else destination_team
-=======
         if len(teams) == 1 and destination_team:
             destination_team = discovered_teams[destination_team]
         else:
             destination_team = None
->>>>>>> 0014c02a
         request_json = {
             "taskInfo": {
                 "task": const.RESTORE_TASK_JSON,
@@ -721,11 +633,7 @@
                 "subclientEntity": {"subclientId": int(self._subclient_id)}
             },
             "bIncludeDeleted": False,
-<<<<<<< HEAD
-            "discoverByType": 5 if 'AllContentType' in kwargs and kwargs.get('AllContentType') else 12,
-=======
             "discoverByType": 5 if kwargs.get('AllContentType', False) else 12,
->>>>>>> 0014c02a
             "searchInfo": {"isSearch": 0, "searchKey": ""},
             "sortInfo": {
                 "sortColumn": "O365Field_AUTO_DISCOVER", "sortOrder": 0
@@ -765,11 +673,7 @@
     def remove_team_association(self, user_assoc):
         """Removes user association from a teams client
                 Args:
-<<<<<<< HEAD
-                    user_assoc   (list): List of input users whose association is to be removed
-=======
                     user_assoc   (list): List of input users assoication object whose association is to be removed
->>>>>>> 0014c02a
                 Returns
                     Boolean if the association was removed successfully
 
@@ -841,7 +745,6 @@
 
             Args:
                 request_json        (str)   --  The request json to be passed.
-<<<<<<< HEAD
 
             Returns:
                 obj   --  Instance of Restore job.
@@ -871,43 +774,10 @@
         else:
             raise SDKException('Response', '102', self._update_response_(response.text))
 
-=======
-
-            Returns:
-                obj   --  Instance of Restore job.
-
-            Raises:
-                SDKException:
-                    If request_json is empty or invalid
-                    If restore failed to run.
-                    If response is empty.
-                    If response is not success.
-
-        """
-        if not request_json:
-            raise SDKException('Subclient', '102', 'Request json is invalid')
-        url = self._services['CREATE_TASK']
-        flag, response = self._cvpysdk_object.make_request('POST', url, request_json)
-        if flag:
-            resp = response.json()
-            if resp:
-                if 'jobIds' in resp:
-                    return Job(self._commcell_object, resp['jobIds'][0])
-                elif "errorCode" in response.json():
-                    error_message = response.json()['errorMessage']
-                    raise SDKException('Subclient', '102', f"Restore failed, error message : {error_message}")
-            else:
-                raise SDKException('Response', '102', self._update_response_(response.text))
-        else:
-            raise SDKException('Response', '102', self._update_response_(response.text))
-
->>>>>>> 0014c02a
     def _process_remove_association(self, request_json):
         """Helper method to change association of a teams client
                 Args:
                     request_json   (dict): Dictionary of input json.
-<<<<<<< HEAD
-=======
 
                 Raises:
                     SDKException:
@@ -1176,24 +1046,4 @@
 
             response_string = self._commcell_object._update_response_(response.text)
             raise SDKException('Response', '101', response_string)
->>>>>>> 0014c02a
-
-                Raises:
-                    SDKException:
-                        If response is not success.
-                        If response has errors
-        """
-        url = self._services['UPDATE_USER_POLICY_ASSOCIATION']
-        flag, response = self._cvpysdk_object.make_request(
-            'POST', url, request_json
-        )
-        if flag:
-            resp = response.json()
-            if "resp" in resp and 'errorCode' in resp['resp']:
-                raise SDKException('Subclient', '102', 'Failed to remove association from Teams Client')
-            if 'errorMessage' in response.json():
-                error_string = response.json()['errorMessage']
-                o_str = 'Failed to remove association from teams client\nError: "{0}"'.format(error_string)
-                raise SDKException('Subclient', '102', o_str)
-        else:
-            raise SDKException('Response', '102', self._update_response_(response.text))+
