--- conflicted
+++ resolved
@@ -53,12 +53,8 @@
     _json_restoreoptions_searchprocessinginfo_with_extra_queryparameters() -- Get searchprocessinginfo with extra query
                                                                            parameters json for teams restore operation.
     _json_restore_destinationTeamInfo()         -- Get destinationTeamInfo json for teams restore operation.
-<<<<<<< HEAD
-    restore_files_to_out_of_place()             -- Restore  files to another team
-=======
     restore_files_to_out_of_place()             -- Restore  files to another team.
     restore_to_original_location()              -- Restore team to original location.
->>>>>>> 48c41b83
 """
 
 from __future__ import unicode_literals
@@ -177,11 +173,7 @@
         request_json['taskInfo']['associations'] = [self._json_association()]
 
         if teams:
-<<<<<<< HEAD
-            discovered_teams = self.discover()
-=======
             discovered_teams = self.discover(refresh_cache=False)
->>>>>>> 48c41b83
             teams = [discovered_teams[team] for team in teams]
             team_json_list = []
             selected_items_json = []
@@ -1056,8 +1048,6 @@
             response_string = self._commcell_object._update_response_(response.text)
             raise SDKException('Response', '101', response_string)
 
-<<<<<<< HEAD
-=======
     def restore_to_original_location(self, team_email_id, skip_items=True, restore_posts_as_html=False):
         """Restore a team to original location.
                     Args:
@@ -1101,5 +1091,4 @@
             }
         }
 
-        return self._process_restore(request_json)
->>>>>>> 48c41b83
+        return self._process_restore(request_json)