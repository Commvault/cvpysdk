--- conflicted
+++ resolved
@@ -693,34 +693,6 @@
                     "searchKey": ""
                 }
             }
-<<<<<<< HEAD
-        }
-        flag, response = self._cvpysdk_object.make_request(
-            'POST', self._USER_POLICY_ASSOCIATION, request_json
-        )
-        if flag:
-            if response and response.json():
-                no_of_records = None
-                if 'associations' in response.json():
-                    no_of_records = response.json().get('associations', [])[0].get('pagingInfo', {}). \
-                        get('totalRecords', -1)
-                elif 'pagingInfo' in response.json():
-                    no_of_records = response.json().get('pagingInfo', {}).get('totalRecords', -1)
-                    if no_of_records <= 0:
-                        return {}, no_of_records
-                associations = response.json().get('associations', [])
-                site_dict = {}
-                if associations:
-                    for site in associations:
-                        site_url = site.get("userAccountInfo", {}).get("smtpAddress", "")
-                        user_account_info = site.get("userAccountInfo", {})
-                        site_dict[site_url] = {
-                            'userAccountInfo': user_account_info
-                        }
-                return site_dict, no_of_records
-            return {}, 0
-        raise SDKException('Response', '101', self._update_response_(response.text))
-=======
             flag, response = self._cvpysdk_object.make_request(
                 'POST', self._USER_POLICY_ASSOCIATION, request_json
             )
@@ -759,7 +731,6 @@
             raise SDKException('Response', '101', self._update_response_(response.text))
         else:
             raise SDKException('Subclient', '102', 'Method not supported for SharePoint On-Premise Instance')
->>>>>>> 4f4cc8b4
 
     def associate_site_collections_and_webs(self, site_user_accounts_list, plan_id=None):
         """Associates the specified site collections/webs
