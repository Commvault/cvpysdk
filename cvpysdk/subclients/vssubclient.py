--- conflicted
+++ resolved
@@ -2130,12 +2130,8 @@
                 new_name = ""
                 if data["advanced_data"]["browseMetaData"]["virtualServerMetaData"].get('replicaZones', False):
                     replicaZones = restore_option.get("replicaZones")
-<<<<<<< HEAD
-            if restore_option['destination_instance'].lower() == 'vmware':
-=======
             if restore_option['destination_instance'].lower() in [HypervisorType.VIRTUAL_CENTER.value.lower(),
                                                                   HypervisorType.AZURE_V2.value.lower()]:
->>>>>>> 48c41b83
                 _disk_dict = self._disk_dict_pattern(data['snap_display_name'], ds, new_name)
             else:
                 _disk_dict = self._disk_dict_pattern(disk.split('\\')[-1], ds, new_name)
