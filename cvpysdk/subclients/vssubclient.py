# -*- coding: utf-8 -*-

# --------------------------------------------------------------------------
# Copyright Commvault Systems, Inc.
#
# Licensed under the Apache License, Version 2.0 (the "License");
# you may not use this file except in compliance with the License.
# You may obtain a copy of the License at
#
#     http://www.apache.org/licenses/LICENSE-2.0
#
# Unless required by applicable law or agreed to in writing, software
# distributed under the License is distributed on an "AS IS" BASIS,
# WITHOUT WARRANTIES OR CONDITIONS OF ANY KIND, either express or implied.
# See the License for the specific language governing permissions and
# limitations under the License.
# --------------------------------------------------------------------------

"""File for operating on a Virtual Server Subclient.

VirualServerSubclient is the only class defined in this file.

VirtualServerSubclient: Derived class from Subclient Base class, representing a
                            virtual server subclient, and to perform operations
                            on that subclient

VirtualServerSubclient:
    __get_subclient_properties()      --  gets the subclient  related
                                          properties of VSA subclient.

    _get_subclient_properties_json()  --  gets all the subclient  related
                                          properties of VSA subclient.

    _get_vm_ids_and_names_dict()      --  creates and returns 2 dictionaries,
                                          along with the vm path

    _parse_vm_path()                  --  parses the path provided by user,
                                          and replaces the VM Display Name with
                                          the VM ID

    _json_restore_virtualServerRstOption    -- setter for Virtualserver
                                               property in restore

    _json_restore_diskLevelVMRestoreOption  -- setter for diskLevel restore
                                               property in restore

    _json_restore_advancedRestoreOptions    -- setter for advanced restore
                                               property in restore

    _json_restore_volumeRstOption           -- setter for Volume restore
                                               property in restore

    _json_vcenter_instance                  -- setter for vcenter instance
                                               json in restore

    _json_nics_advancedRestoreOptions       -- Setter for nics list for
                                               advanced restore option json

    _process_vsa_browse_response()          -- processes the browse response
                                               received from server,and
                                               replaces the vm id with the vm
                                               name

    _process_restore_request()              -- processes the Restore Request
                                               and replaces the VM
                                               display name with their ID
                                               before passing to the API

    _get_disk_Extension()                   -- Gets the Extension of disk
                                               provided

    _get_conversion_disk_Type()             -- For source Disk gets the Disk
                                               that can be converted to and
                                               set its destination Vendor

    _prepare_filelevel_restore_json()       -- internal Method can be used by
                                               subclasses for file level
                                               restore Json

    _prepare_disk_restore_json              -- internal Method can be used by
                                               subclasses for disk level
                                               restore Json

    _check_folder_in_browse                 -- Internal Method to check folder
                                               is in browse from subclient

    browse()                                -- gets the content of the backup
                                               for this subclient at the vm
                                               path specified

    parse_nics_xml()                        -- gets the list of nics for a VM

    get_nics_from_browse()                  -- Browses the vm to get the nics
                                               info xml, gets the nics info
                                               using the parse_nics_xml method
                                               and prepares the dict for nics
                                               json

    disk_level_browse()                     -- browses the Disks of a Virtual
                                               Machine

    guest_files_browse()                    -- browses the Files and Folders
                                               inside a Virtual Machine


    vm_files_browse()                       -- browses the Files and Folders
                                               of a Virtual Machine

    vm_files_browse_in_time()               -- browses the Files and Folders
                                               of a Virtual Machine in the time
                                               range specified

    restore_out_of_place()                  -- restores the VM Guest Files
                                               specified in the paths list to
                                               the client, at the
                                               specified destionation location

    full_vm_restore_in_place()              -- restores the VM specified by the
                                               user to the same location

    backup()                               --  run a backup job for the subclient

    _advanced_backup_options()              --  sets the advanced backup options


To add a new Virtual Subclient,  create a class in a new module under virtualserver sub package


The new module which is created has to named in the following manner:
1. Name the module with the name of the Virtual Server without special characters
2.Spaces alone must be replaced with underscores('_')

For eg:

    The Virtual Server 'Red Hat Virtualization' is named as 'red_hat_virtualization.py'

    The Virtual Server 'Hyper-V' is named as 'hyperv.py'

"""

import os
import re
from enum import Enum
import copy
import xml.etree.ElementTree as ET
from importlib import import_module
from inspect import getmembers, isclass, isabstract

import xmltodict
from past.builtins import basestring

from cvpysdk.plan import Plans
from ..exception import SDKException
from ..subclient import Subclient
from ..constants import VSAObjects


class VirtualServerSubclient(Subclient):
    """Derived class from Subclient Base class, representing a virtual server subclient,
        and to perform operations on that subclient."""

    def __new__(cls, backupset_object, subclient_name, subclient_id=None):
        """Decides which instance object needs to be created"""
        instance_name = backupset_object._instance_object.instance_name
        instance_name = re.sub('[^A-Za-z0-9_]+', '', instance_name.replace(" ", "_"))

        try:
            subclient_module = import_module("cvpysdk.subclients.virtualserver.{}".format(instance_name))
        except ImportError:
            subclient_module = import_module("cvpysdk.subclients.virtualserver.null")

        classes = getmembers(subclient_module, lambda m: isclass(m) and not isabstract(m))

        for name, _class in classes:
            if issubclass(_class, VirtualServerSubclient) and _class.__module__.rsplit(".", 1)[-1] == instance_name:
                return object.__new__(_class)

    def __init__(self, backupset_object, subclient_name, subclient_id=None):
        """Initialize the Instance object for the given Virtual Server instance.

            Args:
                backupset_object    (object)    --  instance of the backupset class

                subclient_name      (str)       --  subclient name

                subclient_id        (int)       --  subclient id

        """
        super(VirtualServerSubclient, self).__init__(
            backupset_object, subclient_name, subclient_id
        )

        self.content_types = {
            '1': 'Host',
            '2': 'Resource Pool',
            '4': 'Datacenter',
            '9': 'Virtual Machine',
            '16': 'All unprotected VMs',
            '17': 'Root',
            '34': 'Tag',
            '35': 'TagCategory'
        }

        self.filter_types = {
            '1': 'Datastore',
            '2': 'Virtual Disk Name/Pattern',
            '3': 'Virtual Device Node',
            '4': 'Repository',
            '5': 'Disk Label',
            '6': 'Disk Type',
            '9': 'Disk Tag Name/Value'
        }

        self._disk_option = {
            'original': 0,
            'thicklazyzero': 1,
            'thin': 2,
            'thickeagerzero': 3
        }

        self._transport_mode = {
            'auto': 0,
            'san': 1,
            'hotadd': 2,
            'nbd': 5,
            'nbdssl': 4
        }

        self._vm_names_browse = []
        self._vm_ids_browse = {}
        self._advanced_restore_option_list = []
        self._live_sync = None

    class disk_pattern(Enum):
        """
        stores the disk pattern of all hypervisors
        """
        name = "name"
        datastore = "Datastore"
        new_name = "newName"

    @property
    def content(self):
        """Gets the appropriate content from the Subclient relevant to the user.

            Returns:
                list - list of content associated with the subclient

        """
        content = []
        subclient_content = self._vmContent

        if 'children' in subclient_content:
            children = subclient_content['children']
            content = self._get_content_list(children)
        return content

    @property
    def subclient_proxy(self):
        """
            Gets the List of proxies at the Subclient

            Returns:
                    list         (list) :    Proxies at the subclient
        """
        return self._get_subclient_proxies()

    @property
    def instance_proxy(self):
        """
        Gets the proxy at instance level

        Returns:
                string          (string) :      Proxy at instane
        """
        return self._proxyClient['clientName']

    @property
    def vm_filter(self):
        """Gets the appropriate filter from the Subclient relevant to the user.

            Returns:
                list - list of filter associated with the subclient
        """
        vm_filter = []
        if self._vmFilter:
            subclient_filter = self._vmFilter
            if 'children' in subclient_filter:
                children = subclient_filter['children']
                vm_filter = self._get_content_list(children)
        return vm_filter

    @property
    def vm_diskfilter(self):
        """Gets the appropriate Diskfilter from the Subclient relevant to the user.

            Returns:
                list - list of Diskfilter associated with the subclient

        """
        vm_diskfilter = []
        if self._vmDiskFilter is not None:
            subclient_diskfilter = self._vmDiskFilter

            if 'filters' in subclient_diskfilter:
                filters = subclient_diskfilter['filters']

                for child in filters:
                    filter_type_id = str(child['filterType'])
                    filter_type = self.filter_types[str(child['filterType'])]
                    vm_id = child['vmGuid'] if 'vmGuid' in child else None
                    filter_name = child['filter']
                    value = child['value']

                    temp_dict = {
                        'filter': filter_name,
                        'filterType': filter_type,
                        'vmGuid': vm_id,
                        'filterTypeId': filter_type_id,
                        'value':value
                    }

                    vm_diskfilter.append(temp_dict)
        else:
            vm_diskfilter = self._vmDiskFilter

        if len(vm_diskfilter) == 0:
            vm_diskfilter = None
        return vm_diskfilter

    @property
    def cbtvalue(self):
        """
        Get CBT value for given subclient. Returns status as True/False (string)

        """
        self._get_subclient_properties()
        cbt_attr = r'useChangedTrackingOnVM'
        vsasubclient_cbt_status = self._vsaSubclientProp[cbt_attr]
        return vsasubclient_cbt_status

    @property
    def metadata(self):
        """
            Get if collect files/metadata value for given subclient.
            Returns status as True/False (string)
            Default: False for subclient which doesnt have the property
        """
        collectdetails = r'collectFileDetails'
        if collectdetails in self._vsaSubclientProp:
            vsasubclient_collect_details = self._vsaSubclientProp[collectdetails]
        else:
            vsasubclient_collect_details = False
        return vsasubclient_collect_details

    @content.setter
    def content(self, subclient_content):
        """Creates the list of content JSON to pass to the API to add/update
           content of a Virtual Server Subclient.

            Args:
                subclient_content (list)  --  list of the content to add to the
                subclient list should contain name and type
                (like VSAObjects.VMName, VSAObjects.DATASTORE )
                example:[
                            {
                            'type' : VSAObjects.VMNotes,
                            'display_name' : 'removed',
                            }
                        ]

                for Advance user:
                        where we need to have multiple constraints for a single
                        rule.
                        list should contain minimum 2 parameters (name, type,
                        true/False for equalsOrNotEquals) for a single
                        constraint
                        for power on/off, we need to specify one more
                        parameter i.e., true -on, false -off(as state variable)
                        example:
                        subclient_content = [
                            [
                                {
                                'type' : VSAObjects.VMName,
                                'display_name' : 'VM*'
                                }
                            ],
                            [
                                {
                                  'type' : VSAObjects.VMNotes,
                                  'display_name' : 'removed',
                                },
                                {
                                  'type' : VSAObjects.VMPowerState,
                                  'state': 'false',
                                }
                            ]
                        ]



            Returns:
                list - list of the appropriate JSON for an agent to send to the
                       POST Subclient API
        """
        content = []
        try:
            for item in subclient_content:
                virtual_server_dict = {}
                virtual_server_dict['allOrAnyChildren'] = True
                temp = {
                    'allOrAnyChildren': item.get('allOrAnyChildren', True),
                    'equalsOrNotEquals': item.get('equalsOrNotEquals', True),
                    'name': item['name'],
                    'displayName': item['display_name'],
                    'path': '',
                    'type': item['type'].value
                }
                if item['type'] == VSAObjects.VMNotes:
                    temp['value'] = item['display_name']
                    temp['displayName'] = item['display_name']
                    temp['name'] = "Notes"
                if (item['type'] ==
                        VSAObjects.VMPowerState and
                        item['state'] == 'true'):
                    temp['name'] = "PoweredState"
                    temp['value'] = 1
                    temp['displayName'] = "Powered On"
                if (item['type'] ==
                        VSAObjects.VMPowerState and
                        item['state'] == 'false'):
                    temp['name'] = "PoweredState"
                    temp['value'] = 0
                    temp['displayName'] = "Powered Off"
                virtual_server_dict.update(temp)
                content.append(virtual_server_dict)
        except KeyError as err:
            raise SDKException('Subclient', '102', '{} not given in content'.format(err))

        vs_subclient_content = {
            "children": content
        }

        self._set_subclient_properties("_vmContent", vs_subclient_content)

    @vm_filter.setter
    def vm_filter(self, subclient_filter):
        """Creates the list of Filter JSON to pass to the API to update the
           VM_filter of a Virtual Server Subclient. i.e. it works in overwrite
           mode

            Args:
                subclient_filter (list)  --  list of the filter to add to the
                                             subclient

            Returns:
                list - list of the appropriate JSON for an agent to send to the
                       POST Subclient API
        """
        vm_filter = []

        try:
            for temp_dict in subclient_filter:
                content_type_id = ""
                for type_id, type_name in self.content_types.items():
                    if type_name == temp_dict['type']:
                        content_type_id = type_id
                        break

                virtual_server_dict = {
                    'allOrAnyChildren': True,
                    'equalsOrNotEquals': temp_dict["equal_value"],
                    'name': temp_dict['id'],
                    'displayName': temp_dict['display_name'],
                    'path': temp_dict['path'],
                    'type': content_type_id
                }

                vm_filter.append(virtual_server_dict)

        except KeyError as err:
            raise SDKException('Subclient', '102',
                               '{} not given in content'.format(err))

        vs_filter_content = {
            "children": vm_filter
        }
        self._set_subclient_properties("_vmFilter", vs_filter_content)

    @vm_diskfilter.setter
    def vm_diskfilter(self, subclient_diskfilter):
        """Creates the list of Disk Filter JSON to pass to the API to update
           the Disk_filter of a Virtual Server Subclient. i.e. it works in
           overwrite mode

            Args:
                subclient_diskfilter (list)  --  list of the Disk filter to add
                                                 to the subclient

            Returns:
                list - list of the appropriate JSON for an agent to send to
                       the POST Subclient API
        """
        vm_diskfilter = []

        try:
            for temp_dict in subclient_diskfilter:
                for type_id, type_name in self.filter_types.items():
                    if type_name == temp_dict['type']:
                        filter_type_id = type_id
                        break

                virtual_server_dict = {
                    'filter': temp_dict['filter'],
                    'filterType': filter_type_id,
                    'vmGuid': temp_dict['vmGuid']
                }

                vm_diskfilter.append(virtual_server_dict)

        except KeyError as err:
            raise SDKException('Subclient', '102',
                               '{} not given in content'.format(err))

        vs_diskfilter_content = {
            "filters": vm_diskfilter
        }
        self._set_subclient_properties("_vmDiskFilter", vs_diskfilter_content)

    @cbtvalue.setter
    def cbtvalue(self, value=1):
        """
        Set given value (enabled/disabled) on the subclient

        Args:
                value   (int)   - enabled(1)/disabled(0)

        Raise Exception:
                If unable to set the give CBT value

        """
        try:
            cbt_status = bool(value)
            cbt_attr = r'useChangedTrackingOnVM'
            self._set_subclient_properties("_vsaSubclientProp['useChangedTrackingOnVM']",
                                           cbt_status)
        except BaseException:
            raise SDKException('Subclient', '101')

    @property
    def live_sync(self):
        """Returns the instance of the VSALiveSync class"""
        if not self._live_sync:
            from .virtualserver.livesync.vsa_live_sync import VsaLiveSync
            self._live_sync = VsaLiveSync(self)

        return self._live_sync

    def _get_disk_provisioning_value(self, provisioningType):
        """
         Returns the provisioning code for the selected type

        Args:
                provisioningType  (String) - Disk provisioning type

        return: (int) - diskProvisionValue

        """
        # Defaults to "original"
        disk_provision_value = 0
        provisioningType = provisioningType.replace(" ", "").lower()
        if provisioningType in self._disk_option:
            disk_provision_value = self._disk_option[provisioningType]
        return disk_provision_value

    @metadata.setter
    def metadata(self, value=True):
        """
        Set given value of collectFileDetails/metadata (True/false) on the subclient

        Args:
                value   (str)    True/False

        """
        collectdetails = r'collectFileDetails'
        if collectdetails in self._vsaSubclientProp:
            self._set_subclient_properties("_vsaSubclientProp['collectFileDetails']", value)

    def _get_content_list(self, children):
        """
        Gets the content in list format
        Args:
            children                            (list):     Content if the subclient

        Returns:
            content_list                        (list):     Content of the subclient
        """

        content_list = []
        for child in children:
            path = child['path'] if 'path' in child else None
            allOrAnyChildren = child['allOrAnyChildren'] if 'allOrAnyChildren' in child else None
            _temp_list = []
            _temp_dict = {}
            if 'children' in child:
                nested_children = child['children']
                for each_condition in nested_children:
                    display_name = each_condition['displayName']
                    content_type = VSAObjects(each_condition['type']).name
                    vm_id = each_condition['name']
                    temp_dict = {
                        'equal_value': each_condition['equalsOrNotEquals'],
                        'allOrAnyChildren': each_condition['allOrAnyChildren'],
                        'id': vm_id,
                        'path': path,
                        'display_name': display_name,
                        'type': content_type
                    }
                    _temp_list.append(temp_dict)
                _temp_dict['allOrAnyChildren'] = allOrAnyChildren
                _temp_dict['content'] = _temp_list
                content_list.append(_temp_dict)
            else:
                display_name = child['displayName']
                content_type = VSAObjects(child['type']).name
                vm_id = child.get('name', '')
                temp_dict = {
                    'equal_value': child['equalsOrNotEquals'],
                    'allOrAnyChildren': child.get('allOrAnyChildren', True),
                    'id': vm_id,
                    'path': path,
                    'display_name': display_name,
                    'type': content_type
                }
                content_list.append(temp_dict)
        return content_list

    def _get_subclient_properties(self):
        """Gets the subclient  related properties of File System subclient.

        """

        self._vmDiskFilter = None
        self._vmFilter = None

        if not bool(self._subclient_properties):
            super(VirtualServerSubclient, self)._get_subclient_properties()

        if 'vmContent' in self._subclient_properties:
            self._vmContent = self._subclient_properties['vmContent']
        if 'vmDiskFilter' in self._subclient_properties:
            self._vmDiskFilter = self._subclient_properties['vmDiskFilter']
        if 'vmFilter' in self._subclient_properties:
            self._vmFilter = self._subclient_properties['vmFilter']
        if 'vmBackupInfo' in self._subclient_properties:
            self._vmBackupInfo = self._subclient_properties['vmBackupInfo']
        if 'vsaSubclientProp' in self._subclient_properties:
            self._vsaSubclientProp = self._subclient_properties['vsaSubclientProp']

    def _get_subclient_content_(self):
        """
        Returns the subclient content from property. Base class Abstract method
        implementation

        return:
            VM content  (dict)  -- Dictionary of VM Content with all details

        """
        return self.content

    def _get_subclient_properties_json(self):
        """get the all subclient related properties of this subclient.

           Returns:
                dict - all subclient properties put inside a dict

        """
        subclient_json = {
            "subClientProperties":
                {
                    "vmContent": self._vmContent,
                    "proxyClient": self._proxyClient,
                    "subClientEntity": self._subClientEntity,
                    "vmDiskFilter": self._vmDiskFilter,
                    "vmFilter": self._vmFilter,
                    "vmBackupInfo": self._vmBackupInfo,
                    "vsaSubclientProp": self._vsaSubclientProp,
                    # "content": self._content,
                    "commonProperties": self._commonProperties,
                    "vmContentOperationType": 1,
                    "vmDiskFilterOperationType": 1,
                    "vmFilterOperationType": 1
                }
        }
        return subclient_json

    def _disk_dict_pattern(self, name, datastore, new_name=None):
        """
        set the disk dictionary of the hypervisor

        Args:
                name            (str)       --  name of the disk

                datastore       (str)       --  datastore where the disk has to be restored

                new_name        (str)       --  new name of the disk

            Returns:

                disk dictionary(dict)       -- Dictionary with key name, new name , datastore
                                                and corresponding
        """

        if not new_name and not self._instance_object.instance_name == 'google cloud platform':
            new_name = name
        temp_disk_dict = {}
        temp_disk_dict[self.disk_pattern.name.value] = name
        temp_disk_dict[self.disk_pattern.datastore.value] = datastore
        temp_disk_dict[self.disk_pattern.new_name.value] = new_name
        return temp_disk_dict

    def _json_vcenter_instance(self, value):
        """ Setter for vcenter_instance JSON """

        if not isinstance(value, dict):
            raise SDKException('Subclient', '101')

        self._virtualserver_option_restore_json["vCenterInstance"] = {
            "clientName": value.get("destination_client_name", ""),
            "instanceName": value.get("destination_instance", ""),
            "appName": value.get("appName", "Virtual Server")
        }

        if value.get("destination_instance_id") and value.get("destination_client_id"):
            self._virtualserver_option_restore_json["vCenterInstance"].update(
                {"instanceId": value.get("destination_instance_id", 0),
                 "clientId": value.get("destination_client_id", 0)}
            )

    def _json_restore_virtualServerRstOption(self, value):
        """
            setter for  the Virtual server restore  option in restore json
        """
        if not isinstance(value, dict):
            raise SDKException('Subclient', '101')

        self._virtualserver_option_restore_json = {
            "isDiskBrowse": value.get("disk_browse", True),
            "isFileBrowse": value.get("file_browse", False),
            "isVolumeBrowse": False,
            "isVirtualLab": value.get("virtual_lab", False),
            "esxServer": value.get("esx_server", ""),
            "isAttachToNewVM": value.get("attach_to_new_vm", False),
            "viewType": "DEFAULT",
            "isBlockLevelReplication": value.get("block_level", False)
        }

        if value.get('replication_guid'):
            self._virtualserver_option_restore_json['replicationGuid'] = value['replication_guid']

    def _json_restore_virtualServerRstOption_filelevelrestoreoption(self, value):
        """
            setter for  the File level restore option for agent less restore option in restore json
        """
        if not isinstance(value, dict):
            raise SDKException('Subclient', '101')

        return {
            "serverName": value.get("server_name", ''),
            "vmGuid": value.get("vm_guid", ''),
            "vmName": value.get("vm_name", '')
        }

    def _json_restore_guest_password(self, value):
        """
            setter for vm credentials for agentless restore option in restore json
        """
        if not isinstance(value, dict):
            raise SDKException('Subclient', '101')

        return {
            "userName": value.get("user_name", ''),
            "password": value.get("password", '')
        }

    def _json_nics_advancedRestoreOptions(self, vm_to_restore, value):
        """
            Setter for nics list for advanced restore option json
        """

        nics_dict_from_browse = self.get_nics_from_browse(copy_precedence=value.get('copy_precedence', 0))
        nics_list = []
        vm_nics_list = nics_dict_from_browse[vm_to_restore]

        for network_card_dict in vm_nics_list:
            if self._instance_object.instance_name == 'google cloud platform':
                current_project = network_card_dict.get('subnetId').split('/')[6]
                network_card_dict['subnetId'] = network_card_dict.get('subnetId').replace(
                    current_project, value.get('project_id'))
                network_card_dict['label'] = network_card_dict.get('sourceNetwork').replace(
                    current_project, value.get('project_id'))
            _destnetwork = value.get("destination_network",
                                     value.get('network',
                                               network_card_dict['name']))

            nics = {
                "subnetId": network_card_dict.get('subnetId', ""),
                "sourceNetwork": network_card_dict['name'],
                "sourceNetworkId": network_card_dict.get('sourceNetwork',""),
                "networkName":_destnetwork ,
                "name": network_card_dict['label'],
                "networkName": _destnetwork,
                "destinationNetwork": _destnetwork
            }

            # setting nics for azureRM instance
            if value['destination_instance'] == 'azure resource manager':
                if "networkDisplayName" in value and 'networkrsg' in value and 'destsubid' in value:
                    nics["networkDisplayName"] = value["networkDisplayName"]
                    nics["networkName"] = value["networkDisplayName"].split('\\')[0]
                    temp = nics['subnetId'].split('/')
                    modify_nics = nics['subnetId'].split('/')
                    modify_nics[8] = nics["networkName"]
                    modify_nics[4] = value['networkrsg']
                    modify_nics[2] = value['destsubid']
                    modify_nics[10] = value["networkDisplayName"].split('\\')[1]
                    final_nics = ""
                    for each_info in modify_nics[1:]:
                        final_nics = final_nics + '/' + each_info
                    nics["subnetId"] = final_nics
                    name = ''
                    for each_info in modify_nics[1:9]:
                        name = name + '/' + each_info
                    nics["name"] = name

            nics_list.append(nics)

        return nics_list

    def _json_vmip_advanced_restore_options(self, value):
        """
            Setting IP for destination vm
        """
        vmip = []
        _asterisk = "*.*.*.*"
        vm_ip = {
            "sourceIP": value.get("source_ip"),
<<<<<<< HEAD
            "sourceSubnet": value["source_subnet"] if value.get("source_subnet") else "*.*.*.*",
            "sourceGateway": value["source_gateway"] if value.get("source_gateway") else "*.*.*.*",
            "destinationIP": value.get("destination_ip"),
            "destinationSubnet": value["destination_subnet"] if value.get("destination_subnet") else "*.*.*.*",
            "destinationGateway": value["destination_gateway"] if value.get("destination_gateway") else "*.*.*.*",
=======
            "sourceSubnet": value["source_subnet"] if value.get("source_subnet") else _asterisk,
            "sourceGateway": value["source_gateway"] if value.get("source_gateway") else _asterisk,
            "destinationIP": value.get("destination_ip"),
            "destinationSubnet": value["destination_subnet"] if value.get("destination_subnet") else _asterisk,
            "destinationGateway": value["destination_gateway"] if value.get("destination_gateway") else _asterisk,
>>>>>>> ac992b7d
            "primaryDNS": value.get("primary_dns", ""),
            "alternateDNS": value.get("alternate_dns", ""),
            "primaryWins": value.get("primare_wins", ""),
            "altenameWins": value.get("alternate_wins", ""),
            "useDhcp": False
        }
        vmip.append(vm_ip)
        return vmip

    def _json_restore_diskLevelVMRestoreOption(self, value):
        """setter for  the disk Level VM Restore Option    in restore json"""

        if not isinstance(value, dict):
            raise SDKException('Subclient', '101')
        vcenter_userpwd = ''
        if 'vmware' in self._instance_object.instance_name:
            vcenter_userpwd = self._instance_object._user_name

        json_disklevel_option_restore = {
            "esxServerName": value.get("esx_server", ""),
            "vmFolderName": value.get("vm_folder", ""),
            "dataCenterName": value.get("data_center", ""),
            "hostOrCluster": value.get("host_cluster", ""),
            "diskOption": value.get("disk_option", 0),
            "vmName": "",
            "transportMode": value.get("transport_mode", 0),
            "passUnconditionalOverride": value.get("unconditional_overwrite", False),
            "powerOnVmAfterRestore": value.get("power_on", False),
            "registerWithFailoverCluster": value.get("add_to_failover", False),
            "userPassword": {"userName": vcenter_userpwd or "admin"}
        }
        if value['in_place']:
            json_disklevel_option_restore["dataStore"] = {}
        if value.get('distribute_vm_workload'):
            json_disklevel_option_restore["maxNumOfVMPerJob"] = value['distribute_vm_workload']

        self._virtualserver_option_restore_json["diskLevelVMRestoreOption"] = json_disklevel_option_restore

    def _json_restore_attach_diskLevelVMRestoreOption(self, value):
        """setter for the attach disk Level VM Restore Option in restore json"""

        if not isinstance(value, dict):
            raise SDKException('Subclient', '101')

        json_disklevel_option_restore = {
            "esxServerName": value.get("esxHost", ""),
            "diskOption": value.get("disk_option", 0),
            "passUnconditionalOverride": value.get("unconditional_overwrite", False),
            "powerOnVmAfterRestore": value.get("power_on", False),
            "transportMode": value.get("transport_mode", 0),
            "userPassword": {"userName": value.get("userName",""),"password": value.get("password","")}
        }
        self._virtualserver_option_restore_json["diskLevelVMRestoreOption"] = json_disklevel_option_restore

    def _json_restore_advancedRestoreOptions(self, value):
        """setter for the Virtual server restore  option in restore json"""

        if not isinstance(value, dict):
            raise SDKException('Subclient', '101')

        self._advanced_option_restore_json = {
            "disks": value.get("disks", []),
            "guid": value.get("guid", ""),
            "newGuid": value.get("new_guid", ""),
            "newName": value.get("new_name", ""),
            "esxHost": value.get("esx_host", ""),
            "projectId": value.get("project_id", ""),
            "cluster": value.get("cluster", ""),
            "name": value.get("name", ""),
            "nics": value.get("nics", []),
            "vmIPAddressOptions": value.get("vm_ip_address_options", []),
            "FolderPath": value.get("FolderPath", ""),
            "resourcePoolPath": value.get("ResourcePool", ""),
            "volumeType": value.get("volumeType", "Auto")
        }

        value_dict = {
            "createPublicIP": ["createPublicIP", ["createPublicIP", ""]],
            "restoreAsManagedVM": ["restoreAsManagedVM", ["restoreAsManagedVM", ""]],
            "destination_os_name": ["osName", ["destination_os_name", "AUTO"]],
            "resourcePoolPath": ["resourcePoolPath", ["resourcePoolPath", ""]],
            "datacenter": ["datacenter", ["datacenter", ""]],
            "terminationProtected": ["terminationProtected", ["terminationProtected", False]],
            "securityGroups": ["securityGroups", ["securityGroups", ""]],
            "keyPairList": ["keyPairList", ["keyPairList", ""]]
        }

        for key in value_dict:
            if key in value:
                inner_key = value_dict[key][0]
                val1, val2 = value_dict[key][1][0], value_dict[key][1][1]
                self._advanced_option_restore_json[inner_key] = value.get(val1, val2)

        if "vmSize" in value:
            val1, val2 = ("instanceSize", "") if not value["vmSize"] else ("vmSize", "vmSize")
            self._advanced_option_restore_json["vmSize"] = value.get(val1, val2)
        if "ami" in value and value["ami"] is not None:
            self._advanced_option_restore_json["templateId"] = value["ami"]["templateId"]
            self._advanced_option_restore_json["templateName"] = value["ami"]["templateName"]
        if "iamRole" in value and value["iamRole"] is not None:
            self._advanced_option_restore_json["roleInfo"] = {
                "name": value["iamRole"]
            }
        if self._instance_object.instance_name == 'openstack':
            if "securityGroups" in value and value["securityGroups"] is not None:
                self._advanced_option_restore_json["securityGroups"] = [{"groupName": value["securityGroups"]}]
        if "destComputerName" in value and value["destComputerName"] is not None:
            self._advanced_option_restore_json["destComputerName"] = value["destComputerName"]
        if "destComputerUserName" in value and value["destComputerUserName"] is not None:
            self._advanced_option_restore_json["destComputerUserName"] = value["destComputerUserName"]
        if "instanceAdminPassword" in value and value["instanceAdminPassword"] is not None:
            self._advanced_option_restore_json["instanceAdminPassword"] = value["instanceAdminPassword"]

        if self.disk_pattern.datastore.value == "DestinationPath":
            self._advanced_option_restore_json["DestinationPath"] = value.get("datastore", "")

        else:
            self._advanced_option_restore_json["Datastore"] = value.get("datastore", "")

        if value.get('block_level'):
            self._advanced_option_restore_json["blrRecoveryOpts"] = \
                self._json_restore_blrRecoveryOpts(value)

        temp_dict = copy.deepcopy(self._advanced_option_restore_json)
        return temp_dict

    def _json_restore_blrRecoveryOpts(self, value):
        """ setter for blr recovery options in block level json"""

        if not isinstance(value, dict):
            raise SDKException('Subclient', '101')

        return {
            "recoveryType": value.get("recovery_type", 1),
            "granularV2": {
                "ccrpInterval": value.get("ccrp_interval", 300),
                "acrpInterval": value.get("acrp_interval", 0),
                "maxRpInterval": value.get("max_RpInterval", 21600),
                "rpMergeDelay": value.get("rp_merge_delay", 172800),
                "rpRetention": value.get("rp_retention", 604800),
                "maxRpStoreOfflineTime": value.get("max_RpStore_OfflineTime", 0),
                "useOffPeakSchedule": value.get("use_OffPeak_Schedule", 0),
                "rpStoreId": value.get("rpstore_id", ""),
                "rpStoreName": value.get("rpstore_name", "")
            }
        }

    def _json_restore_volumeRstOption(self, value):
        """setter for  the Volume restore option for in restore json"""

        if not isinstance(value, dict):
            raise SDKException('Subclient', '101')

        return{
            "destinationVendor": value.get("destination_vendor", 0),
            "volumeLeveRestore": False,
            "volumeLevelRestoreType": value.get("volume_level_restore", 0),
            "destinationDiskType": value.get("destination_disktype", 0)
        }

    def _get_vm_ids_and_names_dict(self):
        """Parses through the subclient content and creates 2 dictionaries.

            Returns:
                dict    -   dictionary consisting of VM ID as Key and VM
                            Display Name as value

                dict    -   dictionary consisting of VM Display Name as Key and
                            VM ID as value
        """
        vm_ids = {}
        vm_names = {}

        def _assign_vm_name_id(contents, _vm_ids, _vm_names):
            for _content in contents:
                if _content.get('content'):
                    _vm_ids, _vm_names = _assign_vm_name_id(_content['content'], _vm_ids, _vm_names)
                    continue
                if _content['type'].lower() in ('vm', 'virtual machine'):
                    _vm_ids[_content['id']] = _content['display_name']
                    _vm_names[_content['display_name']] = _content['id']
                else:
                    _vm_ids = {}
                    _vm_names = {}
                    break
            return _vm_ids, _vm_names
        return _assign_vm_name_id(self.content, vm_ids, vm_names)

    def _get_vm_ids_and_names_dict_from_browse(self):
        """Parses through the Browse content and get the VMs Backed up

            returns :
                vm_names    (list)  -- returns list of VMs backed up
                vm_ids      (dict)  -- returns id list of VMs backed up
        """

        _vm_ids, _vm_names = self._get_vm_ids_and_names_dict()
        if not self._vm_names_browse:
            paths, paths_dict = self.browse()
            if not _vm_names:
                for key, val in paths_dict.items():
                    _vm_names[val['name']] = val['snap_display_name']
            for _each_path in paths_dict:
                _vm_id = _each_path.split("\\")[1]
                self._vm_names_browse.append(_vm_id)
                self._vm_ids_browse[_vm_id] = _vm_names[_vm_id]

        return self._vm_names_browse, self._vm_ids_browse

    def _parse_vm_path(self, vm_names, vm_path):
        """Parses the path provided by user, and replaces the VM Display Name
           with the VM ID.

            Returns:
                str     -   string of path to run browse for
        """
        if vm_path not in ['\\', '']:
            if not vm_path.startswith('\\'):
                vm_path = '\\' + vm_path

            vm_path_list = vm_path.split('\\')

            for vm_name in vm_names:
                if vm_name in vm_path_list[1]:
                    vm_path = vm_path.replace(vm_path_list[1], vm_names[vm_name])
                    break

        return vm_path

    def _process_vsa_browse_response(self, vm_ids, browse_content):
        """Processes the Browse response and replaces the VM ID with their
        display name before returning to user.

            Args:
                vm_ids          (dict)      --  dictionary with VM ID as Key
                                                and VM Name as value

                browse_content  (tuple)     --  browse response received from
                                                server

            Returns:
                list - list of all folders or files with their full
                       paths inside the input path

                dict - path along with the details like name, file/folder,
                       size, modification time
        """
        for index, path in enumerate(browse_content[0]):
            if vm_ids:
                for vm_id in vm_ids:
                    if vm_id in path:
                        browse_content[0][index] = path.replace(vm_id, vm_ids[vm_id])

        temp_dict = {}

        for path in browse_content[1]:
            if vm_ids:
                for vm_id in vm_ids:
                    if vm_id in path:
                        temp_dict[path.replace(vm_id, vm_ids[vm_id])] = browse_content[1][path]

        return browse_content[0], temp_dict

    def _process_restore_request(self, vm_names, restore_content):
        """Processes the Restore Request and replaces the VM display name with
           their ID before passing to the API.

            Args:
                vm_names            (dict)      --  dictionary with VM Name as
                                                    Key, VM ID as value

                restore_content     (tuple)    --  content to restore specified
                                                   by user

            Returns:
                list - list of all folders or files with their full paths
                       inside the input path
        """
        for index, path in enumerate(restore_content):
            if vm_names:
                for vm_name in vm_names:
                    if vm_name in path:
                        restore_content[index] = path.replace(vm_name, vm_names[vm_name])

        return restore_content

    def browse(self, vm_path='\\',
               show_deleted_files=False,
               vm_disk_browse=False,
               vm_files_browse=False,
               operation='browse',
               copy_precedence=0
               ):
        """Gets the content of the backup for this subclient at the path
           specified.

            Args:
                vm_path             (str)   --  vm path to get the contents of
                                                default: '\\';
                                                returns the root of the Backup
                                                content

                show_deleted_files  (bool)  --  include deleted files in the
                                                content or not default: False

                vm_disk_browse      (bool)  --  browse virtual machine files
                                                e.g.; .vmdk files, etc.
                                                only applicable when browsing
                                                content inside a guest virtual
                                                machine
                                                default: False

                vm_files_browse      (bool)  -- browse files and folders
                                                default: True

                operation            (str)   -- Type of operation, browser of find

                copy_precedence      (int)   -- The copy precedence to do the operation from

            Returns:
                list - list of all folders or files with their full paths
                       inside the input path

                dict - path along with the details like name, file/folder,
                       size, modification time

            Raises:
                SDKException:
                    if failed to browse content

                    if response is empty

                    if response is not success
        """
        vm_ids, vm_names = self._get_vm_ids_and_names_dict()

        if operation == 'find':
            # Return all VMs browse content for find operation
            vm_paths = ['\\' + vm_id for vm_id in vm_names.values()]
            vm_path_list = []
            browse_content_dict = {}
            for vm_path in vm_paths:
                vm_path = self._parse_vm_path(vm_names, vm_path)
                browse_content = super(VirtualServerSubclient, self).browse(
                    show_deleted_files, vm_disk_browse, True, path=vm_path,
                    vs_file_browse=vm_files_browse, operation=operation,
                    copy_precedence=copy_precedence
                )
                vm_path_list += browse_content[0]
                browse_content_dict.update(browse_content[1])
            browse_content = (vm_path_list, browse_content_dict)

        else:
            vm_path = self._parse_vm_path(vm_names, vm_path)
            browse_content = super(VirtualServerSubclient, self).browse(
                show_deleted_files, vm_disk_browse, True, path=vm_path,
                vs_file_browse=vm_files_browse, operation=operation
            )

        if not vm_ids:
            for key, val in browse_content[1].items():
                vm_ids[val['snap_display_name']] = val['name']
        return self._process_vsa_browse_response(vm_ids, browse_content)

    def parse_nics_xml(self, input_xml):
        """
            Gets the content of the backup for this subclient at the path
            specified.

            Args:
                input_xml : --   nics info xml per vm to parse the nics name
                                 and label

            Returns:
                nic_list:   --    list of all Nics for a VM

            Raise:
                SDKException:
                    if input parameter is not proper


        """
        if not isinstance(input_xml, basestring):
            raise SDKException("Subclient", "101")

        root = ET.fromstring(input_xml)

        nic_list = []

        for nic in root.findall('nic'):
            name = nic.get('name')
            label = nic.get('label')
            subnet = nic.get('subnet')
            networkDisplayName = nic.get('networkDisplayName', "")
            sourceNetwork = nic.get('id',"")

            nic_info = {
                'name': name,
                'label': label,
                'subnetId': subnet,
                'networkDisplayName': networkDisplayName,
                'sourceNetwork': sourceNetwork
            }
            nic_list.append(nic_info)

        return nic_list

    def get_nics_from_browse(self, copy_precedence=0):
        """
            Browses the vm to get the nics info xml, gets the nics info using
            the parse_nics_xml method and prepares the dict for nics json

            Args:
                copy_precedence     (int)   --  The copy precedence to do browse from

            Returns:
                dict:   --   dict with key as vm_name and the value as the
                             nics info for that vm

        """

        path, path_dict = self.browse(vm_disk_browse=True, copy_precedence=copy_precedence)

        nics_dict = {}
        nics = ""

        # Added for v2.1
        for vmpath in path:
            result = path_dict[vmpath]
            if ('browseMetaData' not in result['advanced_data']) or \
                    ('virtualServerMetaData' not in result['advanced_data']['browseMetaData']) or \
                    ('nics' not in result['advanced_data']['browseMetaData']['virtualServerMetaData']):
                path, path_dict = self.browse(vm_disk_browse=True, operation='find', copy_precedence=copy_precedence)
        for vmpath in path:
            result = path_dict[vmpath]
            name = ""
            if 'name' in result:
                name = result['name']
            if 'advanced_data' in result:
                advanced_data = result['advanced_data']

                if 'browseMetaData' in advanced_data:
                    browse_meta_data = advanced_data['browseMetaData']

                    if 'virtualServerMetaData' in browse_meta_data:
                        virtual_server_metadata = browse_meta_data['virtualServerMetaData']

                        if 'nics' in virtual_server_metadata:
                            nics = virtual_server_metadata['nics']

            nics_dict[name] = self.parse_nics_xml(nics)

        return nics_dict

    def browse_in_time(
            self,
            vm_path='\\',
            show_deleted_files=False,
            restore_index=True,
            vm_disk_browse=False,
            from_date=0,
            to_date=0,
            copy_precedence=0,
            vm_files_browse=False,
            media_agent=""):
        """Gets the content of the backup for this subclient
                at the path specified in the time range specified.

                Args:
                    vm_path             (str)   --  folder path to get the
                                                    contents of
                                                    default: '\\'
                                                    returns the root of the
                                                    Backup content

                    show_deleted_files  (bool)  --  include deleted files in
                                                    the content or not
                                                    default: False

                    restore_index       (bool)  --  restore index if it is not
                                                    cached  default: True

                    vm_disk_browse      (bool)  --  browse the VM disks or not
                                                    default: False

                    from_date           (int)   --  date to get the contents
                                                    after
                                                    format: dd/MM/YYYY
                                                    gets contents from
                                                    01/01/1970 if not specified
                                                    default: 0

                    to_date             (int)  --   date to get the contents
                                                    before
                                                    format: dd/MM/YYYY
                                                    gets contents till current
                                                    day if not specified
                                                    default: 0

                    copy_precedence     (int)   --  copy precedence to be used
                                                    for browsing

                    media_agent         (str)   --  Browse MA via with Browse has to happen.
                                                    It can be MA different than Storage Policy MA

                Returns:
                    list - list of all folders or files with their full paths
                           inside the input path

                    dict - path along with the details like name, file/folder,
                           size, modification time

                Raises:
                    SDKException:
                        if from date value is incorrect

                        if to date value is incorrect

                        if to date is less than from date

                        if failed to browse content

                        if response is empty

                        if response is not success
            """
        vm_ids, vm_names = self._get_vm_ids_and_names_dict()
        vm_path = self._parse_vm_path(vm_names, vm_path)

        browse_content = super(VirtualServerSubclient, self).browse(
            show_deleted=show_deleted_files, restore_index=restore_index,
            vm_disk_browse=vm_disk_browse,
            from_time=from_date, to_time=to_date, copy_precedence=copy_precedence,
            path=vm_path, vs_file_browse=vm_files_browse, media_agent=media_agent)
        if not vm_ids:
            for key, val in browse_content[1].items():
                vm_ids[val['snap_display_name']] = val['name']
        return self._process_vsa_browse_response(vm_ids, browse_content)

    def disk_level_browse(self, vm_path='\\',
                          show_deleted_files=False,
                          restore_index=True,
                          from_date=0,
                          to_date=0,
                          copy_precedence=0):
        """Browses the Disks of a Virtual Machine.

            Args:
                vm_path             (str)   --  vm path to get the contents of
                    default: '\\'; returns the root of the Backup content

                show_deleted_files  (bool)  --  include deleted files in the
                                                content or not default: False

                restore_index  (bool)  --       Restore index or not.
                                                default: True

                from_date           (int)   --  date to get the contents after
                                                format: dd/MM/YYYY
                                                gets contents from 01/01/1970
                                                if not specified
                                                default: 0

                to_date             (int)  --  date to get the contents before
                                               format: dd/MM/YYYY
                                               gets contents till current day
                                               if not specified
                                               default: 0

                copy_precedence     (int)   --  copy precedence to be used
                                                    for browsing

            Returns:
                list - list of all folders or files with their full paths
                       inside the input path

                dict - path along with the details like name, file/folder,
                       size, modification time

            Raises:
                SDKException:
                    if failed to browse content

                    if response is empty

                    if response is not success
        """
        browse_content = self.browse_in_time(
            vm_path, show_deleted_files, restore_index, True, from_date, to_date, copy_precedence
        )

        paths_list = []
        for path in browse_content[0]:
            if any(path.lower().endswith(Ext) for Ext in self.diskExtension):
                paths_list.append(path)

            elif os.path.splitext(path)[1] == "" and "none" in self.diskExtension:
                paths_list.append(path)

        paths_dict = {}

        for path in browse_content[1]:
            if any(path.lower().endswith(Ext) for Ext in self.diskExtension):
                paths_dict[path] = browse_content[1][path]
            elif os.path.splitext(path)[1] == "" and "none" in self.diskExtension:
                # assuming it as Fusion compute kind of hypervisors
                paths_dict[path] = browse_content[1][path]

        if paths_list and paths_dict:
            return paths_list, paths_dict
        else:
            raise SDKException('Subclient', '113')

    def guest_files_browse(
            self,
            vm_path='\\',
            show_deleted_files=False,
            restore_index=True,
            from_date=0,
            to_date=0,
            copy_precedence=0,
            media_agent=""):
        """Browses the Files and Folders inside a Virtual Machine in the time
           range specified.

            Args:
                vm_path             (str)   --  folder path to get the contents
                                                of
                                                default: '\\';
                                                returns the root of the Backup
                                                content

                show_deleted_files  (bool)  --  include deleted files in the
                                                content or not default: False

                restore_index       (bool)  --  restore index if it is not cached
                                                default: True

                from_date           (int)   --  date to get the contents after
                                                format: dd/MM/YYYY

                                                gets contents from 01/01/1970
                                                if not specified
                                                default: 0

                to_date             (int)  --  date to get the contents before
                                               format: dd/MM/YYYY

                                               gets contents till current day
                                               if not specified
                                               default: 0

                copy_precedence     (int)   --  copy precedence to be used
                                                    for browsing

                media_agent         (str)   --  Browse MA via with Browse has to happen.
                                                It can be MA different than Storage Policy MA

            Returns:
                list - list of all folders or files with their full paths
                       inside the input path

                dict - path along with the details like name, file/folder,
                       size, modification time

            Raises:
                SDKException:
                    if from date value is incorrect

                    if to date value is incorrect

                    if to date is less than from date

                    if failed to browse content

                    if response is empty

                    if response is not success
        """
        return self.browse_in_time(
            vm_path, show_deleted_files, restore_index, False, from_date, to_date, copy_precedence,
            vm_files_browse=True, media_agent=media_agent)

    def _check_folder_in_browse(
            self,
            _vm_id,
            _folder_to_restore,
            from_date,
            to_date,
            copy_precedence,
            media_agent):
        """
        Check if the particular folder is present in browse of the subclient
        in particular VM

        args:
            _vm_id      (str)     -- VM id from which folder has to be restored

            _folder_to_restore (str)     -- folder path which has to be restored

            from_date           (int)   --  date to get the contents after
                                                format: dd/MM/YYYY

                                                gets contents from 01/01/1970
                                                if not specified
                                                default: 0

            to_date             (int)  --  date to get the contents before
                                               format: dd/MM/YYYY

                                               gets contents till current day
                                               if not specified
                                               default: 0

            copy_precedence     (int)   --  copy precedence to be used
                                                    for browsing

            media_agent         (str)   --  Browse MA via with Browse has to hapeen .
                                                    It can be MA different than Storage Policy MA

        exception:
            raise exception
                if folder is not present in browse
        """

        source_item = None

        _folder_to_restore = _folder_to_restore.replace(":", "")
        _restore_folder_name = _folder_to_restore.split("\\")[-1]
        _folder_to_restore = _folder_to_restore.replace("\\" + _restore_folder_name, "")
        _source_path = '\\'.join([_vm_id, _folder_to_restore])

        _browse_files, _browse_files_dict = self.guest_files_browse(
            _source_path, from_date=from_date, to_date=to_date,
            copy_precedence=copy_precedence, media_agent=media_agent)

        for _path in _browse_files_dict:
            _browse_folder_name = _path.split("\\")[-1]
            if _browse_folder_name == _restore_folder_name:
                source_item = r'\\'.join([_source_path, _restore_folder_name])
                break

        if source_item is None:
            raise SDKException('Subclient', '102', 'Browse failure: Folder not found in browse')

        return source_item

    def guest_file_restore(self, *args, **kwargs):
        """perform Guest file restore of the provided path

        Args:
            options     (dict)  --  dictionary of guest file restores options

        """
        if args and isinstance(args[0], dict):
            options = args[0]
        else:
            options = kwargs
        vm_name = options.get('vm_name', None)
        folder_to_restore = options.get('folder_to_restore', None)
        destination_client = options.get('destination_client', None)
        destination_path = options.get('destination_path', None)
        copy_precedence = options.get('copy_precedence', 0)
        preserve_level = options.get('preserve_level', 1)
        unconditional_overwrite = options.get('unconditional_overwrite', False)
        restore_ACL = options.get('restore_ACL', True)
        from_date = options.get('from_date', 0)
        to_date = options.get('to_date', 0)
        show_deleted_files = options.get('show_deleted_files', False)
        fbr_ma = options.get('fbr_ma', None)
        browse_ma = options.get('browse_ma', "")
        agentless = options.get('agentless', "")
        in_place = options.get('in_place', False)

        _vm_names, _vm_ids = self._get_vm_ids_and_names_dict_from_browse()
        _file_restore_option = {}

        # check if inputs are correct
        if not(isinstance(destination_path, basestring) and
               (isinstance(vm_name, basestring))):
            raise SDKException('Subclient', '105')

        if vm_name not in _vm_names:
            raise SDKException('Subclient', '111')

        # check if client name is correct
        if destination_client is None:
            destination_client = self._backupset_object._instance_object.co_ordinator

        if fbr_ma:
            _file_restore_option["proxy_client"] = fbr_ma

        _file_restore_option["client"] = destination_client
        _file_restore_option["destination_path"] = destination_path

        # process the folder to restore for browse
        if isinstance(folder_to_restore, list):
            _folder_to_restore_list = folder_to_restore

        elif isinstance(folder_to_restore, basestring):
            _folder_to_restore_list = []
            _folder_to_restore_list.append(folder_to_restore)
        else:
            raise SDKException('Subclient', '105')

        _file_restore_option["paths"] = []
        for _each_folder in _folder_to_restore_list:
            _file_restore_option["paths"].append(
                self._check_folder_in_browse(_vm_ids[vm_name],
                                             "%s" % _each_folder,
                                             from_date,
                                             to_date,
                                             copy_precedence,
                                             media_agent=browse_ma))

        # set the browse options
        _file_restore_option["disk_browse"] = False
        _file_restore_option["file_browse"] = True

        # set the common file level restore options
        _file_restore_option["striplevel_type"] = "PRESERVE_LEVEL"
        _file_restore_option["preserve_level"] = preserve_level
        _file_restore_option["unconditional_overwrite"] = unconditional_overwrite
        _file_restore_option["restore_ACL"] = restore_ACL
        _file_restore_option["in_place"] = in_place

        # set the browse option
        _file_restore_option["copy_precedence_applicable"] = True
        _file_restore_option["copy_precedence"] = copy_precedence
        _file_restore_option["media_agent"] = browse_ma

        # set agentless options
        if agentless:
            _file_restore_option["server_name"] = agentless['vserver']
            _file_restore_option["vm_guid"] = agentless['vm_guid']
            _file_restore_option["vm_name"] = agentless['vm_name']
            _file_restore_option["user_name"] = agentless['vm_user']
            _file_restore_option["password"] = agentless['vm_pass']
            _file_restore_option["agentless"] = True

        # prepare and execute the Json
        request_json = self._prepare_filelevel_restore_json(_file_restore_option)
        return self._process_restore_response(request_json)

    def vm_files_browse(self, vm_path='\\', show_deleted_files=False, operation='browse', copy_precedence=0):
        """Browses the Files and Folders of a Virtual Machine.

            Args:
                vm_path             (str)   --  vm path to get the contents of
                                                default: '\\';
                                                returns the root of the Backup
                                                content

                show_deleted_files  (bool)  --  include deleted files in the
                                                content or not
                                                default: False

                operation           (str)   --  The type of operation to perform (browse/find)

                copy_precedence     (int)   --  The copy precedence to do browse from

            Returns:
                list - list of all folders or files with their full paths
                       inside the input path

                dict - path along with the details like name, file/folder,
                       size, modification time

            Raises:
                SDKException:
                    if failed to browse content

                    if response is empty

                    if response is not success
        """
        return self.browse(vm_path, show_deleted_files, True, operation=operation, copy_precedence=copy_precedence)

    def vm_files_browse_in_time(
            self,
            vm_path='\\',
            show_deleted_files=False,
            restore_index=True,
            from_date=0,
            to_date=0):
        """Browses the Files and Folders of a Virtual Machine in the time range
           specified.

            Args:
                vm_path             (basestring)   --  folder path to get the contents
                                                default: '\\';
                                                returns the root of the Backup
                                                content

                show_deleted_files  (bool)  --  include deleted files in the
                                                content or not
                                                default: False

                restore_index       (bool)  --  restore index if it is not
                                                cached
                                                default: True

                from_date           (int)   --  date to get the contents after
                                                format: dd/MM/YYYY
                                                gets contents from 01/01/1970
                                                if not specified
                                                default: 0

                to_date             (int)  --   date to get the contents before
                                                format: dd/MM/YYYY
                                                gets contents till current day
                                                if not specified
                                                default: 0

            Returns:
                list - list of all folders or files with their full paths
                       inside the input path

                dict - path along with the details like name, file/folder,
                       size, modification time

            Raises:
                SDKException:
                    if from date value is incorrect

                    if to date value is incorrect

                    if to date is less than from date

                    if failed to browse content

                    if response is empty

                    if response is not success
        """
        return self.browse_in_time(
            vm_path, show_deleted_files, restore_index, True, from_date, to_date
        )

    def _get_disk_extension(self, disk_list):
        """
        get the Extension of all disk in the list

        Args:
            disk_list   (LIST)  -- get the disk List

        return:
            extn_list   (LIST)  --  returns the Extension List of the disk list
        """

        _extn_list = []
        for each_disk in disk_list:
            _disk_name, _extn_name = os.path.splitext(each_disk)
            _extn_list.append(_extn_name)

        _extn_list = list(set(_extn_list))

        if len(_extn_list) > 1:
            return _extn_list
        else:
            return _extn_list[0]

    def _get_conversion_disk_Type(self, _src_disk_extn, _dest_disk_extn):
        """
        return volume restore type and destination disk Type

        Args:
            src_disk_extn   (basestring)   --  source disk extension of the disk
            dest_disk_extn  (basestring)   --  Extension to which disk is converted

        return
            _vol_restore_type   (basestring)   -- value of Volume restore type
                                           parameter of the XML
            _dest_disk_type     (basestring)   -- value of destination Disk Type
                                           parameter of the XML
        """

        disk_conversion = {
            "vhdx": {
                "vhd": ("VIRTUAL_HARD_DISKS", "VHD_DYNAMIC"),
                "vmdk": ("VMDK_FILES", "VMDK_VCB4")
            },
            "vmdk": {
                "vhd": ("VIRTUAL_HARD_DISKS", "VHD_DYNAMIC"),
                "vhdx": ("VIRTUAL_HARD_DISKS", "VHDX_DYNAMIC")
            }
        }
        _src_disk_extn = _src_disk_extn.lower().strip(".")
        _dest_disk_extn = _dest_disk_extn.lower().strip(".")

        return disk_conversion[_src_disk_extn][_dest_disk_extn]

    def _set_vm_to_restore(self, vm_to_restore=None, restore_option=None):
        """
        check whether the VMs provided for restore is backued up else assume
                            Vm_to_restore with default

        Args:
            vm_to_restore   (list)      -- list of Vm to restore

            restore_option  (dict)      -- dict with all restore options

        return:
            vm_to_restore   (list)      -- Final list of Vm need to be restored

        """
        if restore_option is None:
            restore_option = {}

        if not self._vm_names_browse:
            self._get_vm_ids_and_names_dict_from_browse()

        # set vms to restore
        if not vm_to_restore:
            vm_to_restore = restore_option.get("vm_to_restore", self._vm_ids_browse)
            _temp_res_list = vm_to_restore

        else:
            _temp_res_list = []
            for each_vm in vm_to_restore:
                _temp_res_list.append(each_vm)

        vm_to_restore = list(set(self._vm_names_browse) & set(_temp_res_list))

        if not vm_to_restore:
            raise SDKException('Subclient', '104')

        return vm_to_restore

    def _set_restore_inputs(self, restore_option, **kwargs):
        """
        set all the advanced properties of the subclient restore

        Args:
            restore_option  (dict)  -- restore option dictionary where advanced
                                            properties to be appended

            **kwargs                --  Keyword arguments with key as property name
                                            and its value
        """
        for key in kwargs:
            if key not in restore_option or restore_option[key] is None:
                restore_option[key] = kwargs[key]

    def _get_subclient_proxies(self):
        """
        get the list of all the proxies on a selected subclient

        Returns:
            associated_proxies   (LIST)  --  returns the proxies list
        """
        associated_proxies = []
        try:
            available_subclient_proxies = self._vsaSubclientProp["proxies"]["memberServers"]
            if len(available_subclient_proxies) > 0:
                for proxy in available_subclient_proxies:
                    associated_proxies.append(proxy["client"]["clientName"])
        except KeyError:
            pass
        return associated_proxies

    def _set_restore_defaults(self, restore_option):
        """
        :param restore_option:  dict with all restore input values
        """

        if (("vcenter_client" not in restore_option) or (
                restore_option["vcenter_client"] is None)):
            instance_dict = self._backupset_object._instance_object._properties['instance']
            restore_option["destination_client_name"] = instance_dict["clientName"]
            restore_option["destination_instance"] = instance_dict["instanceName"]
            instance = self._backupset_object._instance_object

        else:
            client = self._commcell_object.clients.get(restore_option["vcenter_client"])
            restore_option["destination_client_name"] = restore_option["vcenter_client"]
            restore_option["destination_client_id"] = int(client.client_id)
            agent = client.agents.get('Virtual Server')
            instancekeys = next(iter(agent.instances._instances))
            instance = agent.instances.get(instancekeys)
            restore_option["destination_instance"] = instance.instance_name
            restore_option["destination_instance_id"] = int(instance.instance_id)

        if (("esx_server" not in restore_option) or
                (restore_option["esx_server"] is None)):
            restore_option["esx_server"] = instance.server_host_name[0]

        if (("client_name" not in restore_option) or
                (restore_option["client_name"] is None)):
            subclient_proxy_list = self._get_subclient_proxies()

            if len(subclient_proxy_list) > 0:
                restore_option["client"] = subclient_proxy_list[0]
            else:
                restore_option["client"] = instance.co_ordinator
        else:
            restore_option["client"] = restore_option["client_name"]

    def _set_vm_conversion_defaults(self, vcenter_client, restore_option):
        """
        set all the VMconversion changews need to be performed
        Args:
            vcenter_client: Client Name to which it has to be converted

            restore_option: dictinoary where parameter needs to be set

        Returns:
            subclient :     (obj)   : object for the subclient class of virtual client
            raise exception:
             if client does not exist

        """

        client = self._commcell_object.clients.get(vcenter_client)
        agent = client.agents.get('Virtual Server')
        instancekeys = next(iter(agent.instances._instances))
        instance = agent.instances.get(instancekeys)
        backupsetkeys = next(iter(instance.backupsets._backupsets))
        backupset = instance.backupsets.get(backupsetkeys)
        sckeys = next(iter(backupset.subclients._subclients))
        subclient = backupset.subclients.get(sckeys)

        # populating all defaults
        esx_server = instance.server_host_name[0]
        self.disk_pattern = subclient.disk_pattern
        restore_option["destination_vendor"] = instance._vendor_id
        restore_option["backupset_client_name"] = client.client_name

        if not subclient:
            raise SDKException('Subclient', '104')

        return subclient

    def set_advanced_vm_restore_options(self, vm_to_restore, restore_option):
        """
        set the advanced restore options for all vm in restore
        :param

        vm_to_restore : Name of the VM to restore
        restore_option: restore options that need to be set for advanced restore option

            power_on                    - power on the VM after restore
            add_to_failover             - Register the VM to Failover Cluster
            datastore                   - Datastore where the VM needs to be restored

            disks   (list of dict)      - list with dict for each disk in VM
                                            eg: [{
                                                    name:"disk1.vmdk"
                                                    datastore:"local"
                                                }
                                                {
                                                    name:"disk2.vmdk"
                                                    datastore:"local1"
                                                }
                                            ]
            guid                        - GUID of the VM needs to be restored
            new_name                    - New name for the VM to be restored
            esx_host                    - esx_host or client name where it need to be restored
            name                        - name of the VM to be restored
        """

        # Set the new name for the restored VM.
        # If new_name is not given, it restores the VM with same name
        # with suffix Delete.
        vm_names, vm_ids = self._get_vm_ids_and_names_dict_from_browse()
        copy_precedence = restore_option.get('copy_precedence', 0)
        browse_result = self.vm_files_browse(copy_precedence=copy_precedence)

        # vs metadata from browse result
        _metadata = browse_result[1][('\\' + vm_to_restore)]

        if ('browseMetaData' not in _metadata['advanced_data']) or \
                ('virtualServerMetaData' not in _metadata['advanced_data']['browseMetaData']) or \
                ('nics' not in _metadata['advanced_data']['browseMetaData']['virtualServerMetaData']):
            browse_result = self.vm_files_browse(operation='find', copy_precedence=copy_precedence)
            _metadata = browse_result[1][('\\' + vm_to_restore)]

        vs_metadata = _metadata["advanced_data"]["browseMetaData"]["virtualServerMetaData"]
        if restore_option['in_place']:
            folder_path = vs_metadata.get("inventoryPath", '')
            instanceSize = vs_metadata.get("instanceSize", '')
        else:
            folder_path = restore_option['folder_path'] if restore_option.get('folder_path') else ''
            instanceSize = ''

        if 'resourcePoolPath' in restore_option and restore_option['resourcePoolPath'] is None:
            restore_option['resourcePoolPath'] = vs_metadata['resourcePoolPath']
        if 'datacenter' in restore_option and restore_option['datacenter'] is None:
            restore_option['datacenter'] = vs_metadata.get('dataCenter', '')
        if ('terminationProtected' in restore_option and
                restore_option['terminationProtected'] is None):
            restore_option['terminationProtected'] = vs_metadata.get('terminationProtected', '')
        if 'iamRole' in restore_option and restore_option['iamRole'] is None:
            restore_option['iamRole'] = vs_metadata.get('role', '')
        if 'securityGroups' in restore_option and restore_option['securityGroups'] is None:
            _security_groups = self._find_security_groups(vs_metadata['networkSecurityGroups'])
            restore_option['securityGroups'] = _security_groups
        if 'keyPairList' in restore_option and restore_option['keyPairList'] is None:
            _keypair_list = self._find_keypair_list(vs_metadata['loginKeyPairs'])
            restore_option['keyPairList'] = _keypair_list

        # populate restore source item
        restore_option['paths'].append("\\" + vm_ids[vm_to_restore])
        restore_option['name'] = vm_to_restore
        restore_option['guid'] = vm_ids[vm_to_restore]
        restore_option["FolderPath"] = folder_path
        restore_option["ResourcePool"] = "/"

        # populate restore disk and datastore
        vm_disks = []
        disk_list, disk_info_dict = self.disk_level_browse(
            "\\\\" + vm_ids[vm_to_restore], copy_precedence=copy_precedence)

        for disk, data in disk_info_dict.items():
            ds = ""
            if "datastore" in restore_option:
                ds = restore_option["datastore"]
            if restore_option[
                "in_place"] or "datastore" not in restore_option or not restore_option.get(
                    'datastore'):
                if "datastore" in data["advanced_data"]["browseMetaData"]["virtualServerMetaData"]:
                    restore_option["datastore"] = data["advanced_data"]["browseMetaData"][
                        "virtualServerMetaData"]["datastore"]
                    ds = restore_option["datastore"]
                elif "esxHost" in vs_metadata and "is_aws_proxy" in restore_option:
                    if restore_option.get("availability_zone") is not None:
                        ds = restore_option.get("availability_zone")
                    else:
                        ds = vs_metadata["esxHost"]
            new_name_prefix = restore_option.get("disk_name_prefix")
            new_name = data["name"] if new_name_prefix is None \
                else new_name_prefix + "_" + data["name"]
            if self._instance_object.instance_name == 'google cloud platform':
                new_name = ""
            if restore_option['destination_instance'].lower() == 'vmware':
                _disk_dict = self._disk_dict_pattern(data['snap_display_name'], ds, new_name)
            else:
                _disk_dict = self._disk_dict_pattern(disk.split('\\')[-1], ds, new_name)
            if 'is_aws_proxy' in restore_option and not restore_option['is_aws_proxy']:
                _disk_dict['Datastore'] = restore_option["datastore"]
            vm_disks.append(_disk_dict)
        if not vm_disks:
            raise SDKException('Subclient', '104')
        restore_option["disks"] = vm_disks

        # prepare nics info json
        if "nics" not in restore_option or self._instance_object.instance_name == 'google cloud platform':
            nics_list = self._json_nics_advancedRestoreOptions(vm_to_restore, restore_option)
            restore_option["nics"] = nics_list
            if restore_option.get('source_ip') and restore_option.get('destination_ip'):
                vm_ip = self._json_vmip_advanced_restore_options(restore_option)
                restore_option["vm_ip_address_options"] = vm_ip
            if restore_option["in_place"]:
                if "hyper" in restore_option["destination_instance"].lower():
                    restore_option["client_name"] = vs_metadata['esxHost']
                    restore_option["esx_server"] = vs_metadata['esxHost']
                elif 'Red' in restore_option["destination_instance"]:
                    restore_option["esxHost"] = vs_metadata['clusterName']
                    restore_option["cluster"] = vs_metadata['clusterName']
                    vs_metadata["esxHost"] = vs_metadata['clusterName']

        # populate VM Specific values
        self._set_restore_inputs(
            restore_option,
            disks=vm_disks,
            esx_host=restore_option.get('esx_host') or vs_metadata['esxHost'],
            instanceSize=restore_option.get('instanceSize', instanceSize),
            new_name=restore_option.get('new_name', "Delete" + vm_to_restore)
        )

        temp_dict = self._json_restore_advancedRestoreOptions(restore_option)
        self._advanced_restore_option_list.append(temp_dict)

    def set_advanced_attach_disk_restore_options(self, vm_to_restore, restore_option):
        """
        set the advanced restore options for all vm in restore
        :param

        vm_to_restore : Name of the VM where disks will be restored
        restore_option: restore options that need to be set for advanced restore option

            datastore                   - Datastore where the disks needs to be restored

            disks   (list of dict)      - list with dict for each disk in VM
                                            eg: [{
                                                    name:"disk1.vmdk"
                                                    datastore:"local"
                                                }
                                                {
                                                    name:"disk2.vmdk"
                                                    datastore:"local1"
                                                }
                                            ]
            guid                        - GUID of the VM needs to be restored
            new_name                    - New name for the VM to be restored
            esx_host                    - esx_host or client name where it need to be restored
            name                        - name of the VM to be restored
        """

        # Set the new name for the restored VM.
        # If new_name is not given, it restores the VM with same name
        # with suffix Delete.
        vm_names, vm_ids = self._get_vm_ids_and_names_dict_from_browse()
        browse_result = self.vm_files_browse()
        # populate restore source item
        restore_option['name'] = vm_to_restore
        restore_option['guid'] = vm_ids[vm_to_restore]
        restore_option["FolderPath"] = ''
        restore_option["ResourcePool"] = "/"

        # populate restore disk and datastore
        vm_disks = []
        disk_list, disk_info_dict = self.disk_level_browse(
            "\\\\" + vm_ids[vm_to_restore])

        for disk, data in disk_info_dict.items():
            ds = ""
            if "datastore" in restore_option:
                ds = restore_option["datastore"]
            new_name_prefix = restore_option.get("disk_name_prefix")
            if self._instance_object.instance_name != 'openstack':
                new_name = data["name"].replace("/", "_").replace(" ", "_")
                new_name = "del_" + new_name  if new_name_prefix is None \
                    else new_name_prefix + "_" + new_name
            else:
                new_name = data["name"]
            _disk_dict = self._disk_dict_pattern(data['snap_display_name'], ds, new_name)
            vm_disks.append(_disk_dict)
        if not vm_disks:
            raise SDKException('Subclient', '104')
        restore_option["disks"] = vm_disks

        # populate VM Specific values
        self._set_restore_inputs(
            restore_option,
            disks=vm_disks,
            esx_host=restore_option.get('esx'),
            new_name=restore_option.get('newName', vm_to_restore),
            new_guid=restore_option.get('newGUID', restore_option.get('guid')),
            datastore=restore_option.get('datastore'))

        temp_dict = self._json_restore_advancedRestoreOptions(restore_option)
        self._advanced_restore_option_list.append(temp_dict)

    @staticmethod
    def _find_security_groups(xml_str):
        """
        sets the security group json from the input xml
        Args:
             xml_str            (str)  --  xml from which we want to retrieve security group info
        Returns:
             security_group    (dict)  -- security group dict
        """
        match1 = re.search('secGroupId=\"(\S*)\"', xml_str)
        match2 = re.search('secGroupName=\"(\S*)\"', xml_str)
        security_group = [
            {
                "groupId": match1.group(1),
                "groupName": match2.group(1)
            }
        ]
        return security_group

    @staticmethod
    def _find_keypair_list(xml_str):
        """
        sets the keypair list json from the input xml
        Args:
             xml_str            (str)  --  xml from which we want to retrieve keypair list info
        Returns:
             keypair_list	(dict) -- keypair list dict
        """
        match1 = re.search('keyPairId=\"(\S*)\"', xml_str)
        match2 = re.search('keyPairName=\"(\S*)\"', xml_str)
        keypair_list = [
            {
                "keyId": match1.group(1),
                "keyName": match2.group(1)
            }
        ]
        return keypair_list

    def amazon_defaults(self, vm_to_restore, restore_option):
        """
               set all the VMconversion changes need to be performed
               specfic to Amazon
               Args:
                   vm_to_restore  (str)  :  content of destination subclient object

                   restore_option (dict) :  dictionary with all VM restore options

        """

        browse_result = self.vm_files_browse()

        # vs metadata from browse result
        _metadata = browse_result[1][('\\' + vm_to_restore)]
        vs_metadata = _metadata["advanced_data"]["browseMetaData"]["virtualServerMetaData"]

        restore_option['resourcePoolPath'] = vs_metadata['resourcePoolPath']
        restore_option['datacenter'] = vs_metadata.get('dataCenter', '')
        restore_option['terminationProtected'] = vs_metadata.get('terminationProtected', '')
        restore_option['iamRole'] = vs_metadata.get('role', '')
        _security_groups = self._find_security_groups(vs_metadata['networkSecurityGroups'])
        restore_option['securityGroups'] = _security_groups
        _keypair_list = self._find_keypair_list(vs_metadata['loginKeyPairs'])
        restore_option['keyPairList'] = _keypair_list
        restore_option['esx_host'] = vs_metadata.get('esxHost', '')
        restore_option['datastore'] = vs_metadata.get('datastore', '')

        nics_list = self._json_nics_advancedRestoreOptions(vm_to_restore, restore_option)
        restore_option["nics"] = nics_list

        return restore_option

    def _prepare_filelevel_restore_json(self, _file_restore_option):
        """
        prepares the  file level restore json from getters
        """

        if _file_restore_option is None:
            _file_restore_option = {}

        # set the setters
        self._backupset_object._instance_object._restore_association = self._subClientEntity
        request_json = self._restore_json(restore_option=_file_restore_option)
        self._json_restore_virtualServerRstOption(_file_restore_option)

        request_json["taskInfo"]["subTasks"][0]["options"][
            "restoreOptions"]["virtualServerRstOption"] = self._virtualserver_option_restore_json

        if _file_restore_option.get('agentless'):
            request_json["taskInfo"]["subTasks"][0]["options"][
                "restoreOptions"]["virtualServerRstOption"][
                "fileLevelVMRestoreOption"] = \
                self._json_restore_virtualServerRstOption_filelevelrestoreoption(_file_restore_option)
            request_json["taskInfo"]["subTasks"][0]["options"][
                "restoreOptions"]["virtualServerRstOption"]["fileLevelVMRestoreOption"][
                "guestUserPassword"] = self._json_restore_guest_password(_file_restore_option)

        request_json["taskInfo"]["subTasks"][0]["options"][
            "restoreOptions"]["volumeRstOption"] = self._json_restore_volumeRstOption(_file_restore_option)

        return request_json

    def _prepare_disk_restore_json(self, _disk_restore_option=None):
        """
        Prepare disk retsore Json with all getters

        Args:
            _disk_restore_option - dictionary with all disk restore options

            value:
                preserve_level              -  set the preserve level in restore
                unconditional_overwrite     - unconditionally overwrite the disk
                                                    in the restore path

                destination_path            - path where the disk needs to be restored
                client_name                 - client where the disk needs to be restored

                destination_vendor          - vendor id of the Hypervisor
                destination_disktype        - type of disk needs to be restored like VHDX,VHD,VMDK
                paths                 - GUID of VM from which disk needs to be restored
                                                eg:\\5F9FA60C-0A89-4BD9-9D02-C5ACB42745EA

                copy_precedence_applicable  - True if needs copy_precedence to be honored else
                                                        False

                copy_precedence            - the copy id from which browse and
                                                                restore needs to be performed

        returns:
            request_json        -complete json for performing disk Restore options

        """

        if _disk_restore_option is None:
            _disk_restore_option = {}

        # set the setters
        self._backupset_object._instance_object._restore_association = self._subClientEntity
        request_json = self._restore_json(restore_option=_disk_restore_option)
        self._json_restore_virtualServerRstOption(_disk_restore_option)
        self._json_restore_diskLevelVMRestoreOption(_disk_restore_option)

        request_json["taskInfo"]["subTasks"][0][
            "options"]["restoreOptions"]["virtualServerRstOption"] = self._virtualserver_option_restore_json

        request_json["taskInfo"]["subTasks"][0]["options"][
            "restoreOptions"]["volumeRstOption"] = self._json_restore_volumeRstOption(_disk_restore_option)

        return request_json

    def _prepare_attach_disk_restore_json(self, _disk_restore_option=None):
        """
        Prepare attach disk retsore Json with all getters

        Args:
            _disk_restore_option - dictionary with all attach disk restore options

            value:
                destination_path            - path where the disk needs to be restored

                client_name                 - client where the disk needs to be restored

                destination_vendor          - vendor id of the Hypervisor

                paths                 - GUID of VM from which disk needs to be restored
                                                eg:\\5F9FA60C-0A89-4BD9-9D02-C5ACB42745EA

                copy_precedence_applicable  - True if needs copy_precedence to be honored else
                                                        False

                copy_precedence            - the copy id from which browse and
                                                                restore needs to be performed

        returns:
            request_json        -complete json for performing disk Restore options

        """

        if _disk_restore_option is None:
            _disk_restore_option = {}

        # set the setters
        self._backupset_object._instance_object._restore_association = self._subClientEntity
        request_json = self._restore_json(restore_option=_disk_restore_option)
        self._set_restore_defaults(_disk_restore_option)
        self._json_restore_virtualServerRstOption(_disk_restore_option)
        self._json_vcenter_instance(_disk_restore_option)
        self._json_restore_attach_diskLevelVMRestoreOption(_disk_restore_option)
        self.set_advanced_attach_disk_restore_options(_disk_restore_option['vm_to_restore'], _disk_restore_option)
        self._virtualserver_option_restore_json["diskLevelVMRestoreOption"][
            "advancedRestoreOptions"] = self._advanced_restore_option_list
        self._advanced_restore_option_list = []
        request_json["taskInfo"]["subTasks"][0]["options"]["restoreOptions"][
            "virtualServerRstOption"] = self._virtualserver_option_restore_json
        request_json["taskInfo"]["subTasks"][0]["options"][
            "restoreOptions"]["volumeRstOption"] = self._json_restore_volumeRstOption(_disk_restore_option)

        return request_json

    def _prepare_fullvm_restore_json(self, restore_option=None):
        """
        Prepare Full VM restore Json with all getters

        Args:
            restore_option - dictionary with all VM restore options

        value:
            preserve_level              - set the preserve level in restore

            unconditional_overwrite     - unconditionally overwrite the disk
                                          in the restore path

            destination_path            - path where the disk needs to be
                                          restored

            client_name                 - client where the disk needs to be
                                          restored

            destination_vendor          - vendor id of the Hypervisor

            destination_disktype        - type of disk needs to be restored
                                          like VHDX,VHD,VMDK

            source_item                 - GUID of VM from which disk needs to
                                          be restored
                                          eg:
                                          \\5F9FA60C-0A89-4BD9-9D02-C5ACB42745EA

            copy_precedence_applicable  - True if needs copy_precedence to
                                          be honoured else False

            copy_precedence            - the copy id from which browse and
                                          restore needs to be performed

            power_on                    - power on the VM after restore

            add_to_failover             - Register the VM to Failover Cluster

            datastore                   - Datastore where the VM needs to be
                                          restored

            disks   (list of dict)      - list with dict for each disk in VM
                                            eg: [{
                                                    name:"disk1.vmdk"
                                                    datastore:"local"
                                                }
                                                {
                                                    name:"disk2.vmdk"
                                                    datastore:"local1"
                                                }
                                            ]
            guid                        - GUID of the VM needs to be restored
            new_name                    - New name for the VM to be restored
            esx_host                    - esx_host or client name where it need
                                          to be restored
            name                        - name of the VM to be restored

        returns:
              request_json        -complete json for perfomring Full VM Restore
                                   options

        """

        if restore_option is None:
            restore_option = {}
        restore_option['paths'] = []

        if "destination_vendor" not in restore_option:
            restore_option["destination_vendor"] = \
                self._backupset_object._instance_object._vendor_id

        if restore_option['copy_precedence']:
            restore_option['copy_precedence_applicable'] = True

        # set all the restore defaults
        self._set_restore_defaults(restore_option)

        # set the setters
        self._backupset_object._instance_object._restore_association = self._subClientEntity
        self._json_restore_virtualServerRstOption(restore_option)
        self._json_restore_diskLevelVMRestoreOption(restore_option)
        self._json_vcenter_instance(restore_option)

        for _each_vm_to_restore in restore_option['vm_to_restore']:
            if not restore_option["in_place"]:
                if 'disk_type' in restore_option:
                    restore_option['restoreAsManagedVM'] = restore_option['disk_type'][
                        _each_vm_to_restore]
                if ("restore_new_name" in restore_option and
                        restore_option["restore_new_name"] is not None):
                    restore_option["new_name"] = restore_option[
                                                     "restore_new_name"] + _each_vm_to_restore
                else:
                    restore_option["new_name"] = "del" + _each_vm_to_restore
            else:
                restore_option["new_name"] = _each_vm_to_restore
            self.set_advanced_vm_restore_options(_each_vm_to_restore, restore_option)

        # prepare json
        request_json = self._restore_json(restore_option=restore_option)
        self._virtualserver_option_restore_json["diskLevelVMRestoreOption"][
            "advancedRestoreOptions"] = self._advanced_restore_option_list
        self._advanced_restore_option_list = []
        request_json["taskInfo"]["subTasks"][0]["options"]["restoreOptions"][
            "virtualServerRstOption"] = self._virtualserver_option_restore_json
        request_json["taskInfo"]["subTasks"][0]["options"]["restoreOptions"][
            "volumeRstOption"] = self._json_restore_volumeRstOption(
            restore_option)

        return request_json

    def backup(self,
               backup_level="Incremental",
               incremental_backup=False,
               incremental_level='BEFORE_SYNTH',
               collect_metadata=False,
               advanced_options=None,
               schedule_pattern=None):
        """Runs a backup job for the subclient of the level specified.

            Args:
                backup_level            (str)   --  level of backup the user wish to run
                                                    Full / Incremental / Differential /
                                                    Synthetic_full

                incremental_backup      (bool)  --  run incremental backup
                                                    only applicable in case of Synthetic_full backup

                incremental_level       (str)   --  run incremental backup before/after synthetic full
                                                    BEFORE_SYNTH / AFTER_SYNTH
                                                    only applicable in case of Synthetic_full backup

                collect_metadata        (bool)  --  Collect Meta data for the backup

                advanced_options       (dict)  --  advanced backup options to be included while
                                                    making the request
                    options:
                        create_backup_copy_immediately  --  Run Backup copy just after snap backup
                        backup_copy_type                --  Backup Copy level using storage policy
                                                            or subclient rule

                schedule_pattern (dict) -- scheduling options to be included for the task

                        Please refer schedules.schedulePattern.createSchedule()
                                                                    doc for the types of Jsons

            Returns:
                object - instance of the Job class for this backup job if its an immediate Job

                         instance of the Schedule class for the backup job if its a scheduled Job

            Raises:
                SDKException:
                    if backup level specified is not correct

                    if response is empty

                    if response is not success
        """

        backup_level = backup_level.lower()
        if backup_level not in ['full', 'incremental',
                                'differential', 'synthetic_full']:
            raise SDKException('Subclient', '103')

        if advanced_options or schedule_pattern:
            request_json = self._backup_json(
                backup_level=backup_level,
                incremental_backup=incremental_backup,
                incremental_level=incremental_level,
                advanced_options=advanced_options,
                schedule_pattern=schedule_pattern
            )

            backup_service = self._commcell_object._services['CREATE_TASK']

            flag, response = self._commcell_object._cvpysdk_object.make_request(
                'POST', backup_service, request_json
            )

            return self._process_backup_response(flag, response)

        else:
            return super(VirtualServerSubclient, self).backup(backup_level=backup_level,
                                                              incremental_backup=incremental_backup,
                                                              incremental_level=incremental_level,
                                                              collect_metadata=collect_metadata)

    def _advanced_backup_options(self, options):
        """Generates the advanced backup options dict

            Args:
                options         (dict)  --  advanced backup options that are to be included
                                            in the request
                    create_backup_copy_immediately  --  Run Backup copy just after snap backup
                    backup_copy_type                --  Backup Copy level using storage policy
                                                        or subclient rule

            Returns:
            (dict)                      --  generated advanced options dict
        """
        final_dict = super(VirtualServerSubclient, self)._advanced_backup_options(options)

        if 'create_backup_copy_immediately' in options:
            final_dict['dataOpt'] = {
                'createBackupCopyImmediately': options.get('create_backup_copy_immediately', False),
                'backupCopyType': options.get('backup_copy_type', 'USING_STORAGE_POLICY_RULE')
            }

        return final_dict

    def _prepare_blr_json(self, restore_option):

        if "destination_vendor" not in restore_option:
            restore_option["destination_vendor"] = self._backupset_object._instance_object._vendor_id

        # set all the restore defaults
        self._set_restore_defaults(restore_option)

        # Restore Options
        self._backupset_object._instance_object._restore_association = self._subClientEntity

        self._json_restore_virtualServerRstOption(restore_option)

        # Virtual Server RST option
        self._allocation_policy_json(restore_option)
        self._json_restore_diskLevelVMRestoreOption(restore_option)
        self._json_vcenter_instance(restore_option)
        _vm_browse_path_nodes_json = list()
        # Disk Level  VM Restore Options
        self._json_restore_default_restore_settings(restore_option)
        new_name = restore_option["new_name"]
        for _each_vm_to_restore in restore_option['vm_to_restore']:
            if restore_option["prefix"] == 1:
                restore_option["new_name"] = "{}{}".format(new_name, _each_vm_to_restore)
            else:
                restore_option["new_name"] = "{}{}".format(_each_vm_to_restore, new_name)
            self._set_advanced_vm_restore_options_blr(_each_vm_to_restore, restore_option)
            _vm_browse_path_nodes_json.append(self._vm_browse_path_nodes())
        self._virtualserver_option_restore_json["diskLevelVMRestoreOption"]["advancedRestoreOptions"] = self._advanced_restore_option_list[0]

        # prepare json
        request_json = self._restore_json(restore_option=restore_option)
        request_json["taskInfo"]["subTasks"][0]["options"]["vmBrowsePathNodes"] = _vm_browse_path_nodes_json
        request_json["taskInfo"]["subTasks"][0]["options"]["restoreOptions"]["virtualServerRstOption"] = self._virtualserver_option_restore_json
        request_json["taskInfo"]["subTasks"][0]["options"]["restoreOptions"]["volumeRstOption"] = self._json_restore_volumeRstOption(
            restore_option)
        request_json["taskInfo"]["subTasks"][0]["subTask"]["operationType"] = 1007
        request_json["taskInfo"]["associations"][0]["_type_"] = 6

        self._advanced_restore_option_list = list()
        request_json["TMMsg_TaskInfo"] = request_json["taskInfo"]
        del request_json["taskInfo"]
        return request_json

    def _vm_browse_path_nodes(self):
        return {
            "browsePath": self._advanced_restore_option_list[-1]["name"],
            "vmGUID": self._advanced_restore_option_list[-1]["guid"],
            "esxHost": self._advanced_restore_option_list[-1]["esxHost"],
            "datastore": self._advanced_restore_option_list[-1]["Datastore"],
            "resourcePoolPath": self._advanced_restore_option_list[-1]["resourcePoolPath"],
            "vmDataStore": self._advanced_restore_option_list[-1]["Datastore"],
            "vmEsxHost": self._advanced_restore_option_list[-1]["esxHost"],
            "vmeResourcePoolPath": self._advanced_restore_option_list[-1]["resourcePoolPath"],
            "isMetadataAvaiable": "0"
        }

    def _json_restore_default_restore_settings(self, restore_option):
        """setter for  the default restore settings in block level json"""

        if not isinstance(restore_option, dict):
            raise SDKException('Subclient', '101')

        self._virtualserver_option_restore_json["diskLevelVMRestoreOption"]["defaultRestoreSettings"] = {
            "esxHost": restore_option["esx_host"],
            "Datastore": restore_option.get("datastore", ""),
            "resourcePoolPath": restore_option.get("resource_pool", "/"),
            "blrRecoveryOpts": self._json_restore_blrRecoveryOpts(restore_option)
        }

    def _allocation_policy_json(self, restore_option):
        self._virtualserver_option_restore_json["allocationPolicy"] = {
            "flags": "",
            "instanceEntity": {
                "flags": ""
            },
            "policyType": "0",
            "region": {
                "flags": ""
            },
            "vmAllocPolicyId": restore_option["target_id"],
            "vmAllocPolicyName": restore_option["target_name"]
        }

    def _prepare_blr_xml(self, restore_option):
        request_json = self._prepare_blr_json(restore_option)

        xml_string = xmltodict.unparse(request_json)
        plans = Plans(self._commcell_object)

        return (
            """<?xml version="1.0" encoding="UTF-8"?><EVGui_SetVMBlockLevelReplicationReq subclientId="{5}" opType="3">
            <blockLevelReplicationTaskXML><![CDATA[{0}]]></blockLevelReplicationTaskXML>
            <subClientProperties>
            <subClientEntity clientId="{1}" applicationId="106" instanceId="{2}" backupsetId="{3}"/>
            <planEntity planId="{4}"/>
            </subClientProperties>
            </EVGui_SetVMBlockLevelReplicationReq>
        """.format(
                xml_string,
                self._client_object.client_id,
                self._instance_object.instance_id,
                self._backupset_object.backupset_id,
                plans.all_plans[restore_option["plan_name"].lower()],
                self._subclient_id))

    def _set_advanced_vm_restore_options_blr(self, vm_to_restore, restore_option):
        """set the advanced restore options for all vm in restore

        vm_to_restore : Name of the VM to restore

        restore_option: restore options that need to be set for advanced restore option

        """

        vm_names, vm_ids = self._get_vm_ids_and_names_dict()

        # populate restore source item
        restore_option['name'] = vm_to_restore
        restore_option['guid'] = vm_ids[vm_to_restore]
        restore_option['paths'].append("\\" + vm_ids[vm_to_restore])
        restore_option["resourcePoolPath"] = "/"

        restore_option["nics"] = {
            "sourceNetwork": restore_option["source_network"],
            "destinationNetwork": restore_option["destination_network"]
        }
        temp_dict = self._json_restore_advancedRestoreOptions(restore_option)
        self._advanced_restore_option_list.append(temp_dict)<|MERGE_RESOLUTION|>--- conflicted
+++ resolved
@@ -845,19 +845,11 @@
         _asterisk = "*.*.*.*"
         vm_ip = {
             "sourceIP": value.get("source_ip"),
-<<<<<<< HEAD
-            "sourceSubnet": value["source_subnet"] if value.get("source_subnet") else "*.*.*.*",
-            "sourceGateway": value["source_gateway"] if value.get("source_gateway") else "*.*.*.*",
-            "destinationIP": value.get("destination_ip"),
-            "destinationSubnet": value["destination_subnet"] if value.get("destination_subnet") else "*.*.*.*",
-            "destinationGateway": value["destination_gateway"] if value.get("destination_gateway") else "*.*.*.*",
-=======
             "sourceSubnet": value["source_subnet"] if value.get("source_subnet") else _asterisk,
             "sourceGateway": value["source_gateway"] if value.get("source_gateway") else _asterisk,
             "destinationIP": value.get("destination_ip"),
             "destinationSubnet": value["destination_subnet"] if value.get("destination_subnet") else _asterisk,
             "destinationGateway": value["destination_gateway"] if value.get("destination_gateway") else _asterisk,
->>>>>>> ac992b7d
             "primaryDNS": value.get("primary_dns", ""),
             "alternateDNS": value.get("alternate_dns", ""),
             "primaryWins": value.get("primare_wins", ""),
