--- conflicted
+++ resolved
@@ -821,15 +821,10 @@
                 "subnetId": network_card_dict.get('subnetId', ""),
                 "sourceNetwork": network_card_dict['name'],
                 "sourceNetworkId": network_card_dict.get('sourceNetwork', ""),
-<<<<<<< HEAD
-                "name": network_card_dict.get('sourceNetwork', "")+_destnetwork if self._instance_object.instance_name
-                == 'google cloud platform' else '' ,
-=======
                 "name": (network_card_dict.get('sourceNetwork',
                                                "") + _destnetwork) if self._instance_object.instance_name ==
                                                                       HypervisorType.GOOGLE_CLOUD.value.lower() and _destnetwork else
                 network_card_dict['label'],
->>>>>>> 0014c02a
                 "networkName": _destnetwork if _destnetwork else '',
                 "destinationNetwork": _destnetwork if _destnetwork else network_card_dict['name']
             }
