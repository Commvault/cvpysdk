--- conflicted
+++ resolved
@@ -252,13 +252,9 @@
         """
         mailboxes_json = []
         mailbox_alias_names = set(mailbox_alias_names)
-<<<<<<< HEAD
-        for user in self._users:
-=======
         associated_mailboxes = self._users + self._o365groups
 
         for user in associated_mailboxes:
->>>>>>> 2fccf429
             if user['alias_name'] in mailbox_alias_names:
                 mailbox_info = {
                     "aliasName": user["alias_name"],
@@ -765,13 +761,8 @@
             _association_json_ = self._association_json(subclient_content)
         else:
             _association_json_ = self._association_json_with_plan(subclient_content)
-<<<<<<< HEAD
-        _assocaition_json_["emailAssociation"]["emailDiscoverinfo"] = discover_info
-        self._set_association_request(_assocaition_json_)
-=======
         _association_json_["emailAssociation"]["emailDiscoverinfo"] = discover_info
         self._set_association_request(_association_json_)
->>>>>>> 2fccf429
 
     def set_pst_association(self, subclient_content):
         """Create PST assocaition for UserMailboxSubclient.
@@ -895,11 +886,7 @@
                                       }
                     backupset_dict.update(client_dict)
                     for subclient_name in subclients:
-<<<<<<< HEAD
-                        if subclient_name not in backupset_obj.subclients.all_subclients:
-=======
                         if subclient_name.lower() not in backupset_obj.subclients.all_subclients:
->>>>>>> 2fccf429
                             raise SDKException('Subclient', '102',
                                                "Subclient %s not present in backupset %s" %
                                                (str(subclient_name), str(backupset_name)))
@@ -1201,13 +1188,8 @@
         else:
             _association_json_ = self._association_json_with_plan(subclient_content)
         _association_json_["emailAssociation"]["emailStatus"] = 1
-<<<<<<< HEAD
-        _assocaition_json_["emailAssociation"]["emailDiscoverinfo"] = discover_info
-        self._update_association_request(_assocaition_json_)
-=======
         _association_json_["emailAssociation"]["emailDiscoverinfo"] = discover_info
         self._update_association_request(_association_json_)
->>>>>>> 2fccf429
 
     def delete_o365group_association(self, subclient_content):
         """delete O365 group association for UserMailboxSubclient.
