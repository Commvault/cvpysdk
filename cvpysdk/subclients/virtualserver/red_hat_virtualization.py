--- conflicted
+++ resolved
@@ -187,11 +187,7 @@
                 cluster           (str)    --  destination cluster host. Restores to the source
                                                       VM cluster if this value is not specified
 
-<<<<<<< HEAD
-                storage         (basestring)   --  datastore where the restored VM should be
-=======
                 storage         (str)   --  datastore where the restored VM should be
->>>>>>> d193ea3f
                                                       located. Restores to the source VM datastore
                                                       if this value is not specified
 
@@ -209,11 +205,7 @@
                                                       'Thick Lazy Zero', 'Thin', 'Thick Eager Zero'
                                                       default: 'Original'
 
-<<<<<<< HEAD
-                proxy_client      (basestring)    --  destination proxy client
-=======
                 proxy_client      (str)    --  destination proxy client
->>>>>>> d193ea3f
 
                 **kwargs                         : Arbitrary keyword arguments Properties as of
                                                      full_vm_restore_out_of_place
