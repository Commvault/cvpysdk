﻿# -*- coding: utf-8 -*-

# --------------------------------------------------------------------------
# Copyright Commvault Systems, Inc.
#
# Licensed under the Apache License, Version 2.0 (the "License");
# you may not use this file except in compliance with the License.
# You may obtain a copy of the License at
#
#     http://www.apache.org/licenses/LICENSE-2.0
#
# Unless required by applicable law or agreed to in writing, software
# distributed under the License is distributed on an "AS IS" BASIS,
# WITHOUT WARRANTIES OR CONDITIONS OF ANY KIND, either express or implied.
# See the License for the specific language governing permissions and
# limitations under the License.
# --------------------------------------------------------------------------

"""File for operating on a Virtual Server VMWare Subclient.

VMWareVirtualServerSubclient is the only class defined in this file.

VMWareVirtualServerSubclient:   Derived class from VirtualServerSubClient Base
                                class,representing a VMware Subclient,
                                and to perform operations on that Subclient

VMWareVirtualServerSubclient:

    __init__(
        backupset_object,
        subclient_name,
        subclient_id)           --  initialize object of vmware subclient class,
                                    associated with the VirtualServer subclient

    full_vm_restore_in_place()  --  restores the VM specified by the user to
                                    the same location

    full_vm_restore_out_of_place() -- restores the VM specified to the provided
                                      VMware psuedoclient vcenter via
                                      vcenter_client

"""

from cvpysdk.storage import RPStore
from cvpysdk.subclients.vssubclient import VirtualServerSubclient
from cvpysdk.virtualmachinepolicies import VirtualMachinePolicy
from past.builtins import basestring
from ...exception import SDKException


class VMWareVirtualServerSubclient(VirtualServerSubclient):
    """Derived class from VirtualServerSubclient Base class.
       This represents a VMWare virtual server subclient,
       and can perform restore operations on only that subclient.

    """

    def __init__(self, backupset_object, subclient_name, subclient_id=None):
        """Initialize the Instance object for the given Virtual Server instance.
        Args
        class_object (backupset_object, subclient_name, subclient_id)  --  instance of the
                                         backupset class, subclient name, subclient id

        """

        super(VMWareVirtualServerSubclient, self).__init__(
            backupset_object, subclient_name, subclient_id)
        self.diskExtension = [".vmdk"]

        self._disk_option = {
            'Original': 0,
            'Thick Lazy Zero': 1,
            'Thin': 2,
            'Thick Eager Zero': 3
        }

        self._transport_mode = {
            'Auto': 0,
            'SAN': 1,
            'Hot Add': 2,
            'NBD': 5,
            'NBD SSL': 4
        }

    def full_vm_restore_in_place(
            self,
            vm_to_restore=None,
            overwrite=True,
            power_on=True,
            copy_precedence=0,
            disk_option='Original',
            transport_mode='Auto',
            proxy_client=None):
        """Restores the FULL Virtual machine specified in the input list
            to the location same as the actual location of the VM in VCenter.

            Args:
                vm_to_restore         (list)        --  provide the VM name to restore
                                                        default: None

                overwrite             (bool)        --  overwrite the existing VM
                                                        default: True

                power_on              (bool)        --  power on the  restored VM
                                                        default: True

                copy_precedence       (int)         --  copy precedence value
                                                        default: 0

                disk_option           (basestring)  --  disk provisioning for the restored vm
                                                        Options for input are: 'Original',
                                                        'Thick Lazy Zero', 'Thin',
                                                        'Thick Eager Zero'
                                                        default: Original

                transport_mode        (basestring)  --  transport mode to be used for
                                                        the restore.
                                                        Options for input are: 'Auto', 'SAN',
                                                        ''Hot Add', NBD', 'NBD SSL'
                                                        default: Auto

                proxy_client          (basestring)  --  proxy client to be used for restore
                                                        default: proxy added in subclient


            Returns:
                object - instance of the Job class for this restore job

            Raises:
                SDKException:
                    if inputs are not of correct type as per definition

                    if failed to initialize job

                    if response is empty

                    if response is not success

        """

        restore_option = {}

        # check input parameters are correct
        if vm_to_restore and not isinstance(vm_to_restore, basestring):
            raise SDKException('Subclient', '101')

        disk_option_value = self._disk_option[disk_option]
        transport_mode_value = self._transport_mode[transport_mode]

        if copy_precedence:
            restore_option['copy_precedence_applicable'] = True

        if proxy_client is not None:
            restore_option['client'] = proxy_client

        restore_option_copy = restore_option.copy()

        # set attr for all the option in restore xml from user inputs
        self._set_restore_inputs(
            restore_option,
            vm_to_restore=self._set_vm_to_restore(vm_to_restore),
            in_place=True,
            esx_server_name="",
            volume_level_restore=1,
            unconditional_overwrite=overwrite,
            power_on=power_on,
            disk_option=disk_option_value,
            transport_mode=transport_mode_value,
            copy_precedence=copy_precedence
        )

        request_json = self._prepare_fullvm_restore_json(restore_option)
        return self._process_restore_response(request_json)

    def full_vm_restore_out_of_place(
            self,
            vm_to_restore=None,
            restored_vm_name=None,
            vcenter_client=None,
            esx_host=None,
            datastore=None,
            overwrite=True,
            power_on=True,
            copy_precedence=0,
            disk_option='Original',
            transport_mode='Auto',
            proxy_client=None,
            source_ip=None,
            destination_ip=None,
            network=None
    ):
        """Restores the FULL Virtual machine specified in the input list
            to the provided vcenter client along with the ESX and the datastores.
            If the provided client name is none then it restores the Full Virtual
            Machine to the source client and corresponding ESX and datastore.

            Args:
                vm_to_restore            (str)    --  VM that is to be restored

                restored_vm_name         (str)    --  new name of vm. If nothing is passed,
                                                      'delete' is appended to the original vm name

                vcenter_client    (basestring)    --  name of the vcenter client where the VM
                                                      should be restored.

                esx_host          (basestring)    --  destination esx host. Restores to the source
                                                      VM esx if this value is not specified

                datastore         (basestring)    --  datastore where the restored VM should be
                                                      located. Restores to the source VM datastore
                                                      if this value is not specified

                overwrite               (bool)    --  overwrite the existing VM
                                                      default: True

                power_on                (bool)    --  power on the  restored VM
                                                      default: True

                copy_precedence          (int)    --  copy precedence value
                                                      default: 0

                disk_option       (basestring)    --  disk provisioning for the  restored vm
                                                      Options for input are: 'Original',
                                                      'Thick Lazy Zero', 'Thin', 'Thick Eager Zero'
                                                      default: 'Original'

                transport_mode    (basestring)    --  transport mode to be used for the restore.
                                                      Options for input are: 'Auto', 'SAN',
                                                      'Hot Add', 'NBD', 'NBD SSL'
                                                      default: Auto

                proxy_client      (basestring)    --  destination proxy client

                source_ip           (basestring)    --  IP of the source VM

                destination_ip      (basestring)    --  IP of the destination VM

                network           (basestring)    --  Network of the detination vm

                restore_option      (dict)     --  complete dictionary with all advanced options
                    default: {}



            Returns:
                object - instance of the Job class for this restore job

            Raises:
                SDKException:
                    if inputs are not of correct type as per definition

                    if failed to initialize job

                    if response is empty

                    if response is not success

        """

        restore_option = {}

        # check mandatory input parameters are correct
        if vm_to_restore and not isinstance(vm_to_restore, basestring):
            raise SDKException('Subclient', '101')

        if copy_precedence:
            restore_option['copy_precedence_applicable'] = True

        # populating proxy client. It assumes the proxy controller added in instance
        # properties if not specified
        if proxy_client is not None:
            restore_option['client'] = proxy_client

        if restored_vm_name:
            if not (isinstance(vm_to_restore, basestring) or
                    isinstance(restored_vm_name, basestring)):
                raise SDKException('Subclient', '101')
            restore_option['restore_new_name'] = restored_vm_name

        if vm_to_restore:
            vm_to_restore = [vm_to_restore]

        restore_option_copy = restore_option.copy()

        self._set_restore_inputs(
            restore_option,
            in_place=False,
            vcenter_client=vcenter_client,
            datastore=datastore,
            esx_host=esx_host,
            esx_server=None,
            unconditional_overwrite=overwrite,
            power_on=power_on,
            vm_to_restore=self._set_vm_to_restore(vm_to_restore),
            disk_option=self._disk_option[disk_option],
            transport_mode=self._transport_mode[transport_mode],
            copy_precedence=copy_precedence,
            volume_level_restore=1,
            source_item=[],
            source_ip=source_ip,
            destination_ip=destination_ip,
            network=network
        )

        request_json = self._prepare_fullvm_restore_json(restore_option)
        return self._process_restore_response(request_json)

    def disk_restore(self,
                     vm_name,
                     destination_path,
                     disk_name=None,
                     proxy_client=None,
                     copy_precedence=0,
                     convert_to=None,
                     media_agent=None,
                     snap_proxy=None):
        """Restores the disk specified in the input paths list to the same location

            Args:
                vm_name             (basestring)    --  Name of the VM added in subclient content
                                                        whose  disk is selected for restore

                destination_path        (basestring)    --  Staging (destination) path to restore the
                                                        disk.

                disk_name                 (list)    --  name of the disk which has to be restored
                                                        (only vmdk files permitted - enter full
                                                        name of the disk)
                                                        default: None

                proxy_client        (basestring)    --  Destination proxy client to be used
                                                        default: None

                copy_precedence            (int)    --  SP copy precedence from which browse has to
                                                         be performed

                convert_to          (basestring)    --  disk format for the restored disk
                                                        (applicable only when the vmdk disk is
                                                        selected for restore). Allowed values are
                                                        "VHDX" or "VHD"
                                                        default: None

                media_agent         (str)   -- MA needs to use for disk browse
                    default :Storage policy MA

                snap_proxy          (str)   -- proxy need to be used for disk
                                                    restores from snap
                    default :proxy in instance or subclient
            Returns:
                object - instance of the Job class for this restore job

            Raises:
                SDKException:
                    if inputs are not passed in proper expected format

                    if response is empty

                    if response is not success
        """

        vm_names, vm_ids = self._get_vm_ids_and_names_dict_from_browse()
        _disk_restore_option = {}

        disk_extn = '.vmdk'
        if not disk_name:
            disk_name = []
        else:
            disk_extn = self._get_disk_extension(disk_name)

        # check if inputs are correct
        if not (isinstance(vm_name, basestring) and
                isinstance(destination_path, basestring) and
                isinstance(disk_name, list) and
                disk_extn == '.vmdk'):
            raise SDKException('Subclient', '101')

        if convert_to is not None:
            convert_to = convert_to.lower()
            if convert_to not in ['vhdx', 'vhd']:
                raise SDKException('Subclient', '101')

        if copy_precedence:
            _disk_restore_option['copy_precedence_applicable'] = True

        # fetching all disks from the vm
        disk_list, disk_info_dict = self.disk_level_browse(
            "\\" + vm_ids[vm_name])

        if not disk_name:  # if disk names are not provided, restore all vmdk disks
            for each_disk_path in disk_list:
                disk_name.append(each_disk_path.split('\\')[-1])

        else:  # else, check if the given VM has a disk with the list of disks in disk_name.
            for each_disk in disk_name:
                each_disk_path = "\\" + str(vm_name) + "\\" + each_disk
                if each_disk_path not in disk_list:
                    raise SDKException('Subclient', '111')

        # if conversion option is given
        if convert_to is not None:
            dest_disk_dict = {
                'VHD_DYNAMIC': 13,
                'VHDX_DYNAMIC': 21
            }
            vol_restore, dest_disk = self._get_conversion_disk_Type('vmdk', convert_to)
            _disk_restore_option["destination_disktype"] = dest_disk_dict[dest_disk]
            _disk_restore_option["volume_level_restore"] = 4
        else:
            _disk_restore_option["volume_level_restore"] = 3

        _disk_restore_option["destination_vendor"] = \
            self._backupset_object._instance_object._vendor_id

        if proxy_client is not None:
            _disk_restore_option['client'] = proxy_client
        else:
            _disk_restore_option['client'] = self._backupset_object._instance_object.co_ordinator

        # set Source item List
        src_item_list = []
        for each_disk in disk_name:
            src_item_list.append("\\" + vm_ids[vm_name] + "\\" + each_disk.split("\\")[-1])

        _disk_restore_option['paths'] = src_item_list

        self._set_restore_inputs(
            _disk_restore_option,
            in_place=False,
            copy_precedence=copy_precedence,
            destination_path=destination_path,
            paths=src_item_list
        )

        request_json = self._prepare_disk_restore_json(_disk_restore_option)
        return self._process_restore_response(request_json)

    def attach_disk_restore(self,
                            vm_name,
                            vcenter,
                            esx=None,
                            datastore=None,
                            proxy_client=None,
                            copy_precedence=0,
                            media_agent=None,
                            snap_proxy=None,
                            disk_name=None):

        """Attaches the Disks to the provided vm

            Args:
                vm_name             (basestring)    --  Name of the VM added in subclient content
                                                        whose  disk is selected for restore

                vcenter             (dict)          --  Dictinoary of vcenter, username and creds

                esx                 (basestring)    --  Esx host where the vm resides

                datastore               (string)    --  Datastore where disks will be restoed to
                                                        default: None

                proxy_client        (basestring)    --  Destination proxy client to be used
                                                        default: None

                copy_precedence            (int)    --  SP copy precedence from which browse has to
                                                         be performed

                media_agent                 (str)   -- MA needs to use for disk browse
                                                        default :Storage policy MA

                snap_proxy                   (str)   -- proxy need to be used for disk
                                                    restores from snap
                                                   default :proxy in instance or subclient

                disk_name                    (str)  --  Prefix of the disk name to be attached
                                                        defaul: None

            Returns:
                object - instance of the Job class for this restore job

            Raises:
                SDKException:
                    if inputs are not passed in proper expected format

                    if response is empty

                    if response is not success
        """

        vm_names, vm_ids = self._get_vm_ids_and_names_dict_from_browse()
        _attach_disk_restore_option = {}

        disk_extn = '.vmdk'
        if not disk_name:
            disk_name = []
        else:
            disk_extn = self._get_disk_extension(disk_name)

        # check if inputs are correct
        if not (isinstance(vm_name, basestring) and
                isinstance(disk_name, list) and
                disk_extn == '.vmdk'):
            raise SDKException('Subclient', '101')

        if copy_precedence:
            _attach_disk_restore_option['copy_precedence_applicable'] = True

        # fetching all disks from the vm
        disk_list, disk_info_dict = self.disk_level_browse(
            "\\" + vm_ids[vm_name])

        if not disk_name:  # if disk names are not provided, restore all vmdk disks
            for each_disk_path in disk_list:
                disk_name.append(each_disk_path.split('\\')[-1])

        else:  # else, check if the given VM has a disk with the list of disks in disk_name.
            for each_disk in disk_name:
                each_disk_path = "\\" + str(vm_name) + "\\" + each_disk
                if each_disk_path not in disk_list:
                    raise SDKException('Subclient', '111')

        if proxy_client is not None:
            _attach_disk_restore_option['client'] = proxy_client
        else:
            _attach_disk_restore_option['client'] = self._backupset_object._instance_object.co_ordinator

        # set Source item List
        src_item_list = []
        for each_disk in disk_name:
            src_item_list.append("\\" + vm_ids[vm_name] + "\\" + each_disk.split("\\")[-1])

        _attach_disk_restore_option['paths'] = src_item_list

        self._set_restore_inputs(
            _attach_disk_restore_option,
            in_place=True,
            copy_precedence=copy_precedence,
            vm_to_restore=vm_name,
            esxHost=vcenter['vcenter'],
            userName=vcenter['user'],
            password=vcenter['password'],
            esx=esx,
            paths=src_item_list,
            datastore=datastore,
            volume_level_restore=6
        )

        request_json = self._prepare_attach_disk_restore_json(_attach_disk_restore_option)
        return self._process_restore_response(request_json)

    def full_vm_conversion_azurerm(
            self,
            azure_client,
            vm_to_restore=None,
            resource_group=None,
            storage_account=True,
            overwrite=True,
            power_on=True,
            proxy_client=None,
            instance_size=None,
            public_ip=True,
            restore_as_managed=False,
            copy_precedence=0,
            restore_option=None):

        """
            This converts the VMware to AzureRM
            Args:
                vm_to_restore          (list):     provide the VM names to restore

                azure_client    (basestring):      name of the AzureRM client
                                                   where the VM should be
                                                   restored.

                resource_group   (basestring):      destination Resource group
                                                    in the AzureRM

                storage_account  (basestring):    storage account where the
                                                  restored VM should be located
                                                  in AzureRM

                overwrite              (bool):    overwrite the existing VM
                                                  default: True

                power_on               (bool):    power on the  restored VM
                                                  default: True

                instance_size    (basestring):    Instance Size of restored VM

                public_ip              (bool):    If True, creates the Public IP of
                                                  restored VM

                restore_as_managed     (bool):    If True, restore as Managed VM in Azure

                copy_precedence         (int):    copy precedence value
                                                  default: 0

                proxy_client      (basestring):   destination proxy client

            Returns:
                object - instance of the Job class for this restore job

            Raises:
                SDKException:
                    if inputs are not of correct type as per definition

                    if failed to initialize job

                    if response is empty

                    if response is not success

        """

        if restore_option is None:
            restore_option = {}

        # check mandatory input parameters are correct
        if not isinstance(azure_client, basestring):
            raise SDKException('Subclient', '101')

        subclient = self._set_vm_conversion_defaults(azure_client, restore_option)
        instance = subclient._backupset_object._instance_object
        if proxy_client is None:
            proxy_client = instance.server_host_name[0]

        self._set_restore_inputs(
            restore_option,
            in_place=False,
            vcenter_client=azure_client,
            datastore=storage_account,
            esx_host=resource_group,
            unconditional_overwrite=overwrite,
            client_name=proxy_client,
            power_on=power_on,
            vm_to_restore=self._set_vm_to_restore(vm_to_restore),
            copy_precedence=copy_precedence,
            createPublicIP=public_ip,
            restoreAsManagedVM=restore_as_managed,
            instanceSize=instance_size,
            volume_level_restore=1,
            destination_instance=instance.instance_name,
            backupset_client_name=instance._agent_object._client_object.client_name
        )

        request_json = self._prepare_fullvm_restore_json(restore_option)
        return self._process_restore_response(request_json)

    def full_vm_conversion_hyperv(
            self,
            hyperv_client,
            vm_to_restore=None,
<<<<<<< HEAD
            hyperv_server=None,
            destination_path=True,
            esx_host=None,
            overwrite=True,
            power_on=True,
            proxy_client=None,
            register_to_failover=None,
            network=None,
            subnet=None,
            copy_precedence=0,
            restore_option=None,
            drive=None):

        """
            This converts the VMware to hyperv
            Args:
                    vm_to_restore          (list):     provide the VM names to restore

                    hyperv_client    (basestring):      name of the hyperv client
                                                       where the VM should be
                                                       restored.

                    hyperv_server   (basestring):      HyperV server

                    destination_path  (basestring):    path of the destinaion vm

                    overwrite              (bool):    overwrite the existing VM
                                                      default: True

                    power_on               (bool):    power on the  restored VM
                                                      default: True

                    resister_to_failover (basestring): failover register

                    network           (basestring):   network of the vm

                    copy_precedence         (int):    copy precedence value
                                                      default: 0

                    proxy_client      (basestring):   destination proxy client

                Returns:
                    object - instance of the Job class for this restore job

                Raises:
                    SDKException:
                        if inputs are not of correct type as per definition

                        if failed to initialize job

                        if response is empty

                        if response is not success

        """

        if restore_option is None:
            restore_option = {}

        # check mandatory input parameters are correct
        if not (isinstance(hyperv_client, basestring)):
            raise SDKException('Subclient', '101')

=======
            DestinationPath=None,
            proxy_client=None,
            overwrite=True,
            power_on=True,
            copy_precedence=0,
            destination_network=None):
        """
                This converts the AzureRM to Hyper-v VM
                Args:

                    hyperv_client(basestring):  name of the hyper-V client
                                                    where the VM should restored.

                    vm_to_restore(dict):    dict containing the VM name(s) to restore as
                                                keys and the new VM name(s) as their values.
                                                Input empty string for default VM name for
                                                restored VM.
                                                default: {}

                    DestinationPath   (basestring): DestinationPath
                                                        in the Hyper-V client

                    proxy_client(basestring):   destination proxy client

                    overwrite   (bool):    overwrite the existing VM
                                                default: True

                    power_on  (bool):    power on the  restored VM
                                            default: True

                    copy_precedence   (int):    copy precedence value
                                                    default: 0

                    Destination_network   (basestring):      Destination network
                                                            in the Hyper-V client

                    Returns:
                        object - instance of the Job class for this restore job

                    Raises:
                        SDKException:
                            if inputs are not of correct type as per definition

                            if failed to initialize job

                            if response is empty

                            if response is not success

        """

        restore_option = {}

        # check mandatory input parameters are correct
        if not isinstance(hyperv_client, basestring):
            raise SDKException('Subclient', '101')

        if not isinstance(vm_to_restore, list):
            vm_to_restore = [vm_to_restore]

>>>>>>> 1484d2ec
        subclient = self._set_vm_conversion_defaults(hyperv_client, restore_option)
        instance = subclient._backupset_object._instance_object
        if proxy_client is None:
            proxy_client = instance.server_host_name[0]

        self._set_restore_inputs(
            restore_option,
            in_place=False,
            vcenter_client=hyperv_client,
<<<<<<< HEAD
            destination_path=destination_path,
            esx_host=esx_host,
            unconditional_overwrite=overwrite,
            client_name=proxy_client,
            power_on=power_on,
            register_to_failover=register_to_failover,
            network=network,
            subnet=subnet,
            vm_to_restore=self._set_vm_to_restore(vm_to_restore),
            copy_precedence=copy_precedence,
=======
            unconditional_overwrite=overwrite,
            client_name=proxy_client,
            DestinationPath=DestinationPath,
            power_on=power_on,
            vm_to_restore=vm_to_restore,
            copy_precedence=copy_precedence,
            datastore=DestinationPath,
            name=vm_to_restore,
            destination_network=destination_network,
>>>>>>> 1484d2ec
            volume_level_restore=1,
            destination_instance=instance.instance_name,
            backupset_client_name=instance._agent_object._client_object.client_name
        )

        request_json = self._prepare_fullvm_restore_json(restore_option)
<<<<<<< HEAD

        request_json['taskInfo']['subTasks'][0]['options']['restoreOptions']['virtualServerRstOption'][
            'diskLevelVMRestoreOption']['advancedRestoreOptions'][0]['nics'] = [{'name': 'Network adapter 1',
                                                                                 'networkName': network
                                                                                 }]
        request_json['taskInfo']['subTasks'][0]['options']['restoreOptions']['virtualServerRstOption'][
            'diskLevelVMRestoreOption']['advancedRestoreOptions'][0]['DestinationPath'] = destination_path
        request_json['taskInfo']['subTasks'][0]['options']['restoreOptions']['virtualServerRstOption'][
            'diskLevelVMRestoreOption']['advancedRestoreOptions'][0]['Datastore'] = ''
        request_json['taskInfo']['subTasks'][0]['options']['restoreOptions']['virtualServerRstOption'][
            'diskLevelVMRestoreOption']['advancedRestoreOptions'][0]['disks'][0][
            'DestinationPath'] = drive + destination_path
=======
        disk_options = request_json['taskInfo']['subTasks'][0]['options']['restoreOptions']['virtualServerRstOption']['diskLevelVMRestoreOption']
        for disk_info in disk_options['advancedRestoreOptions'][0]['disks']:
            disk_info['newName'] = ''
        request_json['taskInfo']['subTasks'][0]['options']['restoreOptions']['volumeRstOption']['volumeLevelRestoreType'] = 1
>>>>>>> 1484d2ec

        return self._process_restore_response(request_json)

    def create_blr_replication_pair(self, *, target, vms, plan_name, rpstore=None, granular_options=None):
        """

        Args:
            target  (VirtualMachinePolicy): an instance of  VirtualMachinePolicy which is the target

            vms     (List)                : List of VMs to be replicated

            plan_name (str)               : Name of the plan

            rpstore (str)                 : Name of the RPStore.
                default : None. If name of the RPStore is given, granular mode is chosen else Live mode

            granular_options(dict)        : Dict which contains granular recovery options

                Example:
                    {
                        "ccrpInterval": 300,
                        "acrpInterval": 0,
                        "maxRpInterval": 21600,
                        "rpMergeDelay": 172800,
                        "rpRetention": 604800,
                        "maxRpStoreOfflineTime": 0,
                        "useOffPeakSchedule": 0,
                    }
        """

        try:
            assert isinstance(target, VirtualMachinePolicy) is True
        except AssertionError:
            raise TypeError("Expected an instance of VirtualMachinePolicy")
        if rpstore and granular_options:
            try:
                assert granular_options["rpRetention"] > granular_options["rpMergeDelay"]
                assert granular_options["rpRetention"] > granular_options["maxRpInterval"]
            except AssertionError:
                ValueError("rpRetention value must be greater than rpMergeDelay and maxRpInterval")

        restore_option = dict()
        restore_option.update(granular_options)
        for vm in vms:
            self._set_restore_inputs(
                restore_option,
                paths=[],
                in_place=False,
                target_id=target.vm_policy_id,
                target_name=target.vm_policy_name,
                vcenter_client=target.properties()["destinationHyperV"]["clientName"],
                datastore=target.properties()["dataStores"][0]["dataStoreName"],
                esx_host=target.properties()["esxServers"][0]["esxServerName"],
                vm_to_restore=[vm],
                volume_level_restore=1,
                block_level=True,
                new_name=target.properties()["vmNameEditString"],
                prefix=bool(target.properties()["vmNameEditType"] == 1),
                plan_name=plan_name,
                source_network=target.properties()["networkList"][0]["sourceNetwork"],
                destination_network=target.properties()["networkList"][0]["destinationNetwork"]

            )
            if isinstance(rpstore, RPStore):
                restore_option["recovery_type"] = 4
                restore_option["rpstore_name"] = rpstore.rpstore_name
                restore_option["rpstore_id"] = rpstore.rpstore_id

            response = self._commcell_object.execute_qcommand("qoperation execute",
                                                              self._prepare_blr_xml(restore_option))
            if response.json() != {'errorMessage': '', 'errorCode': 0}:
                raise SDKException("Subclient", 102, response.json()["errorMessage"])

    def full_vm_conversion_googlecloud(
            self,
            google_cloud_client,
            vm_to_restore=None,
            esx_host=None,
            vmSize=None,
            nics=None,
            datacenter=None,
            projectId=None,
            overwrite=True,
            power_on=True,
            proxy_client=None,
            vcenter_client=None,
            esx_server=None,
            copy_precedence=0,
            restore_option=None):

        """
                        This converts the VMware to Google Cloud
                        Args:
                                vm_to_restore          (list):     provide the VM names to restore

                                google_cloud_client    (basestring):      name of the Google Cloud client
                                                                   where the VM should be
                                                                   restored.

                                esx_host               (basestring): Zone of the restored VM in Google Cloud

                                vmSize                 (basestring): vmSize of the restoed VM

                                overwrite              (bool):    overwrite the existing VM
                                                                  default: True

                                power_on               (bool):    power on the  restored VM
                                                                  default: True

                                vcenter_client    (basestring)    --  name of the vcenter client where the VM
                                                      should be restored.

                                copy_precedence         (int):    copy precedence value
                                                                  default: 0

                                proxy_client      (basestring):   destination proxy client

                                esx_server        (basestring):    Name of the destination virtualization Client

                                nics              (basestring):   Network Configurations of the VM

                                datacenter        (basestring):   Project ID of the restored VM

                                projectId         (basestring):   project ID where the new VM has to be created

                            Returns:
                                object - instance of the Job class for this restore job

                            Raises:
                                SDKException:
                                    if inputs are not of correct type as per definition

                                    if failed to initialize job

                                    if response is empty

                                    if response is not success

        """

        if restore_option is None:
            restore_option = {}

        # check mandatory input parameters are correct
        if not isinstance(google_cloud_client, basestring):
            raise SDKException('Subclient', '101')

        subclient = self._set_vm_conversion_defaults(google_cloud_client, restore_option)
        instance = subclient._backupset_object._instance_object
        if proxy_client is None:
            proxy_client = instance.server_host_name[0]

        if vm_to_restore is None:
            vm_to_restore = self._set_vm_to_restore(vm_to_restore)

        self._set_restore_inputs(
            restore_option,
            vm_to_restore=vm_to_restore,
            esx_host=esx_host,
            esx_server=esx_server,
            vcenter_client=vcenter_client,
            vmSize=vmSize,
            nics=nics,
            datacenter=datacenter,
            createPublicIP=False,
            projectId=projectId,
            unconditional_overwrite=overwrite,
            power_on=power_on,
            volume_level_restore=1,
            client_name=proxy_client,
            in_place=False,
            copy_precedence=copy_precedence
        )

        request_json = self._prepare_fullvm_restore_json(restore_option)
        request_json['taskInfo']['subTasks'][0]['options']['restoreOptions']['virtualServerRstOption'][
            'diskLevelVMRestoreOption']['advancedRestoreOptions'][0]['projectId'] = projectId
        request_json['taskInfo']['subTasks'][0]['options']['restoreOptions']['virtualServerRstOption'][
            'diskLevelVMRestoreOption']['advancedRestoreOptions'][0]['newName'] = vm_to_restore[0].lower().replace("_",
                                                                                                                   "")
        disk_new_names = request_json['taskInfo']['subTasks'][0]['options']['restoreOptions']['virtualServerRstOption'][
            'diskLevelVMRestoreOption']['advancedRestoreOptions'][0]['disks']
        for each in range(0, len(disk_new_names)):
            request_json['taskInfo']['subTasks'][0]['options']['restoreOptions']['virtualServerRstOption'][
                'diskLevelVMRestoreOption']['advancedRestoreOptions'][0]['disks'][each]['newName'] = ""
        return self._process_restore_response(request_json)<|MERGE_RESOLUTION|>--- conflicted
+++ resolved
@@ -649,71 +649,6 @@
             self,
             hyperv_client,
             vm_to_restore=None,
-<<<<<<< HEAD
-            hyperv_server=None,
-            destination_path=True,
-            esx_host=None,
-            overwrite=True,
-            power_on=True,
-            proxy_client=None,
-            register_to_failover=None,
-            network=None,
-            subnet=None,
-            copy_precedence=0,
-            restore_option=None,
-            drive=None):
-
-        """
-            This converts the VMware to hyperv
-            Args:
-                    vm_to_restore          (list):     provide the VM names to restore
-
-                    hyperv_client    (basestring):      name of the hyperv client
-                                                       where the VM should be
-                                                       restored.
-
-                    hyperv_server   (basestring):      HyperV server
-
-                    destination_path  (basestring):    path of the destinaion vm
-
-                    overwrite              (bool):    overwrite the existing VM
-                                                      default: True
-
-                    power_on               (bool):    power on the  restored VM
-                                                      default: True
-
-                    resister_to_failover (basestring): failover register
-
-                    network           (basestring):   network of the vm
-
-                    copy_precedence         (int):    copy precedence value
-                                                      default: 0
-
-                    proxy_client      (basestring):   destination proxy client
-
-                Returns:
-                    object - instance of the Job class for this restore job
-
-                Raises:
-                    SDKException:
-                        if inputs are not of correct type as per definition
-
-                        if failed to initialize job
-
-                        if response is empty
-
-                        if response is not success
-
-        """
-
-        if restore_option is None:
-            restore_option = {}
-
-        # check mandatory input parameters are correct
-        if not (isinstance(hyperv_client, basestring)):
-            raise SDKException('Subclient', '101')
-
-=======
             DestinationPath=None,
             proxy_client=None,
             overwrite=True,
@@ -774,7 +709,6 @@
         if not isinstance(vm_to_restore, list):
             vm_to_restore = [vm_to_restore]
 
->>>>>>> 1484d2ec
         subclient = self._set_vm_conversion_defaults(hyperv_client, restore_option)
         instance = subclient._backupset_object._instance_object
         if proxy_client is None:
@@ -784,18 +718,6 @@
             restore_option,
             in_place=False,
             vcenter_client=hyperv_client,
-<<<<<<< HEAD
-            destination_path=destination_path,
-            esx_host=esx_host,
-            unconditional_overwrite=overwrite,
-            client_name=proxy_client,
-            power_on=power_on,
-            register_to_failover=register_to_failover,
-            network=network,
-            subnet=subnet,
-            vm_to_restore=self._set_vm_to_restore(vm_to_restore),
-            copy_precedence=copy_precedence,
-=======
             unconditional_overwrite=overwrite,
             client_name=proxy_client,
             DestinationPath=DestinationPath,
@@ -805,32 +727,16 @@
             datastore=DestinationPath,
             name=vm_to_restore,
             destination_network=destination_network,
->>>>>>> 1484d2ec
             volume_level_restore=1,
             destination_instance=instance.instance_name,
             backupset_client_name=instance._agent_object._client_object.client_name
         )
 
         request_json = self._prepare_fullvm_restore_json(restore_option)
-<<<<<<< HEAD
-
-        request_json['taskInfo']['subTasks'][0]['options']['restoreOptions']['virtualServerRstOption'][
-            'diskLevelVMRestoreOption']['advancedRestoreOptions'][0]['nics'] = [{'name': 'Network adapter 1',
-                                                                                 'networkName': network
-                                                                                 }]
-        request_json['taskInfo']['subTasks'][0]['options']['restoreOptions']['virtualServerRstOption'][
-            'diskLevelVMRestoreOption']['advancedRestoreOptions'][0]['DestinationPath'] = destination_path
-        request_json['taskInfo']['subTasks'][0]['options']['restoreOptions']['virtualServerRstOption'][
-            'diskLevelVMRestoreOption']['advancedRestoreOptions'][0]['Datastore'] = ''
-        request_json['taskInfo']['subTasks'][0]['options']['restoreOptions']['virtualServerRstOption'][
-            'diskLevelVMRestoreOption']['advancedRestoreOptions'][0]['disks'][0][
-            'DestinationPath'] = drive + destination_path
-=======
         disk_options = request_json['taskInfo']['subTasks'][0]['options']['restoreOptions']['virtualServerRstOption']['diskLevelVMRestoreOption']
         for disk_info in disk_options['advancedRestoreOptions'][0]['disks']:
             disk_info['newName'] = ''
         request_json['taskInfo']['subTasks'][0]['options']['restoreOptions']['volumeRstOption']['volumeLevelRestoreType'] = 1
->>>>>>> 1484d2ec
 
         return self._process_restore_response(request_json)
 
