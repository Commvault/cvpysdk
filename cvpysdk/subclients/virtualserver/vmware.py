﻿# -*- coding: utf-8 -*-

# --------------------------------------------------------------------------
# Copyright Commvault Systems, Inc.
#
# Licensed under the Apache License, Version 2.0 (the "License");
# you may not use this file except in compliance with the License.
# You may obtain a copy of the License at
#
#     http://www.apache.org/licenses/LICENSE-2.0
#
# Unless required by applicable law or agreed to in writing, software
# distributed under the License is distributed on an "AS IS" BASIS,
# WITHOUT WARRANTIES OR CONDITIONS OF ANY KIND, either express or implied.
# See the License for the specific language governing permissions and
# limitations under the License.
# --------------------------------------------------------------------------

"""File for operating on a Virtual Server VMWare Subclient.

VMWareVirtualServerSubclient is the only class defined in this file.

VMWareVirtualServerSubclient:   Derived class from VirtualServerSubClient Base
                                class,representing a VMware Subclient,
                                and to perform operations on that Subclient

VMWareVirtualServerSubclient:

    __init__(
        backupset_object,
        subclient_name,
        subclient_id)           --  initialize object of vmware subclient class,
                                    associated with the VirtualServer subclient

    full_vm_restore_in_place()  --  restores the VM specified by the user to
                                    the same location

    full_vm_restore_out_of_place() -- restores the VM specified to the provided
                                      VMware psuedoclient vcenter via
                                      vcenter_client

"""

from cvpysdk.storage import RPStore
from cvpysdk.subclients.vssubclient import VirtualServerSubclient
from cvpysdk.virtualmachinepolicies import VirtualMachinePolicy
from past.builtins import basestring
from ...exception import SDKException


class VMWareVirtualServerSubclient(VirtualServerSubclient):
    """Derived class from VirtualServerSubclient Base class.
       This represents a VMWare virtual server subclient,
       and can perform restore operations on only that subclient.

    """

    def __init__(self, backupset_object, subclient_name, subclient_id=None):
        """Initialize the Instance object for the given Virtual Server instance.
        Args
        class_object (backupset_object, subclient_name, subclient_id)  --  instance of the
                                         backupset class, subclient name, subclient id

        """

        super(VMWareVirtualServerSubclient, self).__init__(
            backupset_object, subclient_name, subclient_id)
        self.diskExtension = [".vmdk"]

        self._disk_option = {
            'Original': 0,
            'Thick Lazy Zero': 1,
            'Thin': 2,
            'Thick Eager Zero': 3
        }

        self._transport_mode = {
            'Auto': 0,
            'SAN': 1,
            'Hot Add': 2,
            'NBD': 5,
            'NBD SSL': 4
        }

    def full_vm_restore_in_place(
            self,
            vm_to_restore=None,
            overwrite=True,
            power_on=True,
            copy_precedence=0,
            disk_option='Original',
            transport_mode='Auto',
            proxy_client=None):
        """Restores the FULL Virtual machine specified in the input list
            to the location same as the actual location of the VM in VCenter.

            Args:
                vm_to_restore         (list)        --  provide the VM name to restore
                                                        default: None

                overwrite             (bool)        --  overwrite the existing VM
                                                        default: True

                power_on              (bool)        --  power on the  restored VM
                                                        default: True

                copy_precedence       (int)         --  copy precedence value
                                                        default: 0

                disk_option           (basestring)  --  disk provisioning for the restored vm
                                                        Options for input are: 'Original',
                                                        'Thick Lazy Zero', 'Thin',
                                                        'Thick Eager Zero'
                                                        default: Original

                transport_mode        (basestring)  --  transport mode to be used for
                                                        the restore.
                                                        Options for input are: 'Auto', 'SAN',
                                                        ''Hot Add', NBD', 'NBD SSL'
                                                        default: Auto

                proxy_client          (basestring)  --  proxy client to be used for restore
                                                        default: proxy added in subclient


            Returns:
                object - instance of the Job class for this restore job

            Raises:
                SDKException:
                    if inputs are not of correct type as per definition

                    if failed to initialize job

                    if response is empty

                    if response is not success

        """

        restore_option = {}

        # check input parameters are correct
        if vm_to_restore and not isinstance(vm_to_restore, basestring):
            raise SDKException('Subclient', '101')

        disk_option_value = self._disk_option[disk_option]
        transport_mode_value = self._transport_mode[transport_mode]

        if copy_precedence:
            restore_option['copy_precedence_applicable'] = True

        if proxy_client is not None:
            restore_option['client'] = proxy_client

        if vm_to_restore:
            vm_to_restore = [vm_to_restore]
        restore_option_copy = restore_option.copy()

        # set attr for all the option in restore xml from user inputs
        self._set_restore_inputs(
            restore_option,
            vm_to_restore=self._set_vm_to_restore(vm_to_restore),
            in_place=True,
            esx_server_name="",
            volume_level_restore=1,
            unconditional_overwrite=overwrite,
            power_on=power_on,
            disk_option=disk_option_value,
            transport_mode=transport_mode_value,
            copy_precedence=copy_precedence
        )

        request_json = self._prepare_fullvm_restore_json(restore_option)
        return self._process_restore_response(request_json)

    def full_vm_restore_out_of_place(
            self,
            vm_to_restore=None,
            restored_vm_name=None,
            vcenter_client=None,
            esx_host=None,
            datastore=None,
            overwrite=True,
            power_on=True,
            copy_precedence=0,
            disk_option='Original',
            transport_mode='Auto',
            proxy_client=None,
            source_ip=None,
            destination_ip=None,
            network=None
    ):
        """Restores the FULL Virtual machine specified in the input list
            to the provided vcenter client along with the ESX and the datastores.
            If the provided client name is none then it restores the Full Virtual
            Machine to the source client and corresponding ESX and datastore.

            Args:
                vm_to_restore            (str)    --  VM that is to be restored

                restored_vm_name         (str)    --  new name of vm. If nothing is passed,
                                                      'delete' is appended to the original vm name

                vcenter_client    (basestring)    --  name of the vcenter client where the VM
                                                      should be restored.

                esx_host          (basestring)    --  destination esx host. Restores to the source
                                                      VM esx if this value is not specified

                datastore         (basestring)    --  datastore where the restored VM should be
                                                      located. Restores to the source VM datastore
                                                      if this value is not specified

                overwrite               (bool)    --  overwrite the existing VM
                                                      default: True

                power_on                (bool)    --  power on the  restored VM
                                                      default: True

                copy_precedence          (int)    --  copy precedence value
                                                      default: 0

                disk_option       (basestring)    --  disk provisioning for the  restored vm
                                                      Options for input are: 'Original',
                                                      'Thick Lazy Zero', 'Thin', 'Thick Eager Zero'
                                                      default: 'Original'

                transport_mode    (basestring)    --  transport mode to be used for the restore.
                                                      Options for input are: 'Auto', 'SAN',
                                                      'Hot Add', 'NBD', 'NBD SSL'
                                                      default: Auto

                proxy_client      (basestring)    --  destination proxy client

                source_ip           (basestring)    --  IP of the source VM

                destination_ip      (basestring)    --  IP of the destination VM

                network           (basestring)    --  Network of the detination vm

                restore_option      (dict)     --  complete dictionary with all advanced options
                    default: {}



            Returns:
                object - instance of the Job class for this restore job

            Raises:
                SDKException:
                    if inputs are not of correct type as per definition

                    if failed to initialize job

                    if response is empty

                    if response is not success

        """

        restore_option = {}

        # check mandatory input parameters are correct
        if vm_to_restore and not isinstance(vm_to_restore, basestring):
            raise SDKException('Subclient', '101')

        if copy_precedence:
            restore_option['copy_precedence_applicable'] = True

        # populating proxy client. It assumes the proxy controller added in instance
        # properties if not specified
        if proxy_client is not None:
            restore_option['client'] = proxy_client

        if restored_vm_name:
            if not (isinstance(vm_to_restore, basestring) or
                    isinstance(restored_vm_name, basestring)):
                raise SDKException('Subclient', '101')
            restore_option['restore_new_name'] = restored_vm_name

        if vm_to_restore:
            vm_to_restore = [vm_to_restore]

        restore_option_copy = restore_option.copy()

        self._set_restore_inputs(
            restore_option,
            in_place=False,
            vcenter_client=vcenter_client,
            datastore=datastore,
            esx_host=esx_host,
            esx_server=None,
            unconditional_overwrite=overwrite,
            power_on=power_on,
            vm_to_restore=self._set_vm_to_restore(vm_to_restore),
            disk_option=self._disk_option[disk_option],
            transport_mode=self._transport_mode[transport_mode],
            copy_precedence=copy_precedence,
            volume_level_restore=1,
            source_item=[],
            source_ip=source_ip,
            destination_ip=destination_ip,
            network=network
        )

        request_json = self._prepare_fullvm_restore_json(restore_option)
        return self._process_restore_response(request_json)

    def disk_restore(self,
                     vm_name,
                     destination_path,
                     disk_name=None,
                     proxy_client=None,
                     copy_precedence=0,
                     convert_to=None,
                     media_agent=None,
                     snap_proxy=None):
        """Restores the disk specified in the input paths list to the same location

            Args:
                vm_name             (basestring)    --  Name of the VM added in subclient content
                                                        whose  disk is selected for restore

                destination_path        (basestring)    --  Staging (destination) path to restore the
                                                        disk.

                disk_name                 (list)    --  name of the disk which has to be restored
                                                        (only vmdk files permitted - enter full
                                                        name of the disk)
                                                        default: None

                proxy_client        (basestring)    --  Destination proxy client to be used
                                                        default: None

                copy_precedence            (int)    --  SP copy precedence from which browse has to
                                                         be performed

                convert_to          (basestring)    --  disk format for the restored disk
                                                        (applicable only when the vmdk disk is
                                                        selected for restore). Allowed values are
                                                        "VHDX" or "VHD"
                                                        default: None

                media_agent         (str)   -- MA needs to use for disk browse
                    default :Storage policy MA

                snap_proxy          (str)   -- proxy need to be used for disk
                                                    restores from snap
                    default :proxy in instance or subclient
            Returns:
                object - instance of the Job class for this restore job

            Raises:
                SDKException:
                    if inputs are not passed in proper expected format

                    if response is empty

                    if response is not success
        """

        vm_names, vm_ids = self._get_vm_ids_and_names_dict_from_browse()
        _disk_restore_option = {}

        disk_extn = '.vmdk'
        if not disk_name:
            disk_name = []
        else:
            disk_extn = self._get_disk_extension(disk_name)

        # check if inputs are correct
        if not (isinstance(vm_name, basestring) and
                isinstance(destination_path, basestring) and
                isinstance(disk_name, list) and
                disk_extn == '.vmdk'):
            raise SDKException('Subclient', '101')

        if convert_to is not None:
            convert_to = convert_to.lower()
            if convert_to not in ['vhdx', 'vhd']:
                raise SDKException('Subclient', '101')

        if copy_precedence:
            _disk_restore_option['copy_precedence_applicable'] = True

        # fetching all disks from the vm
        disk_list, disk_info_dict = self.disk_level_browse(
            "\\" + vm_ids[vm_name])

        if not disk_name:  # if disk names are not provided, restore all vmdk disks
            for each_disk_path in disk_list:
                disk_name.append(each_disk_path.split('\\')[-1])

        else:  # else, check if the given VM has a disk with the list of disks in disk_name.
            for each_disk in disk_name:
                each_disk_path = "\\" + str(vm_name) + "\\" + each_disk
                if each_disk_path not in disk_list:
                    raise SDKException('Subclient', '111')

        # if conversion option is given
        if convert_to is not None:
            dest_disk_dict = {
                'VHD_DYNAMIC': 13,
                'VHDX_DYNAMIC': 21
            }
            vol_restore, dest_disk = self._get_conversion_disk_Type('vmdk', convert_to)
            _disk_restore_option["destination_disktype"] = dest_disk_dict[dest_disk]
            _disk_restore_option["volume_level_restore"] = 4
        else:
            _disk_restore_option["volume_level_restore"] = 3

        _disk_restore_option["destination_vendor"] = \
            self._backupset_object._instance_object._vendor_id

        if proxy_client is not None:
            _disk_restore_option['client'] = proxy_client
        else:
            _disk_restore_option['client'] = self._backupset_object._instance_object.co_ordinator

        # set Source item List
        src_item_list = []
        for each_disk in disk_name:
            src_item_list.append("\\" + vm_ids[vm_name] + "\\" + each_disk.split("\\")[-1])

        _disk_restore_option['paths'] = src_item_list

        self._set_restore_inputs(
            _disk_restore_option,
            in_place=False,
            copy_precedence=copy_precedence,
            destination_path=destination_path,
            paths=src_item_list
        )

        request_json = self._prepare_disk_restore_json(_disk_restore_option)
        return self._process_restore_response(request_json)

    def attach_disk_restore(self,
                            vm_name,
                            vcenter,
                            esx=None,
                            datastore=None,
                            proxy_client=None,
                            copy_precedence=0,
                            media_agent=None,
                            snap_proxy=None,
                            disk_name=None):

        """Attaches the Disks to the provided vm

            Args:
                vm_name             (basestring)    --  Name of the VM added in subclient content
                                                        whose  disk is selected for restore

                vcenter             (dict)          --  Dictinoary of vcenter, username and creds

                esx                 (basestring)    --  Esx host where the vm resides

                datastore               (string)    --  Datastore where disks will be restoed to
                                                        default: None

                proxy_client        (basestring)    --  Destination proxy client to be used
                                                        default: None

                copy_precedence            (int)    --  SP copy precedence from which browse has to
                                                         be performed

                media_agent                 (str)   -- MA needs to use for disk browse
                                                        default :Storage policy MA

                snap_proxy                   (str)   -- proxy need to be used for disk
                                                    restores from snap
                                                   default :proxy in instance or subclient

                disk_name                    (str)  --  Prefix of the disk name to be attached
                                                        defaul: None

            Returns:
                object - instance of the Job class for this restore job

            Raises:
                SDKException:
                    if inputs are not passed in proper expected format

                    if response is empty

                    if response is not success
        """

        vm_names, vm_ids = self._get_vm_ids_and_names_dict_from_browse()
        _attach_disk_restore_option = {}

        disk_extn = '.vmdk'
        if not disk_name:
            disk_name = []
        else:
            disk_extn = self._get_disk_extension(disk_name)

        # check if inputs are correct
        if not (isinstance(vm_name, basestring) and
                isinstance(disk_name, list) and
                disk_extn == '.vmdk'):
            raise SDKException('Subclient', '101')

        if copy_precedence:
            _attach_disk_restore_option['copy_precedence_applicable'] = True

        # fetching all disks from the vm
        disk_list, disk_info_dict = self.disk_level_browse(
            "\\" + vm_ids[vm_name])

        if not disk_name:  # if disk names are not provided, restore all vmdk disks
            for each_disk_path in disk_list:
                disk_name.append(each_disk_path.split('\\')[-1])

        else:  # else, check if the given VM has a disk with the list of disks in disk_name.
            for each_disk in disk_name:
                each_disk_path = "\\" + str(vm_name) + "\\" + each_disk
                if each_disk_path not in disk_list:
                    raise SDKException('Subclient', '111')

        if proxy_client is not None:
            _attach_disk_restore_option['client'] = proxy_client
        else:
            _attach_disk_restore_option['client'] = self._backupset_object._instance_object.co_ordinator

        # set Source item List
        src_item_list = []
        for each_disk in disk_name:
            src_item_list.append("\\" + vm_ids[vm_name] + "\\" + each_disk.split("\\")[-1])

        _attach_disk_restore_option['paths'] = src_item_list

        self._set_restore_inputs(
            _attach_disk_restore_option,
            in_place=True,
            copy_precedence=copy_precedence,
            vm_to_restore=vm_name,
            esxHost=vcenter['vcenter'],
            userName=vcenter['user'],
            password=vcenter['password'],
            esx=esx,
            paths=src_item_list,
            datastore=datastore,
            volume_level_restore=6
        )

        request_json = self._prepare_attach_disk_restore_json(_attach_disk_restore_option)
        return self._process_restore_response(request_json)

    def full_vm_conversion_azurerm(
            self,
            azure_client,
            vm_to_restore=None,
            resource_group=None,
            storage_account=True,
            overwrite=True,
            power_on=True,
            proxy_client=None,
            instance_size=None,
            public_ip=True,
            restore_as_managed=False,
            copy_precedence=0,
            restore_option=None):

        """
            This converts the VMware to AzureRM
            Args:
                vm_to_restore          (list):     provide the VM names to restore

                azure_client    (basestring):      name of the AzureRM client
                                                   where the VM should be
                                                   restored.

                resource_group   (basestring):      destination Resource group
                                                    in the AzureRM

                storage_account  (basestring):    storage account where the
                                                  restored VM should be located
                                                  in AzureRM

                overwrite              (bool):    overwrite the existing VM
                                                  default: True

                power_on               (bool):    power on the  restored VM
                                                  default: True

                instance_size    (basestring):    Instance Size of restored VM

                public_ip              (bool):    If True, creates the Public IP of
                                                  restored VM

                restore_as_managed     (bool):    If True, restore as Managed VM in Azure

                copy_precedence         (int):    copy precedence value
                                                  default: 0

                proxy_client      (basestring):   destination proxy client

            Returns:
                object - instance of the Job class for this restore job

            Raises:
                SDKException:
                    if inputs are not of correct type as per definition

                    if failed to initialize job

                    if response is empty

                    if response is not success

        """

        if restore_option is None:
            restore_option = {}

        # check mandatory input parameters are correct
        if not isinstance(azure_client, basestring):
            raise SDKException('Subclient', '101')

        subclient = self._set_vm_conversion_defaults(azure_client, restore_option)
        instance = subclient._backupset_object._instance_object
        if proxy_client is None:
            proxy_client = instance.server_host_name[0]

        self._set_restore_inputs(
            restore_option,
            in_place=False,
            vcenter_client=azure_client,
            datastore=storage_account,
            esx_host=resource_group,
            unconditional_overwrite=overwrite,
            client_name=proxy_client,
            power_on=power_on,
            vm_to_restore=self._set_vm_to_restore(vm_to_restore),
            copy_precedence=copy_precedence,
            createPublicIP=public_ip,
            restoreAsManagedVM=restore_as_managed,
            instanceSize=instance_size,
            volume_level_restore=1,
            destination_instance=instance.instance_name,
            backupset_client_name=instance._agent_object._client_object.client_name
        )

        request_json = self._prepare_fullvm_restore_json(restore_option)
        return self._process_restore_response(request_json)

    def full_vm_conversion_hyperv(
            self,
            hyperv_client,
            vm_to_restore=None,
            DestinationPath=None,
            proxy_client=None,
            overwrite=True,
            power_on=True,
            copy_precedence=0,
            destination_network=None):
        """
                This converts the AzureRM to Hyper-v VM
                Args:
<<<<<<< HEAD

                    hyperv_client(basestring):  name of the hyper-V client
                                                    where the VM should restored.

                    vm_to_restore(dict):    dict containing the VM name(s) to restore as
                                                keys and the new VM name(s) as their values.
                                                Input empty string for default VM name for
                                                restored VM.
                                                default: {}

                    DestinationPath   (basestring): DestinationPath
                                                        in the Hyper-V client

=======

                    hyperv_client(basestring):  name of the hyper-V client
                                                    where the VM should restored.

                    vm_to_restore(dict):    dict containing the VM name(s) to restore as
                                                keys and the new VM name(s) as their values.
                                                Input empty string for default VM name for
                                                restored VM.
                                                default: {}

                    DestinationPath   (basestring): DestinationPath
                                                        in the Hyper-V client

>>>>>>> 4f4cc8b4
                    proxy_client(basestring):   destination proxy client

                    overwrite   (bool):    overwrite the existing VM
                                                default: True

                    power_on  (bool):    power on the  restored VM
                                            default: True

                    copy_precedence   (int):    copy precedence value
                                                    default: 0

                    Destination_network   (basestring):      Destination network
                                                            in the Hyper-V client

                    Returns:
                        object - instance of the Job class for this restore job

                    Raises:
                        SDKException:
                            if inputs are not of correct type as per definition

                            if failed to initialize job

                            if response is empty

                            if response is not success

        """

        restore_option = {}

        # check mandatory input parameters are correct
        if not isinstance(hyperv_client, basestring):
            raise SDKException('Subclient', '101')

        if not isinstance(vm_to_restore, list):
            vm_to_restore = [vm_to_restore]

        subclient = self._set_vm_conversion_defaults(hyperv_client, restore_option)
        instance = subclient._backupset_object._instance_object
        if proxy_client is None:
            proxy_client = instance.server_host_name[0]

        self._set_restore_inputs(
            restore_option,
            in_place=False,
            vcenter_client=hyperv_client,
            unconditional_overwrite=overwrite,
            client_name=proxy_client,
            DestinationPath=DestinationPath,
            power_on=power_on,
            vm_to_restore=vm_to_restore,
            copy_precedence=copy_precedence,
            datastore=DestinationPath,
            name=vm_to_restore,
            destination_network=destination_network,
            volume_level_restore=1,
            destination_instance=instance.instance_name,
            backupset_client_name=instance._agent_object._client_object.client_name
        )

        request_json = self._prepare_fullvm_restore_json(restore_option)
        disk_options = request_json['taskInfo']['subTasks'][0]['options']['restoreOptions']['virtualServerRstOption']['diskLevelVMRestoreOption']
        for disk_info in disk_options['advancedRestoreOptions'][0]['disks']:
            disk_info['newName'] = ''
        request_json['taskInfo']['subTasks'][0]['options']['restoreOptions']['volumeRstOption']['volumeLevelRestoreType'] = 1

        return self._process_restore_response(request_json)

    def create_blr_replication_pair(self, *, target, vms, plan_name, rpstore=None, granular_options=None):
        """

        Args:
            target  (VirtualMachinePolicy): an instance of  VirtualMachinePolicy which is the target

            vms     (List)                : List of VMs to be replicated

            plan_name (str)               : Name of the plan

            rpstore (str)                 : Name of the RPStore.
                default : None. If name of the RPStore is given, granular mode is chosen else Live mode

            granular_options(dict)        : Dict which contains granular recovery options

                Example:
                    {
                        "ccrpInterval": 300,
                        "acrpInterval": 0,
                        "maxRpInterval": 21600,
                        "rpMergeDelay": 172800,
                        "rpRetention": 604800,
                        "maxRpStoreOfflineTime": 0,
                        "useOffPeakSchedule": 0,
                    }
        """

        try:
            assert isinstance(target, VirtualMachinePolicy) is True
        except AssertionError:
            raise TypeError("Expected an instance of VirtualMachinePolicy")
        if rpstore and granular_options:
            try:
                assert granular_options["rpRetention"] > granular_options["rpMergeDelay"]
                assert granular_options["rpRetention"] > granular_options["maxRpInterval"]
            except AssertionError:
                ValueError("rpRetention value must be greater than rpMergeDelay and maxRpInterval")

        restore_option = dict()
        restore_option.update(granular_options)
        for vm in vms:
            self._set_restore_inputs(
                restore_option,
                paths=[],
                in_place=False,
                target_id=target.vm_policy_id,
                target_name=target.vm_policy_name,
                vcenter_client=target.properties()["destinationHyperV"]["clientName"],
                datastore=target.properties()["dataStores"][0]["dataStoreName"],
                esx_host=target.properties()["esxServers"][0]["esxServerName"],
                vm_to_restore=[vm],
                volume_level_restore=1,
                block_level=True,
                new_name=target.properties()["vmNameEditString"],
                prefix=bool(target.properties()["vmNameEditType"] == 1),
                plan_name=plan_name,
                source_network=target.properties()["networkList"][0]["sourceNetwork"],
                destination_network=target.properties()["networkList"][0]["destinationNetwork"]

            )
            if isinstance(rpstore, RPStore):
                restore_option["recovery_type"] = 4
                restore_option["rpstore_name"] = rpstore.rpstore_name
                restore_option["rpstore_id"] = rpstore.rpstore_id

            response = self._commcell_object.execute_qcommand("qoperation execute",
                                                              self._prepare_blr_xml(restore_option))
            if response.json() != {'errorMessage': '', 'errorCode': 0}:
                raise SDKException("Subclient", 102, response.json()["errorMessage"])

    def full_vm_conversion_googlecloud(
            self,
            google_cloud_client,
            vm_to_restore=None,
            esx_host=None,
            vmSize=None,
            nics=None,
            datacenter=None,
            projectId=None,
            overwrite=True,
            power_on=True,
            proxy_client=None,
            vcenter_client=None,
            esx_server=None,
            copy_precedence=0,
            restore_option=None):

        """
                        This converts the VMware to Google Cloud
                        Args:
                                vm_to_restore          (list):     provide the VM names to restore

                                google_cloud_client    (basestring):      name of the Google Cloud client
                                                                   where the VM should be
                                                                   restored.

                                esx_host               (basestring): Zone of the restored VM in Google Cloud

                                vmSize                 (basestring): vmSize of the restoed VM

                                overwrite              (bool):    overwrite the existing VM
                                                                  default: True

                                power_on               (bool):    power on the  restored VM
                                                                  default: True

                                vcenter_client    (basestring)    --  name of the vcenter client where the VM
                                                      should be restored.

                                copy_precedence         (int):    copy precedence value
                                                                  default: 0

                                proxy_client      (basestring):   destination proxy client

                                esx_server        (basestring):    Name of the destination virtualization Client

                                nics              (basestring):   Network Configurations of the VM

                                datacenter        (basestring):   Project ID of the restored VM

                                projectId         (basestring):   project ID where the new VM has to be created

                            Returns:
                                object - instance of the Job class for this restore job

                            Raises:
                                SDKException:
                                    if inputs are not of correct type as per definition

                                    if failed to initialize job

                                    if response is empty

                                    if response is not success

        """

        if restore_option is None:
            restore_option = {}

        # check mandatory input parameters are correct
        if not isinstance(google_cloud_client, basestring):
            raise SDKException('Subclient', '101')

        subclient = self._set_vm_conversion_defaults(google_cloud_client, restore_option)
        instance = subclient._backupset_object._instance_object
        if proxy_client is None:
            proxy_client = instance.server_host_name[0]

        if vm_to_restore is None:
            vm_to_restore = self._set_vm_to_restore(vm_to_restore)

        self._set_restore_inputs(
            restore_option,
            vm_to_restore=vm_to_restore,
            esx_host=esx_host,
            esx_server=esx_server,
            vcenter_client=vcenter_client,
            vmSize=vmSize,
            nics=nics,
            datacenter=datacenter,
            createPublicIP=False,
            projectId=projectId,
            unconditional_overwrite=overwrite,
            power_on=power_on,
            volume_level_restore=1,
            client_name=proxy_client,
            in_place=False,
            copy_precedence=copy_precedence
        )

        request_json = self._prepare_fullvm_restore_json(restore_option)
        request_json['taskInfo']['subTasks'][0]['options']['restoreOptions']['virtualServerRstOption'][
            'diskLevelVMRestoreOption']['advancedRestoreOptions'][0]['projectId'] = projectId
        request_json['taskInfo']['subTasks'][0]['options']['restoreOptions']['virtualServerRstOption'][
            'diskLevelVMRestoreOption']['advancedRestoreOptions'][0]['newName'] = vm_to_restore[0].lower().replace("_",
                                                                                                                   "")
        disk_new_names = request_json['taskInfo']['subTasks'][0]['options']['restoreOptions']['virtualServerRstOption'][
            'diskLevelVMRestoreOption']['advancedRestoreOptions'][0]['disks']
        for each in range(0, len(disk_new_names)):
            request_json['taskInfo']['subTasks'][0]['options']['restoreOptions']['virtualServerRstOption'][
                'diskLevelVMRestoreOption']['advancedRestoreOptions'][0]['disks'][each]['newName'] = ""
        return self._process_restore_response(request_json)<|MERGE_RESOLUTION|>--- conflicted
+++ resolved
@@ -90,7 +90,8 @@
             copy_precedence=0,
             disk_option='Original',
             transport_mode='Auto',
-            proxy_client=None):
+            proxy_client=None,
+            to_time=0):
         """Restores the FULL Virtual machine specified in the input list
             to the location same as the actual location of the VM in VCenter.
 
@@ -121,6 +122,9 @@
 
                 proxy_client          (basestring)  --  proxy client to be used for restore
                                                         default: proxy added in subclient
+
+                to_time                 (int)       -- End time to select the job for restore
+                                                        default: None
 
 
             Returns:
@@ -168,7 +172,8 @@
             power_on=power_on,
             disk_option=disk_option_value,
             transport_mode=transport_mode_value,
-            copy_precedence=copy_precedence
+            copy_precedence=copy_precedence,
+            to_time=to_time
         )
 
         request_json = self._prepare_fullvm_restore_json(restore_option)
@@ -189,7 +194,13 @@
             proxy_client=None,
             source_ip=None,
             destination_ip=None,
-            network=None
+            network=None,
+            dest_computer_name=None,
+            source_subnet=None,
+            source_gateway=None,
+            destination_subnet=None,
+            destination_gateway=None,
+            to_time=0
     ):
         """Restores the FULL Virtual machine specified in the input list
             to the provided vcenter client along with the ESX and the datastores.
@@ -239,10 +250,21 @@
 
                 network           (basestring)    --  Network of the detination vm
 
+                dest_computer_name  (basestring)    --  Hostname of the restored vm
+
+                source_subnet  (basestring)    --  subnet of the source vm
+
+                source_gateway  (basestring)    --  gateway of the source vm
+
+                destination_subnet  (basestring)    --  subnet of the restored vm
+
+                destination_gateway  (basestring)    --  gateway of the restored vm
+
                 restore_option      (dict)     --  complete dictionary with all advanced options
                     default: {}
 
-
+                to_time             (Int)         --  End time to select the job for restore
+                                                    default: None
 
             Returns:
                 object - instance of the Job class for this restore job
@@ -301,7 +323,8 @@
             source_item=[],
             source_ip=source_ip,
             destination_ip=destination_ip,
-            network=network
+            network=network,
+            to_time=to_time
         )
 
         request_json = self._prepare_fullvm_restore_json(restore_option)
@@ -554,68 +577,91 @@
             azure_client,
             vm_to_restore=None,
             resource_group=None,
-            storage_account=True,
+            storage_account=None,
+            datacenter=None,
+            proxy_client=None,
             overwrite=True,
             power_on=True,
-            proxy_client=None,
             instance_size=None,
-            public_ip=True,
+            public_ip=False,
             restore_as_managed=False,
             copy_precedence=0,
-            restore_option=None):
-
-        """
-            This converts the VMware to AzureRM
-            Args:
-                vm_to_restore          (list):     provide the VM names to restore
-
-                azure_client    (basestring):      name of the AzureRM client
-                                                   where the VM should be
-                                                   restored.
-
-                resource_group   (basestring):      destination Resource group
-                                                    in the AzureRM
-
-                storage_account  (basestring):    storage account where the
-                                                  restored VM should be located
-                                                  in AzureRM
-
-                overwrite              (bool):    overwrite the existing VM
-                                                  default: True
-
-                power_on               (bool):    power on the  restored VM
-                                                  default: True
-
-                instance_size    (basestring):    Instance Size of restored VM
-
-                public_ip              (bool):    If True, creates the Public IP of
-                                                  restored VM
-
-                restore_as_managed     (bool):    If True, restore as Managed VM in Azure
-
-                copy_precedence         (int):    copy precedence value
-                                                  default: 0
-
-                proxy_client      (basestring):   destination proxy client
-
-            Returns:
-                object - instance of the Job class for this restore job
-
-            Raises:
-                SDKException:
-                    if inputs are not of correct type as per definition
-
-                    if failed to initialize job
-
-                    if response is empty
-
-                    if response is not success
-
-        """
-
+            disk_type=None,
+            restore_option=None,
+            networkDisplayName=None,
+            networkrsg=None,
+            destsubid=None,
+            subnetId=None):
+        """
+                This converts the Hyperv VM to AzureRM
+                Args:
+                        vm_to_restore          (dict):     dict containing the VM name(s) to restore as
+                                                           keys and the new VM name(s) as their values.
+                                                           Input empty string for default VM name for
+                                                           restored VM.
+                                                           default: {}
+
+                        azure_client    (basestring):      name of the AzureRM client
+                                                           where the VM should be
+                                                           restored.
+
+                        resource_group   (basestring):      destination Resource group
+                                                            in the AzureRM
+
+                        storage_account  (basestring):    storage account where the
+                                                          restored VM should be located
+                                                          in AzureRM
+
+                        overwrite              (bool):    overwrite the existing VM
+                                                          default: True
+
+                        power_on               (bool):    power on the  restored VM
+                                                          default: True
+
+                        instance_size    (basestring):    Instance Size of restored VM
+
+                        public_ip              (bool):    If True, creates the Public IP of
+                                                          restored VM
+
+                        restore_as_managed     (bool):    If True, restore as Managed VM in Azure
+
+                        copy_precedence         (int):    copy precedence value
+                                                          default: 0
+
+                        proxy_client      (basestring):   destination proxy client
+
+                        networkDisplayName(basestring):   destination network display name
+
+                        networkrsg        (basestring):   destination network display name's security group
+
+                        destsubid         (basestring):   destination subscription id
+
+                        subnetId          (basestring):   destination subet id
+
+
+
+                    Returns:
+                        object - instance of the Job class for this restore job
+
+                    Raises:
+                        SDKException:
+                            if inputs are not of correct type as per definition
+
+                            if failed to initialize job
+
+                            if response is empty
+
+                            if response is not success
+
+        """
         if restore_option is None:
             restore_option = {}
 
+        if vm_to_restore and not isinstance(vm_to_restore, basestring):
+            raise SDKException('Subclient', '101')
+
+        if not isinstance(vm_to_restore, list):
+            vm_to_restore = [vm_to_restore]
         # check mandatory input parameters are correct
         if not isinstance(azure_client, basestring):
             raise SDKException('Subclient', '101')
@@ -631,6 +677,7 @@
             vcenter_client=azure_client,
             datastore=storage_account,
             esx_host=resource_group,
+            datacenter=datacenter,
             unconditional_overwrite=overwrite,
             client_name=proxy_client,
             power_on=power_on,
@@ -641,11 +688,16 @@
             instanceSize=instance_size,
             volume_level_restore=1,
             destination_instance=instance.instance_name,
-            backupset_client_name=instance._agent_object._client_object.client_name
+            backupset_client_name=instance._agent_object._client_object.client_name,
+            networkDisplayName=networkDisplayName,
+            networkrsg=networkrsg,
+            destsubid=destsubid,
+            subnetId=subnetId
         )
 
         request_json = self._prepare_fullvm_restore_json(restore_option)
         return self._process_restore_response(request_json)
+
 
     def full_vm_conversion_hyperv(
             self,
@@ -660,7 +712,6 @@
         """
                 This converts the AzureRM to Hyper-v VM
                 Args:
-<<<<<<< HEAD
 
                     hyperv_client(basestring):  name of the hyper-V client
                                                     where the VM should restored.
@@ -674,21 +725,6 @@
                     DestinationPath   (basestring): DestinationPath
                                                         in the Hyper-V client
 
-=======
-
-                    hyperv_client(basestring):  name of the hyper-V client
-                                                    where the VM should restored.
-
-                    vm_to_restore(dict):    dict containing the VM name(s) to restore as
-                                                keys and the new VM name(s) as their values.
-                                                Input empty string for default VM name for
-                                                restored VM.
-                                                default: {}
-
-                    DestinationPath   (basestring): DestinationPath
-                                                        in the Hyper-V client
-
->>>>>>> 4f4cc8b4
                     proxy_client(basestring):   destination proxy client
 
                     overwrite   (bool):    overwrite the existing VM
