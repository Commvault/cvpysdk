--- conflicted
+++ resolved
@@ -130,9 +130,6 @@
                                                      full_vm_restore_in_place
                     eg:
                     media_agent         (str)   -- media agent
-
-                    v2_details          (dict)       -- details for v2 subclient
-                                                    eg: check clients.vmclient.VMClient._child_job_subclient_details
 
                     v2_details          (dict)       -- details for v2 subclient
                                                     eg: check clients.vmclient.VMClient._child_job_subclient_details
@@ -254,47 +251,25 @@
                 **kwargs                         : Arbitrary keyword arguments Properties as of
                                                      full_vm_restore_out_of_place
                     eg:
-<<<<<<< HEAD
-                    source_ip           (basestring)    --  IP of the source VM
-
-                    destination_ip      (basestring)    --  IP of the destination VM
-
-                    destComputerName  (basestring)    --  Hostname of the restored vm
-
-                    source_subnet  (basestring)    --  subnet of the source vm
-
-                    source_gateway  (basestring)    --  gateway of the source vm
-
-                    destination_subnet  (basestring)    --  subnet of the restored vm
-
-                    destination_gateway  (basestring)    --  gateway of the restored vm
-
-                    media_agent         (basestring)   --  media agent for restore
+                    source_ip           (str)    --  IP of the source VM
+
+                    destination_ip      (str)    --  IP of the destination VM
+
+                    destComputerName  (str)    --  Hostname of the restored vm
+
+                    source_subnet  (str)    --  subnet of the source vm
+
+                    source_gateway  (str)    --  gateway of the source vm
+
+                    destination_subnet  (str)    --  subnet of the restored vm
+
+                    destination_gateway  (str)    --  gateway of the restored vm
+
+                    media_agent         (str)   --  media agent for restore
 
                     restore_option      (dict)     --  complete dictionary with all advanced options
                         default: {}
 
-=======
-                    source_ip           (str)    --  IP of the source VM
-
-                    destination_ip      (str)    --  IP of the destination VM
-
-                    destComputerName  (str)    --  Hostname of the restored vm
-
-                    source_subnet  (str)    --  subnet of the source vm
-
-                    source_gateway  (str)    --  gateway of the source vm
-
-                    destination_subnet  (str)    --  subnet of the restored vm
-
-                    destination_gateway  (str)    --  gateway of the restored vm
-
-                    media_agent         (str)   --  media agent for restore
-
-                    restore_option      (dict)     --  complete dictionary with all advanced options
-                        default: {}
-
->>>>>>> d193ea3f
                     v2_details          (dict)       -- details for v2 jobs
                                                     eg: check clients.vmclient.VMClient._child_job_subclient_details
 
