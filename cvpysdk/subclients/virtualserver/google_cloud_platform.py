# -*- coding: utf-8 -*-

# --------------------------------------------------------------------------
# Copyright Commvault Systems, Inc.
#
# Licensed under the Apache License, Version 2.0 (the "License");
# you may not use this file except in compliance with the License.
# You may obtain a copy of the License at
#
#     http://www.apache.org/licenses/LICENSE-2.0
#
# Unless required by applicable law or agreed to in writing, software
# distributed under the License is distributed on an "AS IS" BASIS,
# WITHOUT WARRANTIES OR CONDITIONS OF ANY KIND, either express or implied.
# See the License for the specific language governing permissions and
# limitations under the License.
# --------------------------------------------------------------------------

"""File for operating on a Virtual Server Googlecloud Subclient.

GooglecloudVirtualServerSubclient is the only class defined in this file.

GooglecloudVirtualServerSubclient: Derived class from VirtualServerSubClient  Base class,
                                   representing a FusionCompute Subclient, and
                                   to perform operations on that Subclient

GooglecloudVirtualServerSubclient:

    __init__(,backupset_object, subclient_name, subclient_id)--  initialize object of googlecloud
                                                                             subclient object
                                                                                 associated with
                                                                        the VirtualServer subclient

    full_vm_restore_out_of_place()                  --  restores the VM  specified in
                                                     to the specified client, at the
                                                        specified destination location

    full_vm_restore_in_place()              --  restores the VM specified by the
                                                    user to the same location
"""

from ..vssubclient import VirtualServerSubclient
from ...exception import SDKException


class GooglecloudVirtualServerSubclient(VirtualServerSubclient):
    """Derived class from VirtualServerSubclient Base class.
       This represents a Google cloud virtual server subclient,
       and can perform restore operations on only that subclient.

    """
    def __init__(self, backupset_object, subclient_name, subclient_id=None):
        """Initialize the Instance object for the given Virtual Server instance.
        Args
        class_object (backupset_object, subclient_name, subclient_id)  --  instance of the
                                         backupset class, subclient name, subclient id

        """
        super(GooglecloudVirtualServerSubclient, self).__init__(
            backupset_object, subclient_name, subclient_id)
        self.diskExtension = ["none"]

    def full_vm_restore_in_place(
            self,
            vm_to_restore=None,
            overwrite=True,
            power_on=True,
            proxy_client=None,
            copy_precedence=0,
            **kwargs):
        """Restores the FULL Virtual machine specified in the input list
            to the location same as the actual location of the VM in VCenter.

            Args:
                vm_to_restore       (list)     --  provide the list of VM name to
                                                   restore
                                                   default: None

                overwrite           (bool)     --  overwrite the existing VM
                                                   default: True

                power_on            (bool)     --  power on the  restored VM
                                                   default: True

                copy_precedence     (int)      --  copy precedence value
                                                   default: 0

                proxy_client          (str)  --  proxy client to be used for restore
                                                        default: proxy added in subclient

                **kwargs                         : Arbitrary keyword arguments Properties as of
                                                     full_vm_restore_in_place
                    eg:
                    v2_details          (dict)       -- details for v2 subclient
                                                    eg: check clients.vmclient.VMClient._child_job_subclient_details

            Returns:
                object - instance of the Job class for this restore job

            Raises:
                SDKException:
                    if inputs are not of correct type as per definition

                    if failed to initialize job

                    if response is empty

                    if response is not success

        """
        restore_option = {"v2_details": kwargs.get("v2_details", None)}

        # set attr for all the option in restore xml from user inputs
        self._set_restore_inputs(
            restore_option,
            unconditional_overwrite=overwrite,
            power_on=power_on,
            copy_precedence=copy_precedence,
            vm_to_restore=self._set_vm_to_restore(vm_to_restore),
            volume_level_restore=1,
            client_name=proxy_client,
            in_place=True
        )

        request_json = self._prepare_fullvm_restore_json(restore_option)
        return self._process_restore_response(request_json)

    def full_vm_restore_out_of_place(
            self,
            vm_to_restore=None,
            proxy_client=None,
            new_name=None,
            zone=None,
            machine_type=None,
            overwrite=True,
            power_on=True,
            public_ip=False,
            copy_precedence=0,
            project_id=None,
            restore_option=None,
            **kwargs):

        """Restores the FULL Virtual machine specified  in the input  list to the client,
            at the specified destination location.


            Args:
                vm_to_restore     (list):       provide the list of VM name to restore
                                                default: None

                proxy_client     (str):         proxy client to be used for restore
                                                default: proxy added in subclient

                new_name         (str):         new name to be given to the
                                                restored VM

                overwrite         (bool):        overwrite the existing VM
                                                 default: True

                power_on          (bool):        power on the  restored VM
                                                  default: True

                copy_precedence   (int)        -- copy precedence value
                                                  default: 0

                **kwargs                         : Arbitrary keyword arguments Properties as of
                                                     full_vm_restore_out_of_place
                    eg:
                    v2_details          (dict)       -- details for v2 subclient
                                                    eg: check clients.vmclient.VMClient._child_job_subclient_details
<<<<<<< HEAD
=======
                    destination_network (string)     -- Name of the destination network
                    networks_nic        (string)     -- Link for the destination network
                    subnetwork_nic      (string)    -- Link for the destination subnetwork
>>>>>>> d193ea3f

            Returns:
                object - instance of the Job class for this restore job

            Raises:
                SDKException:
                    if inputs are not of correct type as per definition

                    if failed to initialize job

                    if response is empty

                    if response is not success

        """
<<<<<<< HEAD
        if not restore_option:
            restore_option = {}
        restore_option["v2_details"] = kwargs.get("v2_details", None)
=======
        restore_option = {}
        extra_options = ['destination_network', 'networks_nic', 'subnetwork_nic']
        for key in extra_options:
            if key in kwargs:
                restore_option[key] = kwargs[key]
            else:
                restore_option[key] = None
>>>>>>> d193ea3f

        if vm_to_restore:
            vm_to_restore = [vm_to_restore]

        if new_name:
            restore_option['restore_new_name'] = new_name

        if bool(restore_option):
            if not (isinstance(overwrite, bool) and
                    isinstance(power_on, bool)):
                raise SDKException('Subclient', '101')

        # set attr for all the option in restore xml from user inputs
        self._set_restore_inputs(
            restore_option,
            vm_to_restore=self._set_vm_to_restore(vm_to_restore),
            unconditional_overwrite=overwrite,
            power_on=power_on,
            copy_precedence=copy_precedence,
            volume_level_restore=1,
            client_name=proxy_client,
            esx_host=zone,
            vm_size=machine_type,
            datacenter=zone,
            in_place=False,
            createPublicIP=public_ip,
            project_id=project_id,
            restore_new_name=new_name
        )

        request_json = self._prepare_fullvm_restore_json(restore_option)
        return self._process_restore_response(request_json)<|MERGE_RESOLUTION|>--- conflicted
+++ resolved
@@ -168,12 +168,9 @@
                     eg:
                     v2_details          (dict)       -- details for v2 subclient
                                                     eg: check clients.vmclient.VMClient._child_job_subclient_details
-<<<<<<< HEAD
-=======
                     destination_network (string)     -- Name of the destination network
                     networks_nic        (string)     -- Link for the destination network
                     subnetwork_nic      (string)    -- Link for the destination subnetwork
->>>>>>> d193ea3f
 
             Returns:
                 object - instance of the Job class for this restore job
@@ -189,11 +186,6 @@
                     if response is not success
 
         """
-<<<<<<< HEAD
-        if not restore_option:
-            restore_option = {}
-        restore_option["v2_details"] = kwargs.get("v2_details", None)
-=======
         restore_option = {}
         extra_options = ['destination_network', 'networks_nic', 'subnetwork_nic']
         for key in extra_options:
@@ -201,7 +193,6 @@
                 restore_option[key] = kwargs[key]
             else:
                 restore_option[key] = None
->>>>>>> d193ea3f
 
         if vm_to_restore:
             vm_to_restore = [vm_to_restore]
