# -*- coding: utf-8 -*-

# --------------------------------------------------------------------------
# Copyright Commvault Systems, Inc.
#
# Licensed under the Apache License, Version 2.0 (the "License");
# you may not use this file except in compliance with the License.
# You may obtain a copy of the License at
#
#     http://www.apache.org/licenses/LICENSE-2.0
#
# Unless required by applicable law or agreed to in writing, software
# distributed under the License is distributed on an "AS IS" BASIS,
# WITHOUT WARRANTIES OR CONDITIONS OF ANY KIND, either express or implied.
# See the License for the specific language governing permissions and
# limitations under the License.
# --------------------------------------------------------------------------

"""File for operating on a Virtual Server Nutanix AHV Subclient.

nutanixsubclient is the only class defined in this file.

nutanixsubclient: Derived class from VirtualServerSubClient  Base class, representing a
                           nutanix AHV Subclient, and to perform operations on that Subclient

nutanixsubclient:

    full_vm_restore_out_of_place()                  --  restores the VM  specified in
                                                        to the specified client, at the
                                                        specified destination location

    full_vm_restore_in_place()                      --  restores the VM specified by the
                                                        user to the same location
"""


from ..vssubclient import VirtualServerSubclient
from ...exception import SDKException


class nutanixsubclient(VirtualServerSubclient):
    """Derived class from VirtualServerSubclient  Base class, representing a
    nutanix  virtual server subclient,and to perform operations on that subclient."""

    def __init__(self, backupset_object, subclient_name, subclient_id=None):
        """Initialize the Instance object for the given Virtual Server instance.
        Args
        class_object (backupset_object, subclient_name, subclient_id)  --  instance of the
                                         backupset class, subclient name, subclient id

        """
        self.diskExtension = ["none"]
        super(nutanixsubclient, self).__init__(
            backupset_object, subclient_name, subclient_id)

    def full_vm_restore_out_of_place(self,
                                     vm_to_restore=None,
                                     host=None,
                                     container=None,
                                     proxy_client=None,
                                     restore_new_name=None,
                                     overwrite=True,
                                     power_on=True,
                                     copy_precedence=0,
                                     restore_option=None,
<<<<<<< HEAD
                                     vcenter_client=None):
=======
                                     vcenter_client=None,
                                     **kwargs):
>>>>>>> 80b73210
        """Restores the FULL Virtual machine specified  in the input  list to the client,
                    at the specified destination location.

            Args:

                vm_to_restore         (list)       --  provide the VM name to restore

                host                  (str)        -- ESX host for Vm to restore

                container             (str)        -- provide the storage account to restore

                proxy_client          (str)        -- provide the proxy client to restore

                restore_new_name      (str)        -- provide the new restore name

                overwrite               (bool)       --  overwrite the existing VM
                                                        default: True

                power_on                (bool)       --  power on the  restored VM
                                                        default: True

                copy_precedence       (int)         --  copy precedence value
                                                        default: 0

<<<<<<< HEAD
                        restore_option        (dict)       --  complete dictionary with
                                                               all advanced option

                        vcenter_client        (str)        --  name of the vcenter client where the VM
	                                                                should be restored
                            default: {}
=======
                restore_option        (dict)       --  complete dictionary with
                                                       all advanced option
>>>>>>> 80b73210

                vcenter_client        (str)        --  name of the vcenter client where the VM
                                                        should be restored
                                                        default: {}

                **kwargs                         : Arbitrary keyword arguments Properties as of
                                                     full_vm_restore_out_of_place
                    eg:
                    v2_details          (dict)       -- details for v2 subclient
                                                    eg: check clients.vmclient.VMClient._child_job_subclient_details

            Returns:
                object - instance of the Job class for this restore job

            Raises:
                SDKException:

                    if destination_path is not a string

                    if failed to initialize job

                    if response is empty

                    if response is not success
                """
        # restore options
        if restore_option is None:
            restore_option = {}
        restore_option["v2_details"] = kwargs.get("v2_details", None)

        # check input parameters are correct
        if bool(restore_option):
            if not (isinstance(overwrite, bool) and
                    isinstance(power_on, bool)):
                raise SDKException('Subclient', '101')

        self._set_restore_inputs(
            restore_option,
            vm_to_restore=self._set_vm_to_restore(vm_to_restore),
            unconditional_overwrite=overwrite,
            power_on=power_on,
            copy_precedence=copy_precedence,
            volume_level_restore=1,
            esx_host=host,
            esx_server=vcenter_client,
            vcenter_client=vcenter_client,
            datastore=container,
            client_name=proxy_client,
            in_place=False,
            restore_new_name=restore_new_name
        )

        # set attr for all the option in restore xml from user inputs

        request_json = self._prepare_fullvm_restore_json(restore_option)
        return self._process_restore_response(request_json)

    def full_vm_restore_in_place(self,
                                 vm_to_restore=None,
                                 overwrite=True,
                                 power_on=True,
                                 copy_precedence=0,
                                 **kwargs):
        """Restores the FULL Virtual machine specified  in the input  list to the client,
            to the location same as source .

            Args:
                vm_to_restore          (list)      --  provide the VM name to restore

                overwrite               (bool)      --  overwrite the existing VM
                                                        default: True

                power_on                (bool)      --  power on the  restored VM
                                                        default: True

                copy_precedence        (int)       -- storage policy copy precedence
                                                      from which browse has to be performed

                **kwargs                         : Arbitrary keyword arguments Properties as of
                                                     full_vm_restore_in_place
                    eg:
                    v2_details          (dict)       -- details for v2 subclient
                                                    eg: check clients.vmclient.VMClient._child_job_subclient_details


            Returns:
                object - instance of the Job class for this restore job

            Raises:
                SDKException:

                    if failed to initialize job

                    if response is empty

                    if response is not success
        """
        restore_option = {"v2_details": kwargs.get("v2_details", None)}
        # check mandatory input parameters are correct
        if not (isinstance(overwrite, bool) and
                isinstance(power_on, bool)):
            raise SDKException('Subclient', '101')
        # set attr for all the option in restore xml from user inputs
        self._set_restore_inputs(
            restore_option,
            vm_to_restore=self._set_vm_to_restore(vm_to_restore),
            unconditional_overwrite=overwrite,
            power_on=power_on,
            copy_precedence=copy_precedence,
            volume_level_restore=1,
            in_place=True
        )
        request_json = self._prepare_fullvm_restore_json(restore_option)
        return self._process_restore_response(request_json)

    def full_vm_conversion_vmware(
            self,
            vcenter_client,
            destination_os_name,
            vm_to_restore=None,
            esx_host=None,
            datastore=None,
            overwrite=True,
            power_on=True,
            copy_precedence=0,
            disk_option='Original',
            transport_mode='Auto',
            proxy_client=None,
            destination_network=None
        ):
        """
        Conversion from AHV VM to VMware
        Args:
                vcenter_client    (basestring) -- name of the vcenter client
                                                  where the VM should be
                                                    restored.

                destination_os_name      (base string)- os of source VM

                vm_to_restore          (dict)  --  dict containing the VM name(s) to restore as
                                                   keys and the new VM name(s) as their values.
                                                   Input empty string for default VM name for
                                                   restored VM.
                                                    default: {}

                esx_host          (basestring) -- destination esx host
                                                    restores to the source VM
                                                    esx if this value is not
                                                    specified

                datastore         (basestring) -- datastore where the
                                                  restored VM should be located
                                                  restores to the source VM
                                                  datastore if this value is
                                                  not specified

                overwrite         (bool)       -- overwrite the existing VM
                                                  default: True

                power_on          (bool)       -- power on the  restored VM
                                                  default: True

                copy_precedence   (int)        -- copy precedence value
                                                  default: 0

                disk_option       (basestring) -- disk provisioning for the
                                                  restored vm
                                                  Options for input are: 'Original',
                                                  'Thick Lazy Zero', 'Thin', 'Thick Eager Zero'
                                                  default: Original

                transport_mode    (basestring) -- transport mode to be used for
                                                  the restore.
                                                  Options for input are: 'Auto', 'SAN', 'Hot Add',
                                                  'NBD', 'NBD SSL'
                                                  default: Auto

                proxy_client      (basestring) -- destination proxy client

                destination_network (basestring)-- destiantion network
                                                    to which VM has to be connected

            Returns:
                object - instance of the Job class for this restore job

            Raises:
                SDKException:
                    if inputs are not of correct type as per definition

                    if failed to initialize job

                    if response is empty

                    if response is not success

        """

        restore_option = {}

        subclient = self._set_vm_conversion_defaults(vcenter_client, restore_option)
        instance = subclient._backupset_object._instance_object
        disk_option_value = subclient._disk_option[disk_option]
        transport_mode_value = subclient._transport_mode[transport_mode]
        esx_server = instance.server_host_name[0]

        #setting restore vms
        vm_list = None
        if vm_to_restore:
            vm_list = list(vm_to_restore.keys())

        self._set_restore_inputs(
            restore_option,
            in_place=False,
            vcenter_client=vcenter_client,
            datastore=datastore,
            esx_host=esx_host,
            esx_server=esx_server,
            unconditional_overwrite=overwrite,
            client_name=proxy_client,
            power_on=power_on,
            vm_to_restore=self._set_vm_to_restore(vm_list),
            disk_option=disk_option_value,
            transport_mode=transport_mode_value,
            copy_precedence=copy_precedence,
            volume_level_restore=1,
            destination_instance=instance.instance_name,
            backupset_client_name=instance._agent_object._client_object.client_name,
            destination_network=destination_network,
            destination_os_name=destination_os_name
        )

        request_json = self._prepare_fullvm_restore_json(restore_option)
        disk_options = request_json['taskInfo']['subTasks'][0]['options']['restoreOptions']['virtualServerRstOption'][
            'diskLevelVMRestoreOption']
        for disk_info in disk_options['advancedRestoreOptions'][0]['disks']:
            disk_info['newName'] = ''

        return self._process_restore_response(request_json)<|MERGE_RESOLUTION|>--- conflicted
+++ resolved
@@ -63,12 +63,8 @@
                                      power_on=True,
                                      copy_precedence=0,
                                      restore_option=None,
-<<<<<<< HEAD
-                                     vcenter_client=None):
-=======
                                      vcenter_client=None,
                                      **kwargs):
->>>>>>> 80b73210
         """Restores the FULL Virtual machine specified  in the input  list to the client,
                     at the specified destination location.
 
@@ -93,17 +89,8 @@
                 copy_precedence       (int)         --  copy precedence value
                                                         default: 0
 
-<<<<<<< HEAD
-                        restore_option        (dict)       --  complete dictionary with
-                                                               all advanced option
-
-                        vcenter_client        (str)        --  name of the vcenter client where the VM
-	                                                                should be restored
-                            default: {}
-=======
                 restore_option        (dict)       --  complete dictionary with
                                                        all advanced option
->>>>>>> 80b73210
 
                 vcenter_client        (str)        --  name of the vcenter client where the VM
                                                         should be restored
