<<<<<<< HEAD
# -*- coding: utf-8 -*-

# --------------------------------------------------------------------------
# Copyright Commvault Systems, Inc.
#
# Licensed under the Apache License, Version 2.0 (the "License");
# you may not use this file except in compliance with the License.
# You may obtain a copy of the License at
#
#     http://www.apache.org/licenses/LICENSE-2.0
#
# Unless required by applicable law or agreed to in writing, software
# distributed under the License is distributed on an "AS IS" BASIS,
# WITHOUT WARRANTIES OR CONDITIONS OF ANY KIND, either express or implied.
# See the License for the specific language governing permissions and
# limitations under the License.
# --------------------------------------------------------------------------

"""File for operating on a Google Instance.

GoogleInstance is the only class defined in this file.

GoogleInstance: Derived class from CloudAppsInstance Base class, representing a
Google (GMail/GDrive) and OneDrive instance,
and to perform operations on that instance

GoogleInstance:

    _get_instance_properties()  --  Instance class method overwritten to add cloud apps
    instance properties as well

    restore_out_of_place()      --  runs out-of-place restore for the instance

"""

from __future__ import unicode_literals
from past.builtins import basestring
from ...exception import SDKException
from ..cainstance import CloudAppsInstance


class GoogleInstance(CloudAppsInstance):
    """Class for representing an Instance of the GMail/Gdrive instance type."""

    def _get_instance_properties(self):
        """Gets the properties of this instance.

            Raises:
                SDKException:
                    if response is empty

                    if response is not success

        """
        super(GoogleInstance, self)._get_instance_properties()
        # Common properties for Google and OneDrive
        self._ca_instance_type = None
        self._manage_content_automatically = None
        self._auto_discovery_enabled = None
        self._auto_discovery_mode = None
        self._proxy_client = None

        # Google instance related properties
        self._app_email_id = None
        self._google_admin_id = None
        self._service_account_key_file = None
        self._app_client_id = None

        # OneDrive instance related properties
        self._client_id = None
        self._tenant = None

        if 'cloudAppsInstance' in self._properties:
            cloud_apps_instance = self._properties['cloudAppsInstance']
            self._ca_instance_type = cloud_apps_instance['instanceType']

            if 'gInstance' in cloud_apps_instance:
                ginstance = cloud_apps_instance['gInstance']

                self._manage_content_automatically = ginstance['manageContentAutomatically']
                self._auto_discovery_enabled = ginstance['isAutoDiscoveryEnabled']
                self._auto_discovery_mode = ginstance['autoDiscoveryMode']
                self._app_email_id = ginstance['appEmailId']
                self._google_admin_id = ginstance['emailId']
                self._service_account_key_file = ginstance['appKey']
                self._app_client_id = ginstance['appClientId']

            if 'oneDriveInstance' in cloud_apps_instance:
                onedrive_instance = cloud_apps_instance['oneDriveInstance']

                self._manage_content_automatically = onedrive_instance['manageContentAutomatically']
                self._auto_discovery_enabled = onedrive_instance['isAutoDiscoveryEnabled']
                self._auto_discovery_mode = onedrive_instance['autoDiscoveryMode']
                self._client_id = onedrive_instance['clientId']
                self._tenant = onedrive_instance['tenant']

            if 'generalCloudProperties' in cloud_apps_instance:
                self._proxy_client = cloud_apps_instance[
                    'generalCloudProperties']['proxyServers'][0]['clientName']

    @property
    def ca_instance_type(self):
        """Returns the CloudApps instance type"""
        if self._ca_instance_type == 1:
            return 'GMAIL'
        elif self._ca_instance_type == 2:
            return 'GDRIVE'
        elif self._ca_instance_type == 7:
            return 'ONEDRIVE'
        return self._ca_instance_type

    @property
    def manage_content_automatically(self):
        """Returns the CloudApps Manage Content Automatically property"""
        return self._manage_content_automatically

    @property
    def auto_discovery_status(self):
        """Treats the Auto discovery property as a read-only attribute."""
        return self._auto_discovery_enabled

    @property
    def auto_discovery_mode(self):
        """Returns the Auto discovery mode property"""
        return self._auto_discovery_mode

    @property
    def app_email_id(self):
        """Returns the service account mail id"""
        return self._app_email_id

    @property
    def google_admin_id(self):
        """Returns the Google admin mail id"""
        return self._google_admin_id

    @property
    def key_file_path(self):
        """Returns the service account key file path"""
        return self._service_account_key_file

    @property
    def google_client_id(self):
        """Returns the service account client id"""
        return self._app_client_id

    @property
    def onedrive_client_id(self):
        """Returns the OneDrive app client id"""
        return self._client_id

    @property
    def onedrive_tenant(self):
        """Returns the OneDrive tenant id"""
        return self._tenant

    @property
    def proxy_client(self):
        """Returns the proxy client name to this instance"""
        return self._proxy_client

    def restore_out_of_place(
            self,
            client,
            destination_path,
            paths,
            overwrite=True,
            restore_data_and_acl=True,
            copy_precedence=None,
            from_time=None,
            to_time=None,
            to_disk=False):
        """Restores the files/folders specified in the input paths list to the input client,
            at the specified destionation location.

            Args:
                client                (str/object) --  either the name of the client or
                                                           the instance of the Client

                destination_path      (str)        --  full path of the restore location on client

                paths                 (list)       --  list of full paths of
                                                           files/folders to restore

                overwrite             (bool)       --  unconditional overwrite files during restore
                    default: True

                restore_data_and_acl  (bool)       --  restore data and ACL files
                    default: True

                copy_precedence         (int)   --  copy precedence value of storage policy copy
                    default: None

                from_time           (str)       --  time to retore the contents after
                        format: YYYY-MM-DD HH:MM:SS

                    default: None

                to_time           (str)         --  time to retore the contents before
                        format: YYYY-MM-DD HH:MM:SS

                    default: None

                to_disk             (bool)       --  If True, restore to disk will be performed

            Returns:
                object - instance of the Job class for this restore job

            Raises:
                SDKException:
                    if client is not a string or Client instance

                    if destination_path is not a string

                    if paths is not a list

                    if failed to initialize job

                    if response is empty

                    if response is not success
        """
        from cvpysdk.client import Client

        if not ((isinstance(client, basestring) or isinstance(client, Client)) and
                isinstance(destination_path, basestring) and
                isinstance(paths, list) and
                isinstance(overwrite, bool) and
                isinstance(restore_data_and_acl, bool)):
            raise SDKException('Subclient', '101')

        if isinstance(client, Client):
            client = client
        elif isinstance(client, basestring):
            client = Client(self._commcell_object, client)
        else:
            raise SDKException('Subclient', '105')

        paths = self._filter_paths(paths)

        destination_path = self._filter_paths([destination_path], True)

        if paths == []:
            raise SDKException('Subclient', '104')

        request_json = self._restore_json(
            paths=paths,
            in_place=False,
            client=client,
            destination_path=destination_path,
            overwrite=overwrite,
            restore_data_and_acl=restore_data_and_acl,
            copy_precedence=copy_precedence,
            from_time=from_time,
            to_time=to_time,
        )
        dest_user_account = destination_path
        rest_different_account = True
        restore_to_google = True

        if to_disk:
            dest_user_account = ''
            rest_different_account = False
            restore_to_google = False
        request_json["taskInfo"]["subTasks"][0]["options"][
            "restoreOptions"]['cloudAppsRestoreOptions'] = {
                "instanceType": self._ca_instance_type,
                "googleRestoreOptions": {
                    "strDestUserAccount": dest_user_account,
                    "folderGuid": "",
                    "restoreToDifferentAccount": rest_different_account,
                    "restoreToGoogle": restore_to_google
                }
        }
        return self._process_restore_response(request_json)

    def enable_auto_discovery(self, mode='REGEX'):
        """Enables auto discovery on instance.

           Args:

                mode    (str)   -- Auto Discovery mode

                Valid Values:

                    REGEX
                    GROUP

        """
        auto_discovery_dict = {
            'REGEX': 0,
            'GROUP': 1
        }
        instance_dict = {
            1: 'gInstance',
            2: 'gInstance',
            7: 'oneDriveInstance'
        }
        auto_discovery_mode = auto_discovery_dict.get(mode.upper(), None)

        if auto_discovery_mode is None:
            raise SDKException('Instance', '107')
        instance_prop = self._properties['cloudAppsInstance'].copy()

        instance_prop[instance_dict[instance_prop['instanceType']]]['isAutoDiscoveryEnabled'] = True
        instance_prop[instance_dict[instance_prop['instanceType']]]['autoDiscoveryMode'] = auto_discovery_mode

        self._set_instance_properties("_properties['cloudAppsInstance']", instance_prop)
        self.refresh()

    def _get_instance_properties_json(self):
        """Returns the instance properties json."""

=======
# -*- coding: utf-8 -*-

# --------------------------------------------------------------------------
# Copyright Commvault Systems, Inc.
#
# Licensed under the Apache License, Version 2.0 (the "License");
# you may not use this file except in compliance with the License.
# You may obtain a copy of the License at
#
#     http://www.apache.org/licenses/LICENSE-2.0
#
# Unless required by applicable law or agreed to in writing, software
# distributed under the License is distributed on an "AS IS" BASIS,
# WITHOUT WARRANTIES OR CONDITIONS OF ANY KIND, either express or implied.
# See the License for the specific language governing permissions and
# limitations under the License.
# --------------------------------------------------------------------------

"""File for operating on a Google Instance.

GoogleInstance is the only class defined in this file.

GoogleInstance: Derived class from CloudAppsInstance Base class, representing a
Google (GMail/GDrive) and OneDrive instance,
and to perform operations on that instance

GoogleInstance:

    _get_instance_properties()  --  Instance class method overwritten to add cloud apps
    instance properties as well

    restore_out_of_place()      --  runs out-of-place restore for the instance

"""

from __future__ import unicode_literals
from past.builtins import basestring
from ...exception import SDKException
from ..cainstance import CloudAppsInstance


class GoogleInstance(CloudAppsInstance):
    """Class for representing an Instance of the GMail/Gdrive instance type."""

    def _get_instance_properties(self):
        """Gets the properties of this instance.

            Raises:
                SDKException:
                    if response is empty

                    if response is not success

        """
        super(GoogleInstance, self)._get_instance_properties()
        # Common properties for Google and OneDrive
        self._ca_instance_type = None
        self._manage_content_automatically = None
        self._auto_discovery_enabled = None
        self._auto_discovery_mode = None
        self._proxy_client = None

        # Google instance related properties
        self._app_email_id = None
        self._google_admin_id = None
        self._service_account_key_file = None
        self._app_client_id = None

        # OneDrive instance related properties
        self._client_id = None
        self._tenant = None

        if 'cloudAppsInstance' in self._properties:
            cloud_apps_instance = self._properties['cloudAppsInstance']
            self._ca_instance_type = cloud_apps_instance['instanceType']

            if 'gInstance' in cloud_apps_instance:
                ginstance = cloud_apps_instance['gInstance']

                self._manage_content_automatically = ginstance['manageContentAutomatically']
                self._auto_discovery_enabled = ginstance['isAutoDiscoveryEnabled']
                self._auto_discovery_mode = ginstance['autoDiscoveryMode']
                self._app_email_id = ginstance['appEmailId']
                self._google_admin_id = ginstance['emailId']
                self._service_account_key_file = ginstance['appKey']
                self._app_client_id = ginstance['appClientId']

            if 'oneDriveInstance' in cloud_apps_instance:
                onedrive_instance = cloud_apps_instance['oneDriveInstance']

                self._manage_content_automatically = onedrive_instance['manageContentAutomatically']
                self._auto_discovery_enabled = onedrive_instance['isAutoDiscoveryEnabled']
                self._auto_discovery_mode = onedrive_instance['autoDiscoveryMode']
                if 'clientId' in onedrive_instance:
                    self._client_id = onedrive_instance.get('clientId')
                    self._tenant = onedrive_instance.get('tenant')
                else:
                    self._client_id = onedrive_instance.get(
                        'azureAppList', {}).get('azureApps', [{}])[0].get('azureAppId')
                    self._tenant = onedrive_instance.get(
                        'azureAppList', {}).get('azureApps', [{}])[0].get('azureDirectoryId')

                if self._client_id is None:
                    raise SDKException('Instance', '102', 'Azure App has not been configured')

            if 'generalCloudProperties' in cloud_apps_instance:
                if 'proxyServers' in cloud_apps_instance['generalCloudProperties']:
                    self._proxy_client = cloud_apps_instance.get(
                        'generalCloudProperties', {}).get('proxyServers', [{}])[0].get('clientName')
                else:
                    if 'clientName' in cloud_apps_instance.get(
                        'generalCloudProperties', {}).get('memberServers', [{}])[0].get('client'):
                        self._proxy_client = cloud_apps_instance.get('generalCloudProperties', {}).get(
                            'memberServers', [{}])[0].get('client', {}).get('clientName')
                    else:
                        self._proxy_client = cloud_apps_instance.get('generalCloudProperties', {}).get(
                            'memberServers', [{}])[0].get('client', {}).get('clientGroupName')

                if self._proxy_client is None:
                    raise SDKException('Instance', '102', 'Access Node has not been configured')

    @property
    def ca_instance_type(self):
        """Returns the CloudApps instance type"""
        if self._ca_instance_type == 1:
            return 'GMAIL'
        elif self._ca_instance_type == 2:
            return 'GDRIVE'
        elif self._ca_instance_type == 7:
            return 'ONEDRIVE'
        return self._ca_instance_type

    @property
    def manage_content_automatically(self):
        """Returns the CloudApps Manage Content Automatically property"""
        return self._manage_content_automatically

    @property
    def auto_discovery_status(self):
        """Treats the Auto discovery property as a read-only attribute."""
        return self._auto_discovery_enabled

    @property
    def auto_discovery_mode(self):
        """Returns the Auto discovery mode property"""
        return self._auto_discovery_mode

    @property
    def app_email_id(self):
        """Returns the service account mail id"""
        return self._app_email_id

    @property
    def google_admin_id(self):
        """Returns the Google admin mail id"""
        return self._google_admin_id

    @property
    def key_file_path(self):
        """Returns the service account key file path"""
        return self._service_account_key_file

    @property
    def google_client_id(self):
        """Returns the service account client id"""
        return self._app_client_id

    @property
    def onedrive_client_id(self):
        """Returns the OneDrive app client id"""
        return self._client_id

    @property
    def onedrive_tenant(self):
        """Returns the OneDrive tenant id"""
        return self._tenant

    @property
    def proxy_client(self):
        """Returns the proxy client name to this instance"""
        return self._proxy_client

    def restore_out_of_place(
            self,
            client,
            destination_path,
            paths,
            overwrite=True,
            restore_data_and_acl=True,
            copy_precedence=None,
            from_time=None,
            to_time=None,
            to_disk=False):
        """Restores the files/folders specified in the input paths list to the input client,
            at the specified destionation location.

            Args:
                client                (str/object) --  either the name of the client or
                                                           the instance of the Client

                destination_path      (str)        --  full path of the restore location on client

                paths                 (list)       --  list of full paths of
                                                           files/folders to restore

                overwrite             (bool)       --  unconditional overwrite files during restore
                    default: True

                restore_data_and_acl  (bool)       --  restore data and ACL files
                    default: True

                copy_precedence         (int)   --  copy precedence value of storage policy copy
                    default: None

                from_time           (str)       --  time to retore the contents after
                        format: YYYY-MM-DD HH:MM:SS

                    default: None

                to_time           (str)         --  time to retore the contents before
                        format: YYYY-MM-DD HH:MM:SS

                    default: None

                to_disk             (bool)       --  If True, restore to disk will be performed

            Returns:
                object - instance of the Job class for this restore job

            Raises:
                SDKException:
                    if client is not a string or Client instance

                    if destination_path is not a string

                    if paths is not a list

                    if failed to initialize job

                    if response is empty

                    if response is not success
        """
        from cvpysdk.client import Client

        if not ((isinstance(client, basestring) or isinstance(client, Client)) and
                isinstance(destination_path, basestring) and
                isinstance(paths, list) and
                isinstance(overwrite, bool) and
                isinstance(restore_data_and_acl, bool)):
            raise SDKException('Subclient', '101')

        if isinstance(client, Client):
            client = client
        elif isinstance(client, basestring):
            client = Client(self._commcell_object, client)
        else:
            raise SDKException('Subclient', '105')

        paths = self._filter_paths(paths)

        destination_path = self._filter_paths([destination_path], True)

        if paths == []:
            raise SDKException('Subclient', '104')

        request_json = self._restore_json(
            paths=paths,
            in_place=False,
            client=client,
            destination_path=destination_path,
            overwrite=overwrite,
            restore_data_and_acl=restore_data_and_acl,
            copy_precedence=copy_precedence,
            from_time=from_time,
            to_time=to_time,
        )
        dest_user_account = destination_path
        rest_different_account = True
        restore_to_google = True

        if to_disk:
            dest_user_account = ''
            rest_different_account = False
            restore_to_google = False
        request_json["taskInfo"]["subTasks"][0]["options"][
            "restoreOptions"]['cloudAppsRestoreOptions'] = {
                "instanceType": self._ca_instance_type,
                "googleRestoreOptions": {
                    "strDestUserAccount": dest_user_account,
                    "folderGuid": "",
                    "restoreToDifferentAccount": rest_different_account,
                    "restoreToGoogle": restore_to_google
                }
        }
        return self._process_restore_response(request_json)

    def enable_auto_discovery(self, mode='REGEX'):
        """Enables auto discovery on instance.

           Args:

                mode    (str)   -- Auto Discovery mode

                Valid Values:

                    REGEX
                    GROUP

        """
        auto_discovery_dict = {
            'REGEX': 0,
            'GROUP': 1
        }
        instance_dict = {
            1: 'gInstance',
            2: 'gInstance',
            7: 'oneDriveInstance'
        }
        auto_discovery_mode = auto_discovery_dict.get(mode.upper(), None)

        if auto_discovery_mode is None:
            raise SDKException('Instance', '107')
        instance_prop = self._properties['cloudAppsInstance'].copy()

        instance_prop[instance_dict[instance_prop['instanceType']]]['isAutoDiscoveryEnabled'] = True
        instance_prop[instance_dict[instance_prop['instanceType']]]['autoDiscoveryMode'] = auto_discovery_mode

        self._set_instance_properties("_properties['cloudAppsInstance']", instance_prop)
        self.refresh()

    def _get_instance_properties_json(self):
        """Returns the instance properties json."""

>>>>>>> 4f4cc8b4
        return {'instanceProperties': self._properties}<|MERGE_RESOLUTION|>--- conflicted
+++ resolved
@@ -1,4 +1,3 @@
-<<<<<<< HEAD
 # -*- coding: utf-8 -*-
 
 # --------------------------------------------------------------------------
@@ -92,12 +91,33 @@
                 self._manage_content_automatically = onedrive_instance['manageContentAutomatically']
                 self._auto_discovery_enabled = onedrive_instance['isAutoDiscoveryEnabled']
                 self._auto_discovery_mode = onedrive_instance['autoDiscoveryMode']
-                self._client_id = onedrive_instance['clientId']
-                self._tenant = onedrive_instance['tenant']
+                if 'clientId' in onedrive_instance:
+                    self._client_id = onedrive_instance.get('clientId')
+                    self._tenant = onedrive_instance.get('tenant')
+                else:
+                    self._client_id = onedrive_instance.get(
+                        'azureAppList', {}).get('azureApps', [{}])[0].get('azureAppId')
+                    self._tenant = onedrive_instance.get(
+                        'azureAppList', {}).get('azureApps', [{}])[0].get('azureDirectoryId')
+
+                if self._client_id is None:
+                    raise SDKException('Instance', '102', 'Azure App has not been configured')
 
             if 'generalCloudProperties' in cloud_apps_instance:
-                self._proxy_client = cloud_apps_instance[
-                    'generalCloudProperties']['proxyServers'][0]['clientName']
+                if 'proxyServers' in cloud_apps_instance['generalCloudProperties']:
+                    self._proxy_client = cloud_apps_instance.get(
+                        'generalCloudProperties', {}).get('proxyServers', [{}])[0].get('clientName')
+                else:
+                    if 'clientName' in cloud_apps_instance.get(
+                        'generalCloudProperties', {}).get('memberServers', [{}])[0].get('client'):
+                        self._proxy_client = cloud_apps_instance.get('generalCloudProperties', {}).get(
+                            'memberServers', [{}])[0].get('client', {}).get('clientName')
+                    else:
+                        self._proxy_client = cloud_apps_instance.get('generalCloudProperties', {}).get(
+                            'memberServers', [{}])[0].get('client', {}).get('clientGroupName')
+
+                if self._proxy_client is None:
+                    raise SDKException('Instance', '102', 'Access Node has not been configured')
 
     @property
     def ca_instance_type(self):
@@ -312,340 +332,4 @@
     def _get_instance_properties_json(self):
         """Returns the instance properties json."""
 
-=======
-# -*- coding: utf-8 -*-
-
-# --------------------------------------------------------------------------
-# Copyright Commvault Systems, Inc.
-#
-# Licensed under the Apache License, Version 2.0 (the "License");
-# you may not use this file except in compliance with the License.
-# You may obtain a copy of the License at
-#
-#     http://www.apache.org/licenses/LICENSE-2.0
-#
-# Unless required by applicable law or agreed to in writing, software
-# distributed under the License is distributed on an "AS IS" BASIS,
-# WITHOUT WARRANTIES OR CONDITIONS OF ANY KIND, either express or implied.
-# See the License for the specific language governing permissions and
-# limitations under the License.
-# --------------------------------------------------------------------------
-
-"""File for operating on a Google Instance.
-
-GoogleInstance is the only class defined in this file.
-
-GoogleInstance: Derived class from CloudAppsInstance Base class, representing a
-Google (GMail/GDrive) and OneDrive instance,
-and to perform operations on that instance
-
-GoogleInstance:
-
-    _get_instance_properties()  --  Instance class method overwritten to add cloud apps
-    instance properties as well
-
-    restore_out_of_place()      --  runs out-of-place restore for the instance
-
-"""
-
-from __future__ import unicode_literals
-from past.builtins import basestring
-from ...exception import SDKException
-from ..cainstance import CloudAppsInstance
-
-
-class GoogleInstance(CloudAppsInstance):
-    """Class for representing an Instance of the GMail/Gdrive instance type."""
-
-    def _get_instance_properties(self):
-        """Gets the properties of this instance.
-
-            Raises:
-                SDKException:
-                    if response is empty
-
-                    if response is not success
-
-        """
-        super(GoogleInstance, self)._get_instance_properties()
-        # Common properties for Google and OneDrive
-        self._ca_instance_type = None
-        self._manage_content_automatically = None
-        self._auto_discovery_enabled = None
-        self._auto_discovery_mode = None
-        self._proxy_client = None
-
-        # Google instance related properties
-        self._app_email_id = None
-        self._google_admin_id = None
-        self._service_account_key_file = None
-        self._app_client_id = None
-
-        # OneDrive instance related properties
-        self._client_id = None
-        self._tenant = None
-
-        if 'cloudAppsInstance' in self._properties:
-            cloud_apps_instance = self._properties['cloudAppsInstance']
-            self._ca_instance_type = cloud_apps_instance['instanceType']
-
-            if 'gInstance' in cloud_apps_instance:
-                ginstance = cloud_apps_instance['gInstance']
-
-                self._manage_content_automatically = ginstance['manageContentAutomatically']
-                self._auto_discovery_enabled = ginstance['isAutoDiscoveryEnabled']
-                self._auto_discovery_mode = ginstance['autoDiscoveryMode']
-                self._app_email_id = ginstance['appEmailId']
-                self._google_admin_id = ginstance['emailId']
-                self._service_account_key_file = ginstance['appKey']
-                self._app_client_id = ginstance['appClientId']
-
-            if 'oneDriveInstance' in cloud_apps_instance:
-                onedrive_instance = cloud_apps_instance['oneDriveInstance']
-
-                self._manage_content_automatically = onedrive_instance['manageContentAutomatically']
-                self._auto_discovery_enabled = onedrive_instance['isAutoDiscoveryEnabled']
-                self._auto_discovery_mode = onedrive_instance['autoDiscoveryMode']
-                if 'clientId' in onedrive_instance:
-                    self._client_id = onedrive_instance.get('clientId')
-                    self._tenant = onedrive_instance.get('tenant')
-                else:
-                    self._client_id = onedrive_instance.get(
-                        'azureAppList', {}).get('azureApps', [{}])[0].get('azureAppId')
-                    self._tenant = onedrive_instance.get(
-                        'azureAppList', {}).get('azureApps', [{}])[0].get('azureDirectoryId')
-
-                if self._client_id is None:
-                    raise SDKException('Instance', '102', 'Azure App has not been configured')
-
-            if 'generalCloudProperties' in cloud_apps_instance:
-                if 'proxyServers' in cloud_apps_instance['generalCloudProperties']:
-                    self._proxy_client = cloud_apps_instance.get(
-                        'generalCloudProperties', {}).get('proxyServers', [{}])[0].get('clientName')
-                else:
-                    if 'clientName' in cloud_apps_instance.get(
-                        'generalCloudProperties', {}).get('memberServers', [{}])[0].get('client'):
-                        self._proxy_client = cloud_apps_instance.get('generalCloudProperties', {}).get(
-                            'memberServers', [{}])[0].get('client', {}).get('clientName')
-                    else:
-                        self._proxy_client = cloud_apps_instance.get('generalCloudProperties', {}).get(
-                            'memberServers', [{}])[0].get('client', {}).get('clientGroupName')
-
-                if self._proxy_client is None:
-                    raise SDKException('Instance', '102', 'Access Node has not been configured')
-
-    @property
-    def ca_instance_type(self):
-        """Returns the CloudApps instance type"""
-        if self._ca_instance_type == 1:
-            return 'GMAIL'
-        elif self._ca_instance_type == 2:
-            return 'GDRIVE'
-        elif self._ca_instance_type == 7:
-            return 'ONEDRIVE'
-        return self._ca_instance_type
-
-    @property
-    def manage_content_automatically(self):
-        """Returns the CloudApps Manage Content Automatically property"""
-        return self._manage_content_automatically
-
-    @property
-    def auto_discovery_status(self):
-        """Treats the Auto discovery property as a read-only attribute."""
-        return self._auto_discovery_enabled
-
-    @property
-    def auto_discovery_mode(self):
-        """Returns the Auto discovery mode property"""
-        return self._auto_discovery_mode
-
-    @property
-    def app_email_id(self):
-        """Returns the service account mail id"""
-        return self._app_email_id
-
-    @property
-    def google_admin_id(self):
-        """Returns the Google admin mail id"""
-        return self._google_admin_id
-
-    @property
-    def key_file_path(self):
-        """Returns the service account key file path"""
-        return self._service_account_key_file
-
-    @property
-    def google_client_id(self):
-        """Returns the service account client id"""
-        return self._app_client_id
-
-    @property
-    def onedrive_client_id(self):
-        """Returns the OneDrive app client id"""
-        return self._client_id
-
-    @property
-    def onedrive_tenant(self):
-        """Returns the OneDrive tenant id"""
-        return self._tenant
-
-    @property
-    def proxy_client(self):
-        """Returns the proxy client name to this instance"""
-        return self._proxy_client
-
-    def restore_out_of_place(
-            self,
-            client,
-            destination_path,
-            paths,
-            overwrite=True,
-            restore_data_and_acl=True,
-            copy_precedence=None,
-            from_time=None,
-            to_time=None,
-            to_disk=False):
-        """Restores the files/folders specified in the input paths list to the input client,
-            at the specified destionation location.
-
-            Args:
-                client                (str/object) --  either the name of the client or
-                                                           the instance of the Client
-
-                destination_path      (str)        --  full path of the restore location on client
-
-                paths                 (list)       --  list of full paths of
-                                                           files/folders to restore
-
-                overwrite             (bool)       --  unconditional overwrite files during restore
-                    default: True
-
-                restore_data_and_acl  (bool)       --  restore data and ACL files
-                    default: True
-
-                copy_precedence         (int)   --  copy precedence value of storage policy copy
-                    default: None
-
-                from_time           (str)       --  time to retore the contents after
-                        format: YYYY-MM-DD HH:MM:SS
-
-                    default: None
-
-                to_time           (str)         --  time to retore the contents before
-                        format: YYYY-MM-DD HH:MM:SS
-
-                    default: None
-
-                to_disk             (bool)       --  If True, restore to disk will be performed
-
-            Returns:
-                object - instance of the Job class for this restore job
-
-            Raises:
-                SDKException:
-                    if client is not a string or Client instance
-
-                    if destination_path is not a string
-
-                    if paths is not a list
-
-                    if failed to initialize job
-
-                    if response is empty
-
-                    if response is not success
-        """
-        from cvpysdk.client import Client
-
-        if not ((isinstance(client, basestring) or isinstance(client, Client)) and
-                isinstance(destination_path, basestring) and
-                isinstance(paths, list) and
-                isinstance(overwrite, bool) and
-                isinstance(restore_data_and_acl, bool)):
-            raise SDKException('Subclient', '101')
-
-        if isinstance(client, Client):
-            client = client
-        elif isinstance(client, basestring):
-            client = Client(self._commcell_object, client)
-        else:
-            raise SDKException('Subclient', '105')
-
-        paths = self._filter_paths(paths)
-
-        destination_path = self._filter_paths([destination_path], True)
-
-        if paths == []:
-            raise SDKException('Subclient', '104')
-
-        request_json = self._restore_json(
-            paths=paths,
-            in_place=False,
-            client=client,
-            destination_path=destination_path,
-            overwrite=overwrite,
-            restore_data_and_acl=restore_data_and_acl,
-            copy_precedence=copy_precedence,
-            from_time=from_time,
-            to_time=to_time,
-        )
-        dest_user_account = destination_path
-        rest_different_account = True
-        restore_to_google = True
-
-        if to_disk:
-            dest_user_account = ''
-            rest_different_account = False
-            restore_to_google = False
-        request_json["taskInfo"]["subTasks"][0]["options"][
-            "restoreOptions"]['cloudAppsRestoreOptions'] = {
-                "instanceType": self._ca_instance_type,
-                "googleRestoreOptions": {
-                    "strDestUserAccount": dest_user_account,
-                    "folderGuid": "",
-                    "restoreToDifferentAccount": rest_different_account,
-                    "restoreToGoogle": restore_to_google
-                }
-        }
-        return self._process_restore_response(request_json)
-
-    def enable_auto_discovery(self, mode='REGEX'):
-        """Enables auto discovery on instance.
-
-           Args:
-
-                mode    (str)   -- Auto Discovery mode
-
-                Valid Values:
-
-                    REGEX
-                    GROUP
-
-        """
-        auto_discovery_dict = {
-            'REGEX': 0,
-            'GROUP': 1
-        }
-        instance_dict = {
-            1: 'gInstance',
-            2: 'gInstance',
-            7: 'oneDriveInstance'
-        }
-        auto_discovery_mode = auto_discovery_dict.get(mode.upper(), None)
-
-        if auto_discovery_mode is None:
-            raise SDKException('Instance', '107')
-        instance_prop = self._properties['cloudAppsInstance'].copy()
-
-        instance_prop[instance_dict[instance_prop['instanceType']]]['isAutoDiscoveryEnabled'] = True
-        instance_prop[instance_dict[instance_prop['instanceType']]]['autoDiscoveryMode'] = auto_discovery_mode
-
-        self._set_instance_properties("_properties['cloudAppsInstance']", instance_prop)
-        self.refresh()
-
-    def _get_instance_properties_json(self):
-        """Returns the instance properties json."""
-
->>>>>>> 4f4cc8b4
         return {'instanceProperties': self._properties}