# -*- coding: utf-8 -*-

# --------------------------------------------------------------------------
# Copyright Commvault Systems, Inc.
#
# Licensed under the Apache License, Version 2.0 (the "License");
# you may not use this file except in compliance with the License.
# You may obtain a copy of the License at
#
#     http://www.apache.org/licenses/LICENSE-2.0
#
# Unless required by applicable law or agreed to in writing, software
# distributed under the License is distributed on an "AS IS" BASIS,
# WITHOUT WARRANTIES OR CONDITIONS OF ANY KIND, either express or implied.
# See the License for the specific language governing permissions and
# limitations under the License.
# --------------------------------------------------------------------------
"""
File for operating on a Oracle Instance.

OracleInstance is the only class defined in this file.

OracleInstance: Derived class from Instance Base class, representing an
                            oracle instance, and to perform operations on that instance

OracleInstance:

    __init__()                          --  Constructor for the class

    restore_to_disk                     --  Performs restore to disk(app free restore)

    _get_instance_properties()          --  gets the properties of this instance

    _get_instance_properties_json()     --  gets all the instance related properties
                                            of Oracle instance

    _restore_common_options_json()      --  Setter for the Common options in restore JSON

    _restore_destination_json()         --  Setter for the Oracle destination options in restore JSON


    _get_live_sync_oracleopt_json()     --  Constructs JSON with oracle agent specific options
                                            for configuring live sync

    _live_sync_restore_json()           --  Constructs oracle live sync restore JSON
                                            by combining common and agent specific options

    create_live_sync_schedule()         --  Creates live sync schedule for the given
                                            destination oracle instance

    configure_data_masking_policy()     --  Configures data masking
                                            policy with given parameters

    get_masking_policy_id()             --  To get policy id of
                                            given data masking policy

    standalone_data_masking()           --  Launch standalone data masking
                                            job on given instance

    delete_data_masking_policy()        --  Deletes given data masking policy

    _get_browse_options                 --  To get browse options for oracle instance

    _process_browse_response            --  To process browse response

    log_stream()                        --  Getter for fetching archive log stream count

    oracle_home()                       --  Getter for $ORACLE_HOME of this instance

    version()                           --  Getter for oracle database version

    is_catalog_enabled()                --  Getter to check if catalog is enabled for backups

    catalog_user()                      --  Getter for getting catalog user

    catalog_db()                        --  Getter for catalog database name

    archive_log_dest()                  --  Getter for archivelog destination

    os_user()                           --  Getter for OS user owning oracle software

    cmd_sp()                            --  Getter for command line storage policy

    log_sp()                            --  Getter for log storage policy

    is_autobackup_on()                  --  Getter to check if autobackup is enabled

    db_user()                           --  Getter for SYS database user name

    tns_name()                          --  Getter for TNS connect string

    dbid()                              --  Getter for getting DBID of database

    restore()                           --  Performs restore on the instance
    
    _restore_db_dump_option_json()       --  setter for the oracle dbdump Restore option in restore JSON
    
    _restore_oracle_option_json()       --  setter for the oracle Restore option in restore JSON
    
    _restore_json()                     --  returns the JSON request to pass to the API as per
    the options selected by the user
    
    restore_in_place()                  --  restore for oracle logical dump

"""
from __future__ import unicode_literals
from base64 import b64encode
import json
from ..exception import SDKException
from .dbinstance import DatabaseInstance



class OracleInstance(DatabaseInstance):
    """
    Class to represent a standalone Oracle Instance
    """

    def __init__(self, agent_object, instance_name, instance_id=None):
        """
        Constructor for the class

        Args:
            agent_object    -- instance of the Agent class
            instance_name   -- name of the instance
            instance_id     --  id of the instance

        """
        super(OracleInstance, self).__init__(
            agent_object, instance_name, instance_id)
        self._LIVE_SYNC = self._commcell_object._services['LIVE_SYNC']
        self._dbDump_restore_json = None
        self._oracle_restore_json = None

    def restore_to_disk(self,
                        destination_client,
                        destination_path,
                        backup_job_ids,
                        user_name,
                        password):
        """
        Perform restore to disk [Application free restore] for Oracle

            Args:
                destination_client          (str)   --  destination client name

                destination_path:           (str)   --  destination path

                backup_job_ids              (list)  --  list of backup job IDs
                                                        to be used for disk restore

                user_name                   (str)   --  impersonation user name to
                                                        restore to destination client

                password                    (str)   --  impersonation user password

            Returns:
                object -     Job containing restore details

            Raises:
                SDKException
                    if backup_job_ids not given as list of items

        """
        if not isinstance(backup_job_ids, list):
            raise SDKException('Instance', '101')
        request_json = self._get_restore_to_disk_json(destination_client,
                                                      destination_path,
                                                      backup_job_ids,
                                                      user_name,
                                                      password)
        return self._process_restore_response(request_json)

    def _get_instance_properties(self):
        """Gets the properties of this instance.

            Raises:
                SDKException:
                    if response is empty

                    if response is not success

        """
        super(OracleInstance, self)._get_instance_properties()
        self._instanceprop = self._properties['oracleInstance']

    def _get_instance_properties_json(self):
        """ Gets all the instance related properties of Informix instance.

           Returns:
                dict - all instance properties put inside a dict

        """
        instance_json = {
            "instanceProperties":
                {
                    "instance": self._instance,
                    "oracleInstance": self._instanceprop
                }
        }
        return instance_json

    @property
    def log_stream(self):
        """
        Getter to fetch log stream count at instance level

            Returns:
                    int     --  log stream count atinstance level

        """
        return self._instanceprop.get("numberOfArchiveLogBackupStreams")

    @log_stream.setter
    def log_stream(self, log_stream=1):
        """
        Setter to set log stream count at instance level

            Args:
                log_stream    (int)    --  log stream count at instance level
                                           default = 1
        """
        self._set_instance_properties(
            "_instanceprop['numberOfArchiveLogBackupStreams']", log_stream)

    def _restore_common_options_json(self, value):
        """
        Setter for the Common options in restore JSON

            Args:
                value   (dict)  --  dict of common options
                                    for restore json

        """
        if not isinstance(value, dict):
            raise SDKException('Instance', '101')
        super()._restore_common_options_json(value)
        if value.get("baseline_jobid"):
            self._commonoption_restore_json = (
                {
                    "clusterDBBackedup": value.get("clusterDBBackedup", False),
                    "restoreToDisk": value.get("restoreToDisk", False),
                    "baselineBackup": 1,
                    "baselineRefTime": value.get("baseline_ref_time", ""),
                    "isDBArchiveRestore": value.get("isDBArchiveRestore", False),
                    "baselineJobId": value.get("baseline_jobid", ""),
                    "copyToObjectStore": value.get("copyToObjectStore", False),
                    "onePassRestore": value.get("onePassRestore", False),
                    "syncRestore": value.get("syncRestore", True)
                })

    def _restore_destination_json(self, value):
        """
        Setter for the Oracle destination options in restore JSON

            Args:
                    value   (dict)  --  dict of values for destination option

        """

        if not isinstance(value, dict):
            raise SDKException('Instance', '101')

        self._destination_restore_json = (
            {
                "noOfStreams": value.get("number_of_streams", 2),
                "destClient": {
                    "clientName": value.get("destination_client", "")
                              },
                "destinationInstance": {
                    "clientName": value.get("destination_client", ""),
                    "instanceName": value.get("destination_instance", ""),
                    "appName": value.get("app_name", "Oracle")
                                       }

            })

    def _get_live_sync_oracleopt_json(self, **kwargs):
        """
               Constructs JSON with oracle agent specific options
               for configuring live sync

               Args:
                    **kwargs    (dict)  -- dict of keyword arguments as follows:

                                           redirect_path   (str)- Path on destination client
                                                        to redirect tablespaces and datafiles

        """

        self._oracle_options = {"renamePathForAllTablespaces":"",
                                "redirectAllItemsSelected": False,
                                "validate": False,
                                "ctrlRestoreFrom": True,
                                "noCatalog": True,
                                "cloneEnv":False,
                                "ctrlFileBackupType": 0,
                                "restoreControlFile": True,
                                "duplicate": False,
                                "tableViewRestore": False,
                                "osID":2,
                                "partialRestore": False,
                                "restoreStream":2,
                                "restoreSPFile": False,
                                "recover": True,
                                "oraExtendedRstOptions": 0,
                                "recoverFrom": 3,
                                "archiveLog": False,
                                "restoreData": True,
                                "restoreFrom": 3,
                                "crossmachineRestoreOptions": {
                                "onlineLogDest": ""
                                    },
                                "liveSyncOpt":{
                                    "restoreInStandby":False
                                }
                                }
        if kwargs.get('redirect_path', None) is not None:
            self._oracle_options.update({"renamePathForAllTablespaces": kwargs.get('redirect_path'),
                                         "redirectAllItemsSelected": True,
                                         "redirectItemsPresent": True
                                         })

    def _live_sync_restore_json(self, dest_client, dest_instance, baseline_jobid, baseline_ref_time,
                                schedule_name, source_backupset_id, **kwargs):
        """
               Constructs oracle live sync restore JSON by combining common
               and agent specific options

                   Args:
                       dest_client  (str)   --  The destination client name for live sync

                       dest_instance    (str)   --  The destination instance name for live sync

                       baseline_jobid   (int)   --  The jobid of the baseline backup job

                       baseline_ref_time    (int)   --  The reference time/start time
                                                        of the baseline backup

                       schedule_name    (str)   --  The name of the live sync schedule to be created

                       source_backupset_id  (int)   --  The ID of the source backupset
                                                        of source oracle instance for which
                                                        live sync needs to be configured

                       **kwargs    (dict)  -- dict of keyword arguments as follows:

                                           redirect_path   (str)- Path on destination client
                                                        to redirect tablespaces and datafiles

                    Returns:
                        (str)  --   The live sync restore JSON that is constructed
                                    using oracle and common options

        """

        restore_json = super()._restore_json(destination_client=dest_client,
                                             destination_instance=dest_instance,
                                             baseline_jobid=baseline_jobid,
                                             baseline_ref_time=baseline_ref_time,
                                             syncRestore=True,
                                             no_of_streams=2,
                                            )
        restore_option = {}
        if restore_json.get("restore_option"):
            restore_option = restore_json["restore_option"]
            for key in restore_json:
                if not key == "restore_option":
                    restore_option[key] = restore_json[key]
        else:
            restore_option.update(restore_json)

        self._get_live_sync_oracleopt_json(**kwargs)
        restore_json['taskInfo']['associations'][0]['subclientId'] = -1
        restore_json['taskInfo']['associations'][0]['backupsetId'] = source_backupset_id
        restore_json['taskInfo']['associations'][0]['subclientName'] = ""
        restore_json['taskInfo']['associations'][0]['backupsetName'] = ""
        restore_json['taskInfo']['associations'][0]['_type_'] = 5
        restore_json['taskInfo']['task']['taskType'] = 2
        restore_json['taskInfo']['subTasks'][0]['subTask']['operationType'] = 1007
        restore_json['taskInfo']['subTasks'][0]['subTask']['subTaskName'] = schedule_name
        restore_json['taskInfo']['subTasks'][0]['pattern'] = {
            "freq_type": 4096
        }
        destinationInstance = {
            "clientName":dest_client,
            "instanceName":dest_instance,
            "appName":"Oracle"
        }
        restore_json["taskInfo"]["subTasks"][0]["options"][
            "restoreOptions"]["destination"].update({"destinationInstance":destinationInstance})
        restore_json["taskInfo"]["subTasks"][0]["options"][
            "restoreOptions"]["oracleOpt"] = self._oracle_options
        return restore_json

    def create_live_sync_schedule(self, dest_client, dest_instance, schedule_name,
                                  **kwargs):
        """
               Runs full backup on source oracle instance and
               Creates live sync schdule for the given destination oracle instance

                   Args:
                       dest_client  (str)   --  The destination client name for live sync

                       dest_instance    (str)   --  The destination instance name for live sync

                       schedule_name    (str)   --  The name of the live sync schedule to be created

                       **kwargs    (dict)  -- dict of keyword arguments as follows:

                                            redirect_path   (str) --  Path on destination client
                                                            to redirect tablespaces and datafiles

                   Returns:
                        (object)  --   The job object of the baseline backup that will be replicated

        """
        source_backupset_id = int(self.backupsets.get('default').backupset_id)
        subclient_obj = self.subclients.get('default')
        baseline_job_object = subclient_obj.backup(backup_level='full')
        if not baseline_job_object.wait_for_completion():
            raise SDKException('Instance', '102', baseline_job_object.delay_reason)
        baseline_ref_time = baseline_job_object.summary['jobStartTime']
        baseline_jobid = int(baseline_job_object.job_id)
        request_json = self._live_sync_restore_json(dest_client, dest_instance, baseline_jobid,
                                                    baseline_ref_time, schedule_name,
                                                    source_backupset_id, **kwargs)
        flag, response = self._cvpysdk_object.make_request('POST', self._LIVE_SYNC, request_json)
        if flag:
            if response.json():
                if "taskId" in response.json():
                    return baseline_job_object
                elif "errorCode" in response.json():
                    error_message = response.json()['errorMessage']
                    error_message = 'Live Sync configuration failed\nError: "{0}"'.format(
                        error_message)
                    raise SDKException('Instance', '102', error_message)
                else:
                    raise SDKException('Instance', '102', 'Failed to create schedule')
            else:
                raise SDKException('Instance', '102')
        else:
            raise SDKException('Instance', '101', self._update_response_(response.text))

    def configure_data_masking_policy(self, policy_name, table_list_of_dict):
        """Configures data masking policy with given parameters
        Args:
            policy_name         (str)   --  string representing policy name
            table_list_of_dict  list(dict)  -- list containing one dict item representing
                                                rules for single table
            Sample  list
            Tables:
                    [
                    {
                    "name":"schema_name.table_name",
                    "columns": [ {"name":"column_name", "type":"algorithm_type"},
                                "arguments":[list of strings]…]
                    }
                    ]
                    Sample :
                    [
                    {
                    "name":"HR.NUMNEW",
                    "columns":[{"name":"N1","type":0},{"name":"N2","type":2,
                    "arguments":["1000","2000"]}]
                    },
                    {
                    "name":"HR.CHANGE",
                    "columns":[{"name":"C1","type":1},{"name":"C2","type":1}]
                    }
                    ]
            schema_name , table_name, column_name: str
            Column type key in main dict takes list of dict as value :
            This list of dict represents each column name and type of algorithm
            and arguments if any for that algorithm
            arguments : list of strings

            Choose appropriate algorithm type and pass necessary arguments based
            on column type

            Algorithm       Arguments mandatory       Arguments Format        Algorithm type number

            Shuffling           NA                              NA                      0
            Numeric Range       [min, max]                  ["1000","2000"]             2
            Numeric Variance    [variance percentage]           ["50"]                  3
            FPE                 NA                              NA                      1
            Fixed String        string_to_replace           ["string_to_replace"]       4


            Supported Algorithms :

            Column Type     Algorithms Supported

            Numeric         Shuffling, FPE, Numeric Range, Numeric Variance
            Char            Shuffling , FPE , Fixed String
            Varchar         Shuffling , FPE , Fixed String

        """
        request_json = {
            "opType": 2,
            "policy": {
                "association": {"instanceId": int(self.instance_id)},
                "config": {"tables": table_list_of_dict},
                "policy": {"policyName": policy_name}
            }
        }

        flag, response = self._cvpysdk_object.make_request(
            'POST', self._services['MASKING_POLICY'], request_json
        )
        if flag:
            if response.json():
                error_code = response.json()['errorCode']

                if error_code != 0:
                    error_string = response.json()['errorMessage']
                    raise SDKException(
                        'Instance',
                        '102',
                        'Error while creating Data masking policy\nError: "{0}"'.format(
                            error_string)
                    )
                else:
                    return True

            else:
                raise SDKException('Response', '102')
        else:
            raise SDKException('Response', '101',
                               self._update_response_(response.text))

    def get_masking_policy_id(self, policy_name):
        """Returns policy id of given data masking policy
        Args:
            policy_name          (str)       -- data masking policy name

        Returns:
            policy_id            (int)       -- data masking policy ID

        """
        instance_id = int(self.instance_id)
        flag, response = self._cvpysdk_object.make_request(
            'GET', self._services['MASKING_POLICY'])
        response_json = response.json()
        policy_list = response_json["policies"]
        policy_id = None
        for i in policy_list:
            pname = i["policy"]["policyName"]
            associated_instance_id = i["association"]["instanceId"]
            if (pname == policy_name) and (associated_instance_id == instance_id):
                policy_id = int(i["policy"]["policyId"])
                break
            else:
                continue
        return policy_id

    def delete_data_masking_policy(self, policy_name):
        """Deletes given data masking policy
        Args:
            policy_name         (str)       --  data masking policy name to be deleted

        Returns:
            bool                            -- returns true when deletion succeeds

        Raises:
            Exception

                When deletion of policy fails

                When Invalid policy name under given instance is provided
        """
        source_instance_id = int(self.instance_id)
        policy_id = self.get_masking_policy_id(policy_name)
        if policy_id is None:
            raise SDKException(
                'Instance',
                '106')

        request_json = {
            "opType": 3,
            "policy": {
                "association": {"instanceId": source_instance_id},
                "policy": {"policyId": policy_id, "policyName": policy_name}
            }
        }

        flag, response = self._cvpysdk_object.make_request(
            'POST', self._services['MASKING_POLICY'], request_json
        )
        if flag:
            if response.json():
                error_code = response.json()['errorCode']

                if error_code != 0:
                    raise SDKException(
                        'Instance',
                        '102',
                        'Error while deleting Data masking policy\nError')
                else:
                    return True

            else:
                raise SDKException('Response', '102')
        else:
            raise SDKException('Response', '101',
                               self._update_response_(response.text))

    def standalone_data_masking(
            self,
            policy_name,
            destination_client=None,
            destination_instance=None):
        """Launch standalone data masking job on given instance

        Args:

            policy_name          (str)       -- data masking policy name

            destination_client   (str)       -- destination client in which destination
            instance exists

            destination_instance (str)       -- destination instance to which masking
            to be applied

        Returns:
            object -- Job containing data masking job details


        Raises:
            SDKException
                if policy ID retrieved is None

        """
        if destination_client is None:
            destination_client = self._properties['instance']['clientName']
        if destination_instance is None:
            destination_instance = self.instance_name
        destination_client_object = self._commcell_object.clients.get(
            destination_client)
        destination_agent_object = destination_client_object.agents.get(
            'oracle')
        destination_instance_object = destination_agent_object.instances.get(
            destination_instance)
        destination_instance_id = int(destination_instance_object.instance_id)
        source_instance_id = int(self.instance_id)
        policy_id = self.get_masking_policy_id(policy_name)
        if policy_id is None:
            raise SDKException(
                'Instance',
                '106')
        request_json = self._restore_json(paths=r'/')
        destination_instance_json = {
            "clientName": destination_client,
            "instanceName": destination_instance,
            "instanceId": destination_instance_id
        }
        data_masking_options = {
            "isStandalone": True,
            "enabled": True,
            "dbDMPolicy": {
                "association": {
                    "instanceId": source_instance_id},
                "policy": {
                    "policyId": policy_id,
                    "policyName": policy_name}}}
        request_json["taskInfo"]["subTasks"][0]["options"][
            "restoreOptions"]["destination"]["destClient"]["clientName"] = destination_client
        request_json["taskInfo"]["subTasks"][0]["options"][
            "restoreOptions"]["destination"]["destinationInstance"] = destination_instance_json
        request_json["taskInfo"]["subTasks"][0]["options"][
            "restoreOptions"]["dbDataMaskingOptions"] = data_masking_options
        del request_json["taskInfo"]["subTasks"][0]["options"]["restoreOptions"]["fileOption"]
        return self._process_restore_response(request_json)

    def _get_oracle_restore_json(self, destination_client,
                                 instance_name, tablespaces,
                                 files, browse_option,
                                 common_options, oracle_options, destination=None):
        """
        Gets the basic restore JSON from base class and modifies it for oracle

        Args:
            destination_client  (str)   --  Destination client name

            instance_name   (str)   --  instance name to restore

            tablespaces (list)  --  tablespace name list

            files   (dict)  --  fileOptions

            browse_option   (dict)  --  dict containing browse options

            common_options  (dict)  --  dict containing common options

            oracle_options  (dict)  --  dict containing other oracle options

            destination     (dict)  --  dictionary with destination client and instance names
                default" None

        Returns:
            (dict) -- JSON formatted options to restore the oracle database

        Raises:
            SDKException:
                if tablespace is passed as a list
                if files is not passed as a dictionary

        """
        if not isinstance(tablespaces, list):
            raise SDKException(
                'Instance',
                '101', 'Expecting a list for tablespaces')
        if files is not None:
            if not isinstance(files, dict):
                raise SDKException(
                    'Instance',
                    '101', 'Expecting a dict for files')

        destination_id = int(self._commcell_object.clients.get(
            destination_client).client_id)
        tslist = ["SID: {0} Tablespace: {1}".format(
            instance_name, ts) for ts in tablespaces]
        restore_json = self._restore_json(paths=r'/')
        if common_options is not None:
            restore_json["taskInfo"]["subTasks"][0]["options"]["restoreOptions"][
                "commonOptions"] = common_options
        restore_json["taskInfo"]["subTasks"][0]["options"]["restoreOptions"][
            "oracleOpt"] = oracle_options
        if destination:
            if not isinstance(destination, dict):
                raise SDKException(
                    'Instance',
                    '101', 'Expecting a dict for destination details')
            restore_json["taskInfo"]["subTasks"][0]["options"]["restoreOptions"]["destination"] = destination
        if files is None:
            restore_json["taskInfo"]["subTasks"][0]["options"]["restoreOptions"]["fileOption"] = {
                "sourceItem": tslist
            }
        else:
            restore_json["taskInfo"]["subTasks"][0]["options"][
                "restoreOptions"]["fileOption"] = files

        if browse_option is not None:
            restore_json["taskInfo"]["subTasks"][0]["options"]["restoreOptions"][
                "browseOption"] = browse_option
        return restore_json

    def _get_browse_options(self):
        """Returns the database instance properties for browse and restore"""
        return {
            "path": "/",
            "entity": {
                "appName": self._properties['instance']['appName'],
                "instanceId": int(self.instance_id),
                "applicationId": int(self._properties['instance']['applicationId']),
                "clientId": int(self._properties['instance']['clientId']),
                "instanceName": self._properties['instance']['instanceName'],
                "clientName": self._properties['instance']['clientName']
            }
        }

    def _process_browse_response(self, request_json):
        """Runs the DBBrowse API with the request JSON provided for Browse,
            and returns the contents after parsing the response.

            Args:
                request_json    (dict)  --  JSON request to run for the API

            Returns:
                list - list containing tablespaces for the instance

            Raises:
                SDKException:
                    if browse job failed

                    if browse is empty

                    if browse is not success
        """
        if 'tablespaces' in self._instanceprop:
            return self._instanceprop['tablespaces']

        browse_service = self._commcell_object._services['ORACLE_INSTANCE_BROWSE'] % (
            self.instance_id
        )

        flag, response = self._commcell_object._cvpysdk_object.make_request(
            'POST', browse_service, request_json
        )

        if flag:
            response_data = json.loads(response.text)
            if response_data:
                if "oracleContent" in response_data:
                    self._instanceprop['tablespaces'] = response_data["oracleContent"]
                    return self._instanceprop['tablespaces']
                elif "errorCode" in response_data:
                    error_message = response_data['errorMessage']
                    o_str = 'Browse job failed\nError: "{0}"'.format(
                        error_message)
                    raise SDKException('Instance', '102', o_str)
            else:
                raise SDKException('Response', '102')
        else:
            response_string = self._commcell_object._update_response_(
                response.text)
            raise SDKException('Response', '101', response_string)

    @property
    def oracle_home(self):
        """
        getter for oracle home

        Returns:
            string - string of oracle_home

        """
        return self._properties['oracleInstance']['oracleHome']

    @property
    def is_catalog_enabled(self):
        """
        Getter to check if catalog has been enabled

        Returns:
            Bool - True if catalog is enabled. Else False.

        """
        return self._properties['oracleInstance']['useCatalogConnect']

    @property
    def catalog_user(self):
        """
        Getter for catalog user

        Returns:
            string  - String containing catalog user

        Raises:
            SDKException:
                if not set

                if catalog is not enabled

        """
        if not self.is_catalog_enabled:
            raise SDKException('Instance', r'102', 'Catalog is not enabled.')
        try:
            return self._properties['oracleInstance']['catalogConnect']['userName']
        except KeyError as error_str:
            raise SDKException('Instance', r'102',
                               'Catalog user not set - {}'.format(error_str))

    @property
    def catalog_db(self):
        """
        Getter for catalog database

        Returns:
            string  - String containing catalog database

        Raises:
            SDKException:
                if not set

                if catalog is not enabled

        """
        if not self.is_catalog_enabled:
            raise SDKException('Instance', r'102', 'Catalog is not enabled.')
        try:
            return self._properties['oracleInstance']['catalogConnect']['domainName']
        except KeyError as error_str:
            raise SDKException('Instance', r'102',
                               'Catalog database not set - {}'.format(error_str))

    @property
    def os_user(self):
        """
        Getter for oracle software owner

        Returns:
            string - string of oracle software owner

        """
        return self._properties['oracleInstance']['oracleUser']['userName']

    @property
    def version(self):
        """
        Getter for oracle version

        Returns:
            string - string of oracle instance version

        """
        return self._properties['version']

    @property
    def archive_log_dest(self):
        """
        Getter for the instance's archive log dest

        Returns:
            string - string for archivelog location

        """
        return self._properties['oracleInstance']['archiveLogDest']

    @property
    def cmd_sp(self):
        """
        Getter for Command Line storage policy

        Returns:
            string - string for command line storage policy

        """
        return self._properties['oracleInstance']['oracleStorageDevice'][
            'commandLineStoragePolicy']['storagePolicyName']

    @property
    def log_sp(self):
        """
        Oracle Instance's Log Storage Poplicy

        Returns:
            string  -- string containing log storage policy

        """
        return self._properties['oracleInstance']['oracleStorageDevice'][
            'logBackupStoragePolicy']['storagePolicyName']

    @property
    def is_autobackup_on(self):
        """
        Getter to check whether autobackup is set to ON

        Returns:
            Bool - True if autobackup is set to ON. Else False.

        """
        return True if self._properties['oracleInstance']['ctrlFileAutoBackup'] == 1 else False

    @property
    def db_user(self):
        """
        Getter to get the database user used to log into the database

        Returns: Oracle database user for the instance

        """
        return self._properties['oracleInstance']['sqlConnect']['userName']

    @property
    def tns_name(self):
        """
        Getter to get the TNS Names of the database

        Returns:
            string  -- TNS name of the instance configured

        Raises:
            SDKException:
                if not set

        """
        try:
            return self._properties['oracleInstance']['sqlConnect']['domainName']
        except KeyError as error_str:
            raise SDKException('Instance', r'102',
                               'Instance TNS Entry not set - {}'.format(error_str))

    @property
    def dbid(self):
        """
        Getter to get the DBID of the database instance

        Returns: DBID of the oracle database

        """
        return self._properties['oracleInstance']['DBID']

    @property
    def tablespaces(self):
        """
        Getter for listing out all tablespaces for the instance

        Returns:
            list -- list containing tablespace names for the database

        """
        return [ts['tableSpace'] for ts in self.browse()]

    def browse(self, *args, **kwargs):
        """Overridden method to browse oracle database tablespaces"""
        if args and isinstance(args[0], dict):
            options = args[0]
        elif kwargs:
            options = kwargs
        else:
            options = self._get_browse_options()
        return self._process_browse_response(options)

    def backup(self, subclient_name=r"default"):
        """Uses the default subclient to backup the database

        Args:
            subclient_name (str) -- name of subclient to use
                default: default
        """
        return self.subclients.get(subclient_name).backup(r'full')

    def restore(
            self,
            files=None,
            destination_client=None,
            common_options=None,
            browse_option=None,
            oracle_options={},
            tag=None,
            destination_instance=None,
            streams=2):
        """
        Perform restore full/partial database using latest backup or backup copy

        Args:
            files               (dict)      --  fileOption for restore

            destination_client  (str)       --  destination client name

            common_options      (dict)      --  dictionary containing common options
                default:    None

            browse_option       (dict)      --  dictionary containing browse options

            oracle_options      (dict)      --  dictionary containing other oracle options
                default:    By default it restores the controlfile and datafiles from latest backup

                Example:{
                            "resetLogs": 1,
                            "switchDatabaseMode": True,
                            "noCatalog": True,
                            "restoreControlFile": True,
                            "recover": True,
                            "recoverFrom": 3,
                            "restoreData": True,
                            "restoreFrom": 3
                        }

            tag                 (str)       --  Type of the restore to be performed
                default:    None

            destination_instance(str)       --  destination instance name
                default:    None (in place restore)

            streams             (int)       --  number of streams for restore
                default: 2


        Returns:
            object  --  Job containing restore details

        Raises:
            SDKException:
                If oracle options can't be set

                If destination_client can't be set

        """
        options = {
            "resetLogs": 1,
            "switchDatabaseMode": True,
            "noCatalog": True,
            "recover": True,
            "recoverFrom": 3,
            "restoreData": True,
            "restoreFrom": 3
        }
        options.update(oracle_options)
        oracle_options = options.copy()

        if tag and tag.lower() == 'snap':
            opt = {
                "useSnapRestore": True,
                "cleanupAuxiliary": True,
                "restoreControlFile": True,
            }
            oracle_options.update(opt)

        try:
            if destination_client is None or destination_instance is None:
                destination_client = self._properties['instance']['clientName']
                destination_instance = self._properties['instance']['instanceName']
            destination = {
                "destination_client": destination_client,
                "destination_instance": destination_instance
            }
            if tag and tag.lower()=="rac":
                stream_allocation = self._get_rac_stream_allocation(
                    destination_client, destination_instance, streams)
                oracle_options.update(stream_allocation)
                destination["app_name"] = "Oracle RAC"
            self._restore_destination_json(destination)
        except SDKException:
            raise SDKException("Instance", "105")
        else:
            # subclient = self.subclients.get(subclient_name)
            if destination_client and destination_instance:
                options = self._get_oracle_restore_json(destination_client=destination_client,
                                                        destination=self._destination_restore_json,
                                                        instance_name=self.instance_name,
                                                        tablespaces=self.tablespaces,
                                                        files=files,
                                                        browse_option=browse_option,
                                                        common_options=common_options,
                                                        oracle_options=oracle_options)
            else:
                options = self._get_oracle_restore_json(destination_client=destination_client,
                                                        instance_name=self.instance_name,
                                                        tablespaces=self.tablespaces,
                                                        files=files,
                                                        browse_option=browse_option,
                                                        common_options=common_options,
                                                        oracle_options=oracle_options)
            return self._process_restore_response(options)
            
    def _get_rac_stream_allocation(self, destination_client, destination_instance, streams):
        """setter for RAC stream allocation on nodes data population in oracle options for restore
            Args:
<<<<<<< HEAD
                destination_client  (basestring) -- Name of the destination client
                destination_instance(basestring) -- Name of the destination RAC instance
=======
                destination_client  (str) -- Name of the destination client
                destination_instance(str) -- Name of the destination RAC instance
>>>>>>> d193ea3f
                streams             (int)    -- Number of streams for restore
        """
        destination_client_obj = self._commcell_object.clients.get(destination_client)
        destination_instance_obj = destination_client_obj.agents.get("Oracle RAC").instances.get(destination_instance)
        rac_stream_allocation = {"racDataStreamAllcation": []}
        for node in destination_instance_obj.properties['oracleRACInstance']['racDBInstance']:
            rac_stream_allocation["racDataStreamAllcation"].append(f"{node['racDbInstanceId']} {streams}")
        return rac_stream_allocation

    def _restore_db_dump_option_json(self,value):
        """setter for the oracle dbdump Restore option in restore JSON
            Args:
                value   (dict)  --  Dictionary of options need to be set for restore
        """
        if not isinstance(value,dict):
            raise SDKException('Instance','101')
            
        self._db_dump_restore_json = {
            "importToDatabase": True,
            "parallelism": 2,
            "restorePath": value.get("destination_path", ""),
            "overwriteTable": False,
            "enabled": True,
            "connectDetails": {
                "password": b64encode(value.get("db_password", "").encode()).decode(),
                "domainName": (self._properties.get("oracleInstance", {}).
                    get("sqlConnect", {}).get("domainName", "")),
                "userName": (self._properties.get("oracleInstance", {}).
                    get("sqlConnect", {}).get("userName", ""))
            }
        }


    def _restore_oracle_option_json(self, value):
        """setter for the oracle Restore option in restore JSON
        Args:
                value   (dict)  --  Dictionary of options need to be set for restore
        """
        if not isinstance(value,dict):
            raise SDKException('Instance','101')

        self._oracle_restore_json = {
            "validate": False,
            "noCatalog": False,
            "duplicateToName": "",
            "cloneEnv": False,
            "restoreControlFile": False,
            "duplicate": False,
            "tableViewRestore": False,
            "osID": 2,
            "partialRestore": False,
            "restoreStream": 2,
            "restoreSPFile": False,
            "recover": True,
            "recoverFrom": 4,
            "archiveLog": False,
            "restoreData": True,
            "restoreFrom": 0,
            "timeZone": {
                "TimeZoneName": "(UTC) Coordinated Universal Time"
            },
            "recoverTime": {},
            "sourcePaths": [
                "//**"
            ],
            "restoreTime": {}
        }

        if value.get("restore_oracle_options_type") == "restore_archivelogs_norecover":
            self._oracle_restore_json = {
                "resetLogs": 0,
                "backupValidationOnly": False,
                "threadId": 1,
                "deviceType": 0,
                "restoreFailover": True,
                "resetDatabase": False,
                "noCatalog": True,
                "ctrlRestoreFrom": False,
                "controlFilePath": "",
                "specifyControlFileTime": False,
                "restoreDataTag": False,
                "useEndLSN": False,
                "useStartLSN": False,
                "restoreTablespace": False,
                "archiveLogBy": 1,
                "ctrlFileBackupType": 0,
                "restoreControlFile": False,
                "restoreInstanceLog": False,
                "duplicate": False,
                "startLSNNum": "",
                "checkReadOnly": False,
                "osID": 2,
                "specifyControlFile": False,
                "setDBId": False,
                "partialRestore": False,
                "restoreStream": 2,
                "specifySPFile": False,
                "restoreSPFile": False,
                "recover": False,
                "recoverFrom": 4,
                "archiveLog": True,
                "endLSNNum": "",
                "autoDetectDevice": True,
                "useEndLog": False,
                "isDeviceTypeSelected": False,
                "useStartLog": True,
                "logTarget": "",
                "restoreData": False,
                "restoreFrom": 0,
                "duplicateToSkipReadOnly": False
            }
            if value.get("start_lsn", None):
                self._oracle_restore_json["useStartLSN"] = True
                self._oracle_restore_json["startLSNNum"] = value.get("start_lsn")
            if value.get("end_lsn", None):
                self._oracle_restore_json["useEndLSN"] = True
                self._oracle_restore_json["endLSNNum"] = value.get("end_lsn")
            if value.get("log_dest", None):
                self._oracle_restore_json["logTarget"] = value.get("log_dest")

    def _restore_json(self, **kwargs):
        """Returns the JSON request to pass to the API as per the options selected by the user.

            Args:
                kwargs   (dict)  --  Dictionary of options need to be set for restore

            Returns:
                dict             -- JSON request to pass to the API

        """
        rest_json = super(OracleInstance, self)._restore_json(**kwargs)
        restore_option = {}
        if kwargs.get("restore_option"):
            restore_option = kwargs["restore_option"]
            for key in kwargs:
                if not key == "restore_option":
                    restore_option[key] = kwargs[key]
        else:
            restore_option.update(kwargs)

        self._restore_db_dump_option_json(restore_option)
        self._restore_oracle_option_json(restore_option)
        rest_json["taskInfo"]["subTasks"][0]["options"][
            "restoreOptions"]["dbDumpOptions"] = self._db_dump_restore_json
        rest_json["taskInfo"]["subTasks"][0]["options"][
            "restoreOptions"]["oracleOpt"] = self._oracle_restore_json

        return rest_json

    def restore_in_place(
            self,
            db_password,
            path,
            dest_client_name,
            dest_instance_name,
            dest_path=None,
            restore_oracle_options_type=None,
            start_lsn=None, end_lsn=None,
            log_dest=None):
        """Restores the oracle logical dump data/log files specified in the input paths
        list to the same location.

            Args:
                
                db_password             (str)  -- password for oracle database
                
                path                    (list)  --  list of database/databases to be restored

                dest_client_name        (str)   --  destination client name where files are to be
                restored

                dest_instance_name      (str)   --  destination postgres instance name of
                destination client

                dest_path        (str)   --  destinath path for restore

                    default: None

            Returns:
                object - instance of the Job class for this restore job

            Raises:
                SDKException:
                    if paths is not a list

                    if failed to initialize job

                    if response is empty

                    if response is not success

        """
        if not (isinstance(path, list) and
                isinstance(db_password, str)):
            raise SDKException('Instance', '101')
        if not path:
            raise SDKException('Instance','103')
        

        request_json = self._restore_json(
            db_password=db_password,
            paths=path,
            destination_client=dest_client_name,
            destination_instance=dest_instance_name,
            destination_path=dest_path,
            restore_oracle_options_type=restore_oracle_options_type,
            start_lsn=start_lsn, end_lsn=end_lsn,
            log_dest=log_dest)

        return self._process_restore_response(request_json)<|MERGE_RESOLUTION|>--- conflicted
+++ resolved
@@ -1128,13 +1128,8 @@
     def _get_rac_stream_allocation(self, destination_client, destination_instance, streams):
         """setter for RAC stream allocation on nodes data population in oracle options for restore
             Args:
-<<<<<<< HEAD
-                destination_client  (basestring) -- Name of the destination client
-                destination_instance(basestring) -- Name of the destination RAC instance
-=======
                 destination_client  (str) -- Name of the destination client
                 destination_instance(str) -- Name of the destination RAC instance
->>>>>>> d193ea3f
                 streams             (int)    -- Number of streams for restore
         """
         destination_client_obj = self._commcell_object.clients.get(destination_client)
