--- conflicted
+++ resolved
@@ -1,4 +1,3 @@
-<<<<<<< HEAD
 # -*- coding: utf-8 -*-
 
 # --------------------------------------------------------------------------
@@ -594,7 +593,7 @@
                 point_in_time   (timestamp) -- unix time for the point in time recovery point creation
                         default 0.  performs restore to last backup
 
-                destination_instance (str)  -- name of the destination instance in whcih recovery point is to be
+                destination_instance (str)  -- name of the destination instance in which recovery point is to be
                                                 created.
                                 default None. creates in the same instance
 
@@ -609,19 +608,34 @@
             recovery_point_name = dbname + str(int(timestamp))
 
         instance = self
-        if destination_instance is not None:
+        if destination_instance != self.instance_name:
             instance = SQLServerInstance(self._agent_object, destination_instance)
 
         # fetching db details
         flag, response = self._commcell_object._cvpysdk_object.make_request(
             'GET', self._commcell_object._services["SQL_DATABASES"] % dbname, None
         )
-        db_details = None
+        if flag:
+            response = response.json()
+            db_id = response["SqlDatabase"][0]["dbId"]
+        else:
+            raise SDKException('Response', 102, "failed to fetch db details")
+
+        # fetching full database details
+        flag, response = self._commcell_object._cvpysdk_object.make_request(
+            'GET', self._commcell_object._services["SQL_DATABASE_DETAILS"] %(self.instance_id, db_id), None
+        )
         if flag:
             response = response.json()
             db_details = response["SqlDatabase"][0]
         else:
             raise SDKException('Response', 102, "failed to fetch db details")
+
+        fullbackup_job = db_details["fBkpJob"]
+        if fullbackup_job is None:
+            raise Exception("failed to get last full backup job details")
+
+        job = self._commcell_object.job_controller.get(fullbackup_job)
 
         # retrieving the physical paths and logical file names
         restore_options = self._get_sql_restore_options([dbname])
@@ -630,18 +644,6 @@
         for files in restore_options["sqlDbdeviceItem"]:
             physical_files.append(files["fileName"])
             logical_files.append(files["logicalFileName"])
-
-        job = self._commcell_object.job_controller.get(db_details["jobId"])
-
-        # fetching job details
-        browse_dict = self.browse(get_full_details=True)
-        fullbackup_job = None
-        for dbs in browse_dict:
-            if dbs["databaseName"] == dbname:
-                fullbackup_job = dbs["jobId"]
-                break
-        if fullbackup_job is None:
-            raise Exception("failed to get last full backup job details")
 
         request_json = {
             "opType": 0,
@@ -674,14 +676,14 @@
                             "appMinType": 2 if not snap else 0,
                             "expireDays": expire_days,
                             "instance": {
-                                "clientId": int(self._agent_object._client_object.client_id),
+                                "clientId": instance.properties["instance"]["clientId"],
                                 "instanceName": instance.instance_name,
                                 "instanceId": int(instance.instance_id),
                                 "applicationId": 81
                             },
                             "miningJobs": [fullbackup_job],
                             "client": {
-                                "clientId": int(db_details["cId"])
+                                "clientId": self.properties["instance"]["clientId"]
                             },
                             "phyfileRename": physical_files,
                             "logfileRename": logical_files,
@@ -690,7 +692,7 @@
                 }
             },
             "ma": {
-                "clientId": int(self._agent_object._client_object.client_id)
+                "clientId": self.properties["instance"]["clientId"]
             },
             "options": {
                 "instantSend": True,
@@ -703,7 +705,7 @@
                 "libraryId": job.details["jobDetail"]["generalInfo"]["mediaLibrary"]["libraryId"],
                 "backupsetId": job.details["jobDetail"]["generalInfo"]["subclient"]["backupsetId"],
                 "instanceId": int(self.instance_id),
-                "clientId": db_details["cId"]
+                "clientId": self.properties["instance"]["clientId"]
             },
             "timeRange": {
                 "fromTime": 0,
@@ -1245,1256 +1247,4 @@
                 }
             }
 
-        self._set_instance_properties("_mssql_instance_prop", impersonate_json)
-=======
-# -*- coding: utf-8 -*-
-
-# --------------------------------------------------------------------------
-# Copyright Commvault Systems, Inc.
-#
-# Licensed under the Apache License, Version 2.0 (the "License");
-# you may not use this file except in compliance with the License.
-# You may obtain a copy of the License at
-#
-#     http://www.apache.org/licenses/LICENSE-2.0
-#
-# Unless required by applicable law or agreed to in writing, software
-# distributed under the License is distributed on an "AS IS" BASIS,
-# WITHOUT WARRANTIES OR CONDITIONS OF ANY KIND, either express or implied.
-# See the License for the specific language governing permissions and
-# limitations under the License.
-# --------------------------------------------------------------------------
-
-"""File for operating on a SQL Server Instance.
-
-SQLServerInstance is the only class defined in this file.
-
-SQLServerInstance: Derived class from Instance Base class, representing a sql server instance,
-                       and to perform operations on that instance
-
-SQLServerInstance:
-
-    _get_instance_properties()      --  gets the instance related properties of SQL instance.
-
-    _get_instance_properties_json() --  gets all the instance related properties of SQL instance.
-
-    _restore_request_json()         --  returns the restore request json
-
-    _process_restore_response()     --  processes response received for the Restore request
-
-    _get_sql_restore_options()      --  returns the dict containing destination sql server names
-
-    _run_backup()                   --  runs full backup for this subclients and appends the
-                                            job object to the return list
-
-    _process_browse_request()       --  processes response received for Browse request
-
-    _recoverypoint_request_json()   -- returns a json to be sent to server to create
-                                            a recovery point
-
-    get_recovery_points()         --    lists all the recovery points
-
-    _process_recovery_point_request() --  starts the recovery point job and process
-                                                the response
-
-    backup()                        --  runs full backup for all subclients associated
-                                            with this instance
-
-    browse()                        --  gets the content of the backup for this instance
-
-    browse_in_time()                --  gets the content of the backup for this instance
-                                            in the time range specified
-
-    restore()                       --  runs the restore job for specified
-
-    restore_to_destination_server() --  restores the database on destination server
-
-    create_recovery_point()         --  creates a recovery point on destination server
-
-    table_level_restore()           --  starts the table level restore job
-
-    _table_level_restore_request_json() --  returns a json to be sent to the server for
-                                            table level restore job
-
-"""
-
-from __future__ import unicode_literals
-
-import re
-import time
-import datetime
-import threading
-from base64 import b64encode
-
-from ..instance import Instance
-from ..exception import SDKException
-from ..job import Job
-from ..constants import SQLDefines
-
-
-class SQLServerInstance(Instance):
-    """Derived class from Instance Base class, representing a SQL Server instance,
-        and to perform operations on that Instance."""
-
-    def _get_instance_properties(self):
-        """Gets the properties of this instance.
-
-            Raises:
-                SDKException:
-                    if response is empty
-
-                    if response is not success
-        """
-
-        super(SQLServerInstance, self)._get_instance_properties()
-
-        self._mssql_instance_prop = self._properties.get('mssqlInstance', {})
-
-    def _get_instance_properties_json(self):
-        """get the all instance related properties of this instance.
-
-           Returns:
-                dict - all subclient properties put inside a dict
-
-        """
-        instance_json = {
-            "instanceProperties":
-                {
-                    "instance": self._instance,
-                    "instanceActivityControl": self._instanceActivityControl,
-                    "mssqlInstance": self._mssql_instance_prop,
-                    "contentOperationType": 1
-                }
-        }
-        return instance_json
-
-    def _restore_request_json(
-            self,
-            content_to_restore,
-            restore_path=None,
-            drop_connections_to_databse=False,
-            overwrite=True,
-            destination_instance=None,
-            to_time=None,
-            sql_restore_type=SQLDefines.DATABASE_RESTORE,
-            sql_recover_type=SQLDefines.STATE_RECOVER,
-            undo_path=None,
-            restricted_user=None
-    ):
-        """Returns the JSON request to pass to the API as per the options selected by the user.
-
-            Args:
-                content_to_restore (list): databases list to restore
-
-                restore_path (list, optional): list of dicts for restore paths of database files
-
-                drop_connections_to_databse (bool, optional): drop connections to database during restore
-
-                overwrite (bool, optional): overwrite database on restore
-
-                destination_instance (str): restore databases to this sql instance
-
-                to_time (str, optional): restore to time
-
-                sql_restore_type (str, optional): type of sql restore state
-                (DATABASE_RESTORE, STEP_RESTORE, RECOVER_ONLY)
-
-                sql_recover_type (str, optional): type of sql restore state
-                (STATE_RECOVER, STATE_NORECOVER, STATE_STANDBY)
-
-                undo_path (str, optional): file path for undo path for sql server standby restore
-
-                restricted_user (bool, optional): Restore database in restricted user mode
-
-            Returns:
-                dict - JSON request to pass to the API
-        """
-
-        self._get_sql_restore_options(content_to_restore)
-
-        if destination_instance is None:
-            destination_instance = (self.instance_name).lower()
-        else:
-            if destination_instance not in self.destination_instances_dict:
-                raise SDKException(
-                    'Instance',
-                    '102',
-                    'No Instance exists with name: {0}'.format(destination_instance)
-                )
-
-        destination_client_id = int(
-            self.destination_instances_dict[destination_instance]['clientId']
-        )
-
-        destination_instance_id = int(
-            self.destination_instances_dict[destination_instance]['instanceId']
-        )
-
-        request_json = {
-            "taskInfo": {
-                "associations": [{
-                    "clientName": self._agent_object._client_object.client_name,
-                    "appName": self._agent_object.agent_name,
-                    "instanceName": self.instance_name
-                }],
-                "task": {
-                    "initiatedFrom": 1,
-                    "taskType": 1
-                },
-                "subTasks": [{
-                    "subTask": {
-                        "subTaskType": 3,
-                        "operationType": 1001
-                    },
-                    "options": {
-                        "restoreOptions": {
-                            "sqlServerRstOption": {
-                                "sqlRecoverType": sql_recover_type,
-                                "dropConnectionsToDatabase": drop_connections_to_databse,
-                                "overWrite": overwrite,
-                                "sqlRestoreType": sql_restore_type,
-                                "database": content_to_restore,
-                                "restoreSource": content_to_restore
-                            },
-                            "commonOptions": {
-                            },
-                            "destination": {
-                                "destinationInstance": {
-                                    "clientId": destination_client_id,
-                                    "instanceName": destination_instance,
-                                    "instanceId": destination_instance_id
-                                },
-                                "destClient": {
-                                    "clientId": destination_client_id
-                                }
-                            }
-                        }
-                    }
-                }]
-            }
-        }
-
-        if sql_recover_type == SQLDefines.STATE_STANDBY:
-            if undo_path is not None:
-                undo_path_dict = {
-                    "fileOption": {
-                        "mapFiles": {
-                            "renameFilesSuffix": undo_path
-                        }
-                    }
-                }
-                request_json['taskInfo']['subTasks'][0]['options']['restoreOptions'].update(undo_path_dict)
-            else:
-                raise SDKException('Instance', '102', 'Failed to set Undo Path for Standby Restore.')
-
-        if restore_path is not None:
-            restore_path_dict = {
-                "device":
-                    restore_path
-            }
-            request_json['taskInfo']['subTasks'][0]['options']['restoreOptions'][
-                'sqlServerRstOption'].update(restore_path_dict)
-
-        if restricted_user is not None:
-            restricted_user_dict = {
-                "dbOnly":
-                    restricted_user
-            }
-            request_json['taskInfo']['subTasks'][0]['options']['restoreOptions'][
-                'sqlServerRstOption'].update(restricted_user_dict)
-
-        if to_time is not None:
-            to_time_dict = {
-                "browseOption": {
-                    "timeRange": {
-                        "toTimeValue": to_time
-                    }
-                }
-            }
-            request_json['taskInfo']['subTasks'][0]['options']['restoreOptions'].update(to_time_dict)
-
-        return request_json
-
-    def _process_restore_response(self, request_json):
-        """Runs the CreateTask API with the request JSON provided for Restore,
-            and returns the contents after parsing the response.
-
-            Args:
-                request_json (dict):  JSON request to run for the API
-
-            Returns:
-                object - instance of the Job class for this restore job
-
-            Raises:
-                SDKException:
-                    if restore job failed
-
-                    if response is empty
-
-                    if response is not success
-        """
-        flag, response = self._commcell_object._cvpysdk_object.make_request(
-            'POST', self._commcell_object._services['RESTORE'], request_json
-        )
-
-        if flag:
-            if response.json():
-                if "jobIds" in response.json():
-                    time.sleep(1)
-                    return Job(self._commcell_object, response.json()['jobIds'][0])
-                elif "errorCode" in response.json():
-                    error_message = response.json()['errorMessage']
-                    o_str = 'Restore job failed\nError: "{0}"'.format(error_message)
-                    raise SDKException('Instance', '102', o_str)
-                else:
-                    raise SDKException('Instance', '102', 'Failed to run the restore job')
-            else:
-                raise SDKException('Response', '102')
-        else:
-            response_string = self._commcell_object._update_response_(response.text)
-            raise SDKException('Response', '101', response_string)
-
-    def _get_sql_restore_options(self, content_to_restore):
-        """Runs the SQL/Restoreoptions API with the request JSON provided,
-            and returns the contents after parsing the response.
-
-            Args:
-                content_to_restore (list):  Databases list to restore
-
-            Returns:
-                dict - dictionary consisting of the sql destination server options
-
-            Raises:
-                SDKException:
-                    if failed to get SQL instances
-
-                    if no instance exits on commcell
-
-                    if response is empty
-
-                    if response is not success
-        """
-        contents_dict = []
-
-        for content in content_to_restore:
-            database_dict = {
-                "databaseName": content
-            }
-            contents_dict.append(database_dict)
-
-        request_json = {
-            "restoreDbType": 0,
-            "sourceInstanceId": int(self.instance_id),
-            "selectedDatabases": contents_dict
-        }
-
-        webservice = self._commcell_object._services['SQL_RESTORE_OPTIONS']
-
-        flag, response = self._commcell_object._cvpysdk_object.make_request(
-            "POST", webservice, request_json
-        )
-
-        self.destination_instances_dict = {}
-
-        if flag:
-            if response.json():
-                if 'sqlDestinationInstances' in response.json():
-                    for instance in response.json()['sqlDestinationInstances']:
-                        instances_dict = {
-                            instance['genericEntity']['instanceName'].lower(): {
-                                "instanceId": int(instance['genericEntity']['instanceId']),
-                                "clientId": int(instance['genericEntity']['clientId'])
-                            }
-                        }
-                        self.destination_instances_dict.update(instances_dict)
-                elif 'error' in response.json():
-                    if 'errorMessage' in response.json()['error']:
-                        error_message = response.json()['error']['errorMessage']
-                        raise SDKException('Instance', '102', error_message)
-                    else:
-                        raise SDKException('Instance', '102', 'No Instance exists on commcell')
-            else:
-                raise SDKException('Response', '102')
-        else:
-            response_string = self._commcell_object._update_response_(response.text)
-            raise SDKException('Response', '101', response_string)
-        return response.json()
-
-    def _run_backup(self, subclient_name, return_list):
-        """Triggers full backup job for the given subclient, and appends its Job object to list
-            The SDKExcpetion class instance is appended to the list,
-            if any exception is raised while running the backup job for the Subclient.
-
-            Args:
-                subclient_name (str):  Name of the subclient to trigger the backup for
-
-                return_list (list):  List to append the job object to
-        """
-        try:
-            job = self.subclients.get(subclient_name).backup('Full')
-            if job:
-                return_list.append(job)
-        except SDKException as excp:
-            return_list.append(excp)
-
-    def _process_browse_request(self, browse_request, get_full_details=False):
-        """Runs the SQL Instance Browse API with the request JSON provided for the operation
-            specified, and returns the contents after parsing the response.
-
-            Args:
-                browse_request (dict):  JSON request to be sent to Server
-
-            Returns:
-                list - list of all databases
-
-                dict - database names along with details like backup created time
-                           and database version
-
-            Raises:
-                SDKException:
-                    if response is empty
-
-                    if response is not success
-        """
-        flag, response = self._commcell_object._cvpysdk_object.make_request("GET", browse_request)
-
-        full_result = []
-        databases = []
-
-        if flag:
-            if response.json():
-                if 'sqlDatabase' in response.json():
-                    # returns whole dict if requested
-                    if get_full_details:
-                        return response.json()["sqlDatabase"]
-
-                    for database in response.json()['sqlDatabase']:
-
-                        database_name = database['databaseName']
-
-                        created_time = datetime.datetime.fromtimestamp(
-                            int(database['createdTime'])
-                        ).strftime('%d-%m-%Y %H:%M:%S')
-
-                        version = database['version']
-
-                        temp = {
-                            database_name: [created_time, version]
-                        }
-
-                        databases.append(database_name)
-                        full_result.append(temp)
-
-                return databases, full_result
-            else:
-                raise SDKException('Response', '102')
-        else:
-            response_string = self._commcell_object._update_response_(response.text)
-            raise SDKException('Response', '101', response_string)
-
-    def backup(self):
-        """Run full backup job for all subclients in this instance.
-
-            Returns:
-                list - list containing the job objects for the full backup jobs started for
-                           the subclients in the backupset
-        """
-        return_list = []
-        thread_list = []
-
-        all_subclients = self.subclients._subclients
-
-        if all_subclients:
-            for subclient in all_subclients:
-                thread = threading.Thread(
-                    target=self._run_backup, args=(subclient, return_list)
-                )
-                thread_list.append(thread)
-                thread.start()
-
-        for thread in thread_list:
-            thread.join()
-
-        return return_list
-
-    def browse(self, get_full_details=False):
-        """Gets the list of the backed up databases for this instance.
-            Args:
-                get_full_details (bool) - if True returns dict with all databases
-                            with last full backupjob details, default false
-            Returns:
-                list - list of all databases
-
-                dict - database names along with details like backup created time
-                           and database version
-
-            Raises:
-                SDKException:
-                    if response is empty
-
-                    if response is not success
-        """
-        browse_request = self._commcell_object._services['INSTANCE_BROWSE'] % (
-            self._agent_object._client_object.client_id, "SQL", self.instance_id
-        )
-
-        return self._process_browse_request(browse_request, get_full_details=get_full_details)
-
-    def browse_in_time(self, from_date=None, to_date=None):
-        """Gets the list of the backed up databases for this instance in the given time frame.
-
-            Args:
-                from_date (str): date to get the contents after.  Format: dd/MM/YYYY
-                Gets contents from 01/01/1970 if not specified.  Defaults to None.
-
-                to_date (str): date to get the contents before.  Format: dd/MM/YYYY
-                Gets contents till current day if not specified.  Defaults to None.
-
-            Returns:
-                list - list of all databases
-
-                dict - database names along with details like backup created timen
-                           and database version
-
-            Raises:
-                SDKException:
-                    if response is empty
-
-                    if response is not success
-        """
-
-        if from_date and (from_date != '01/01/1970' and from_date != '1/1/1970'):
-            temp = from_date.split('/')
-            if (len(temp) == 3 and
-                    0 < int(temp[0]) < 32 and
-                    0 < int(temp[1]) < 13 and
-                    int(temp[2]) > 1969 and
-                    (re.search(r'\d\d/\d\d/\d\d\d\d', from_date) or
-                     re.search(r'\d/\d/\d\d\d\d', from_date))):
-                from_date = int(time.mktime(time.strptime(from_date, '%d/%m/%Y')))
-            else:
-                raise SDKException('Instance', '103')
-        else:
-            from_date = 0
-
-        if to_date and (to_date != '01/01/1970' and to_date != '1/1/1970'):
-            temp = to_date.split('/')
-            if (len(temp) == 3 and
-                    0 < int(temp[0]) < 32 and
-                    0 < int(temp[1]) < 13 and
-                    int(temp[2]) > 1969 and
-                    (re.search(r'\d\d/\d\d/\d\d\d\d', to_date) or
-                     re.search(r'\d/\d/\d\d\d\d', to_date))):
-                today = time.strftime('%d/%m/%Y')
-                if today == to_date:
-                    to_date = int(time.time())
-                else:
-                    to_date = int(time.mktime(time.strptime(to_date, '%d/%m/%Y')))
-            else:
-                raise SDKException('Instance', '103')
-        else:
-            to_date = int(time.time())
-
-        browse_request = self._commcell_object._services['INSTANCE_BROWSE'] % (
-            self._agent_object._client_object.client_id, "SQL", self.instance_id
-        )
-
-        browse_request += '?fromTime={0}&toTime={1}'.format(from_date, to_date)
-
-        return self._process_browse_request(browse_request)
-
-    def get_recovery_points(self):
-        """
-        lists all the recovery points.
-
-        returns:
-            object (list) - list of all the recovery points and clones
-    """
-        flag, response = self._commcell_object._cvpysdk_object.make_request(
-            'GET', self._commcell_object._services["SQL_CLONES"], None
-        )
-        if flag:
-            response_json = response.json()
-            if "rpObjectList" in response_json:
-                return response_json["total"], response_json["rpObjectList"]
-            return 0, None
-        raise SDKException('Response', '102', "failed to get recovery points")
-
-    def _recoverypoint_request_json(self,
-                                    dbname,
-                                    expire_days=1,
-                                    recovery_point_name=None,
-                                    point_in_time=0,
-                                    destination_instance=None,
-                                    snap=False
-                                    ):
-        """
-            creates and returns a request json for the recovery point creation
-
-            Args:
-                dbname (str) -- database to be restored
-
-                expire_days (int)   -- days for which the database will be restored
-                        default 1,. 1 day
-                recovery_point_name (str)  -- name of the recovery point to be created
-                        default None. creates a db with db_name + <timestamp>
-
-                point_in_time   (timestamp) -- unix time for the point in time recovery point creation
-                        default 0.  performs restore to last backup
-
-                destination_instance (str)  -- name of the destination instance in which recovery point is to be
-                                                created.
-                                default None. creates in the same instance
-
-                snap    (bool)      -- If the recovery point to be created is for snap setup
-                            default False
-            returns:
-                request_json (Dict) --   request json for create recovery points
-        """
-
-        if recovery_point_name is None:
-            timestamp = datetime.datetime.timestamp(datetime.datetime.now())
-            recovery_point_name = dbname + str(int(timestamp))
-
-        instance = self
-        if destination_instance != self.instance_name:
-            instance = SQLServerInstance(self._agent_object, destination_instance)
-
-        # fetching db details
-        flag, response = self._commcell_object._cvpysdk_object.make_request(
-            'GET', self._commcell_object._services["SQL_DATABASES"] % dbname, None
-        )
-        if flag:
-            response = response.json()
-            db_id = response["SqlDatabase"][0]["dbId"]
-        else:
-            raise SDKException('Response', 102, "failed to fetch db details")
-
-        # fetching full database details
-        flag, response = self._commcell_object._cvpysdk_object.make_request(
-            'GET', self._commcell_object._services["SQL_DATABASE_DETAILS"] %(self.instance_id, db_id), None
-        )
-        if flag:
-            response = response.json()
-            db_details = response["SqlDatabase"][0]
-        else:
-            raise SDKException('Response', 102, "failed to fetch db details")
-
-        fullbackup_job = db_details["fBkpJob"]
-        if fullbackup_job is None:
-            raise Exception("failed to get last full backup job details")
-
-        job = self._commcell_object.job_controller.get(fullbackup_job)
-
-        # retrieving the physical paths and logical file names
-        restore_options = self._get_sql_restore_options([dbname])
-        physical_files = []
-        logical_files = []
-        for files in restore_options["sqlDbdeviceItem"]:
-            physical_files.append(files["fileName"])
-            logical_files.append(files["logicalFileName"])
-
-        request_json = {
-            "opType": 0,
-            "session": {},
-            "queries": [
-                {
-                    "type": 0,
-                    "queryId": "0"
-                }
-            ],
-            "mode": {
-                "mode": 3
-            },
-            "advOptions": {
-                "copyPrecedence": 0,
-                "advConfig": {
-                    "extendedConfig": {
-                        "browseAdvConfigLiveBrowse": {
-                            "useISCSIMount": False
-                        }
-                    },
-                    "applicationMining": {
-                        "appType": 81,
-                        "agentVersion": 0,
-                        "isApplicationMiningReq": True,
-                        "browseInitReq": {
-                            "database": dbname,
-                            "bCreateRecoveryPoint": True,
-                            "destDatabase": recovery_point_name,
-                            "appMinType": 2 if not snap else 0,
-                            "expireDays": expire_days,
-                            "instance": {
-                                "clientId": instance.properties["instance"]["clientId"],
-                                "instanceName": instance.instance_name,
-                                "instanceId": int(instance.instance_id),
-                                "applicationId": 81
-                            },
-                            "miningJobs": [fullbackup_job],
-                            "client": {
-                                "clientId": self.properties["instance"]["clientId"]
-                            },
-                            "phyfileRename": physical_files,
-                            "logfileRename": logical_files,
-                        }
-                    }
-                }
-            },
-            "ma": {
-                "clientId": self.properties["instance"]["clientId"]
-            },
-            "options": {
-                "instantSend": True,
-                "skipIndexRestore": False
-            },
-            "entity": {
-                "drivePoolId": 0,
-                "subclientId": job.details["jobDetail"]["generalInfo"]["subclient"]["subclientId"],
-                "applicationId": 81,
-                "libraryId": job.details["jobDetail"]["generalInfo"]["mediaLibrary"]["libraryId"],
-                "backupsetId": job.details["jobDetail"]["generalInfo"]["subclient"]["backupsetId"],
-                "instanceId": int(self.instance_id),
-                "clientId": self.properties["instance"]["clientId"]
-            },
-            "timeRange": {
-                "fromTime": 0,
-                "toTime": point_in_time
-            }
-        }
-
-        return request_json
-
-    def _process_recovery_point_request(self, request_json):
-        """
-            process the create recovery job browse request
-            Args:
-                request_json (dict):  JSON request to run for the API
-
-            Returns:
-                object (Job) - instance of the Job class for this restore job
-
-                recovery point Id (int) : id to uniquely access the recovery point
-
-                dbname (str) - name of the db that is created.
-
-            Raises:
-                SDKException:
-                    if restore job failed
-
-                    if response is empty
-
-                    if response is not success
-
-        """
-        flag, response = self._commcell_object._cvpysdk_object.make_request(
-            'POST', self._commcell_object._services['BROWSE'], request_json
-        )
-
-        if flag:
-            response_json = response.json()
-            if response_json:
-                if "browseResponses" in response_json:
-                    d = response_json['browseResponses'][0]["browseResult"]["advConfig"]["applicationMining"]["browseInitResp"]
-                    try:
-                        return Job(self._commcell_object, d["recoveryPointJobID"]), d["recoveryPointID"], d["edbPath"]
-
-                    except Exception as msg:
-                        # server code 102 response is empty or doesn't contain required parameters
-                        raise SDKException('Instance', 102, msg)
-
-                elif "errorCode" in response.json():
-                    error_message = response.json()['errorMessage']
-                    o_str = 'create recovery point job failed\nError: "{0}"'.format(error_message)
-                    raise SDKException('Instance', '102', o_str)
-                else:
-                    raise SDKException('Instance', '102', 'Failed to run the restore job')
-            else:
-                raise SDKException('Response', '102')
-        else:
-            response_string = self._commcell_object._update_response_(response.text)
-            raise SDKException('Response', '101', response_string)
-
-    def create_recovery_point(self,
-                              database_name,
-                              new_database_name=None,
-                              destination_instance=None,
-                              expire_days=1,
-                              snap=False
-                              ):
-        """stats a granular restore or recovery point job and creates a on demand restore of a database
-
-        agrs:
-            database_name (str) :   Name of the database for granular restore
-
-            new_database_name (str) :   Name of the newly created database database
-                    default: None   creates a database with original dbname+ <TIMESTAMP>
-
-            destination_instance (str):  Destination server(instance) name.
-                    default None .creates a database in the same instance
-
-            expire_days (int) :    days for which the database will be available
-                    default 1 day.
-
-            snap (bool)     : create recovery point for the snap setup
-                    dafault False
-
-        returns:
-             object (Job) : instance of the Job class for this restore job
-
-             recovery point Id (int) : id to uniquely access the recovery point
-
-            recovery_point_name (str) : name of the database created
-
-        """
-        # write a wrapper over this to allow creating more than one recovery points at a time is neccessary
-        if not isinstance(database_name, str):
-            raise SDKException('Instance', '101')
-
-        if destination_instance is None:
-            destination_instance = self.instance_name
-        else:
-            destination_instance = destination_instance.lower()
-
-        recoverypoint_request = self._recoverypoint_request_json(
-            database_name,
-            expire_days=expire_days,
-            recovery_point_name=new_database_name,
-            destination_instance=destination_instance,
-            snap=snap
-        )
-        return self._process_recovery_point_request(recoverypoint_request)
-
-    def table_level_restore(self,
-                            src_db_name,
-                            tables_to_restore,
-                            destination_db_name,
-                            rp_name,
-                            include_child_tables,
-                            include_parent_tables):
-        """Starts a table level restore
-
-        Args:
-
-            src_db_name(str) : Name of the source database
-
-            tables_to_restore(list) : List of tables to restore
-
-            destination_db_name(str) : Destination database name
-
-            rp_name(str) : Name of recovery point
-
-            include_child_tables(bool) : Includes all child tables in restore.
-
-            include_parent_tables(bool) : Includes all parent tables in restore.
-
-        Returns:
-
-            job : Instance of Job class for this restore job"""
-
-        if not (isinstance(src_db_name, str)
-                or isinstance(tables_to_restore, list)
-                or isinstance(destination_db_name, str)):
-            raise SDKException('Instance', '101')
-
-        request_json = self._table_level_restore_request_json(
-            src_db_name,
-            tables_to_restore,
-            destination_db_name,
-            rp_name,
-            include_child_tables,
-            include_parent_tables
-        )
-
-        return self._process_restore_response(request_json)
-
-    def _table_level_restore_request_json(self,
-                                          src_db,
-                                          tables_to_restore,
-                                          destination_db,
-                                          rp_name,
-                                          include_child_tables,
-                                          include_parent_tables):
-        """Creates and returns a request json for table level restore
-
-        Args:
-            src_db(str) : Name of the source database
-
-            tables_to_restore(list) : List of tables to restore
-
-            destination_db(str) : Destination database name
-
-            rp_name(str) : Name of the corresponding recovery point
-
-            include_child_tables(bool) : Includes all child tables in restore.
-
-            include_parent_tables(bool) : Includes all parent tables in restore.
-
-        Returns:
-
-            request_json(dict) : Request json for table level restore"""
-
-        client_name = self._agent_object._client_object.client_name
-        client_id = int(self._agent_object._client_object.client_id)
-        instance_name = self.instance_name
-        instance_id = int(self.instance_id)
-
-        source_item = []
-        for table in tables_to_restore:
-            source_item.append('/' + table)
-
-        request_json = {
-            "taskInfo": {
-                "associations": [
-                    {
-                        "subclientId": -1,
-                        "copyId": 0,
-                        "applicationId": 81,
-                        "clientName": client_name,
-                        "backupsetId": -1,
-                        "instanceId": instance_id,
-                        "clientId": client_id,
-                        "instanceName": instance_name,
-                        "_type_": 5,
-                        "appName": self._agent_object.agent_name
-                    }
-                ],
-                "task": {
-                    "ownerId": 1,
-                    "taskType": 1,
-                    "ownerName": "admin",
-                    "sequenceNumber": 0,
-                    "initiatedFrom": 1,
-                    "policyType": 0,
-                    "taskId": 0,
-                    "taskFlags": {
-                        "isEZOperation": False,
-                        "disabled": False
-                    }
-                },
-                "subTasks": [
-                    {
-                        "subTask": {
-                            "subTaskType": 3,
-                            "operationType": 1001
-                        },
-                        "options": {
-                            "adminOpts": {
-                                "contentIndexingOption": {
-                                    "subClientBasedAnalytics": False
-                                }
-                            },
-                            "restoreOptions": {
-                                "virtualServerRstOption": {
-                                    "isBlockLevelReplication": False
-                                },
-                                "sqlServerRstOption": {
-                                    "cloneEnv": False,
-                                    "ffgRestore": False,
-                                    "cloneResrvTimePeriod": 0,
-                                    "vSSBackup": False,
-                                },
-                                "dbArchiveRestoreOptions": {
-                                    "restoreAllDependentTables": include_child_tables,
-                                    "isTableLevelRestore": True,
-                                    "destDatabaseName": destination_db,
-                                    "restoreToSourceDatabase": True,
-                                    "restoreToHistoryDatabase": False,
-                                    "restoreAllParentTables": include_parent_tables,
-                                    "databaseName": {
-                                        "clientId": client_id,
-                                        "instanceName": instance_name,
-                                        "instanceId": instance_id,
-                                        "applicationId": 81
-                                    },
-                                    "sqlArchiveOptions": {
-                                        "sourceDBName": src_db,
-                                        "sourceDatabaseInfo": {
-                                            "dbName": rp_name,
-                                            "instance": {
-                                                "clientId": client_id,
-                                                "instanceName": instance_name,
-                                                "instanceId": instance_id,
-                                                "applicationId": 81
-                                            }
-                                        }
-                                    }
-                                },
-                                "browseOption": {
-                                    "listMedia": False,
-                                    "useExactIndex": False,
-                                    "noImage": True,
-                                    "commCellId": self._commcell_object.commcell_id,
-                                    "mediaOption": {
-                                        "useISCSIMount": False,
-                                        "mediaAgent": {
-                                            "mediaAgentId": 0,
-                                            "_type_": 11
-                                        },
-                                        "library": {
-                                            "_type_": 9,
-                                            "libraryId": 0
-                                        },
-                                        "copyPrecedence": {
-                                            "copyPrecedenceApplicable": False
-                                        },
-                                        "drivePool": {
-                                            "_type_": 47,
-                                            "drivePoolId": 0
-                                        }
-                                    },
-                                    "backupset": {
-                                        "backupsetId": -1,
-                                        "clientId": client_id
-                                    },
-                                    "timeRange": {}
-                                },
-                                "commonOptions": {
-                                    "clusterDBBackedup": False,
-                                    "restoreToDisk": False,
-                                    "isDBArchiveRestore": True,
-                                    "copyToObjectStore": False,
-                                    "onePassRestore": False,
-                                    "syncRestore": False
-                                },
-                                "destination": {
-                                    "destClient": {
-                                        "clientId": client_id,
-                                        "clientName": client_name
-                                    }
-                                },
-                                "fileOption": {
-                                    "sourceItem": source_item,
-                                    "browseFilters": [
-                                        "<?xml version='1.0' encoding='UTF-8'?>"
-                                        "<databrowse_Query type=\"0\" queryId=\"0\" />"
-                                    ]
-                                },
-                                "dbDataMaskingOptions": {
-                                    "isStandalone": False
-                                }
-                            },
-                            "commonOpts": {
-                                "notifyUserOnJobCompletion": False,
-                                "perfJobOpts": {
-                                    "rstPerfJobOpts": {
-                                        "mediaReadSpeed": False,
-                                        "pipelineTransmittingSpeed": False
-                                    }
-                                }
-                            }
-                        }
-                    }
-                ]
-            }
-        }
-        return request_json
-
-    def restore(
-            self,
-            content_to_restore,
-            drop_connections_to_databse=False,
-            overwrite=True,
-            restore_path=None,
-            to_time=None,
-            sql_restore_type=SQLDefines.DATABASE_RESTORE,
-            sql_recover_type=SQLDefines.STATE_RECOVER,
-            undo_path=None,
-            restricted_user=None,
-            destination_instance=None
-    ):
-        """Restores the databases specified in the input paths list.
-
-            Args:
-                content_to_restore (list):  List of databases to restore.
-
-                drop_connections_to_databse (bool):  Drop connections to database.  Defaults to False.
-
-                overwrite (bool):  Unconditional overwrite files during restore.  Defaults to True.
-
-                restore_path (str):  Existing path on disk to restore.  Defaults to None.
-
-                to_time (str):  Restore to time.  Defaults to None.
-
-                sql_recover_type (str):  Type of sql recovery state. (STATE_RECOVER, STATE_NORECOVER, STATE_STANDBY)
-                Defaults to STATE_RECOVER.
-
-                sql_restore_type (str):  Type of sql restore state.  (DATABASE_RESTORE, STEP_RESTORE, RECOVER_ONLY)
-                Defaults to DATABASE_RESTORE.
-
-                undo_path (str):  File path for undo path for sql standby restores.  Defaults to None.
-
-                restricted_user (bool):  Restore database in restricted user mode.  Defaults to None.
-
-                destination_instance (str):  Destination instance to restore too.  Defaults to None.
-
-            Returns:
-                object - instance of the Job class for this restore job
-
-            Raises:
-                SDKException:
-                    if content_to_restore is not a list
-
-                    if response is empty
-
-                    if response is not success
-        """
-        if not isinstance(content_to_restore, list):
-            raise SDKException('Instance', '101')
-
-        if destination_instance is not None:
-            destination_instance = destination_instance.lower()
-
-        request_json = self._restore_request_json(
-            content_to_restore,
-            drop_connections_to_databse=drop_connections_to_databse,
-            overwrite=overwrite,
-            restore_path=restore_path,
-            to_time=to_time,
-            sql_restore_type=sql_restore_type,
-            sql_recover_type=sql_recover_type,
-            undo_path=undo_path,
-            restricted_user=restricted_user,
-            destination_instance=destination_instance
-        )
-
-        return self._process_restore_response(request_json)
-
-    def restore_to_destination_server(
-            self,
-            content_to_restore,
-            destination_server,
-            drop_connections_to_databse=False,
-            overwrite=True,
-            restore_path=None):
-        """Restores the databases specified in the input paths list.
-
-            Args:
-                content_to_restore (list):  List of databases to restore.
-
-                destination_server (str):  Destination server(instance) name.
-
-                drop_connections_to_databse (bool): Drop connections to database.  Defaults to False.
-
-                overwrite (bool):  Unconditional overwrite files during restore.  Defaults to True.
-
-                restore_path (str):  Existing path on disk to restore.  Default to None.
-
-            Returns:
-                object - instance of the Job class for this restore job
-
-            Raises:
-                SDKException:
-                    if content_to_restore is not a list
-
-                    if response is empty
-
-                    if response is not success
-        """
-        if not isinstance(content_to_restore, list):
-            raise SDKException('Instance', '101')
-
-        request_json = self._restore_request_json(
-            content_to_restore,
-            drop_connections_to_databse=drop_connections_to_databse,
-            overwrite=overwrite,
-            restore_path=restore_path,
-            destination_instance=destination_server
-        )
-
-        return self._process_restore_response(request_json)
-
-    @property
-    def mssql_instance_prop(self):
-        """ getter for sql server instance properties """
-        return self._mssql_instance_prop
-
-    @mssql_instance_prop.setter
-    def mssql_instance_prop(self, value):
-        """Setter for SQL server instance properties
-
-            Args:
-                value (list)  --  list of the category and properties to update on the instance
-
-            Returns:
-                list - list of the appropriate JSON for an agent to send to the POST Instance API
-        """
-        category, prop = value
-
-        self._set_instance_properties(category, prop)
-
-    def vss_option(self, value):
-        """Enables or disables VSS option on SQL instance
-
-            Args:
-                value (bool)  --  Boolean value whether to set VSS option on or off
-
-        """
-
-        request_json = {
-            "useVss": value
-        }
-
-        self._set_instance_properties("_mssql_instance_prop", request_json)
-
-    def vdi_timeout(self, value):
-        """Sets the SQL VDI timeout value on SQL instance
-
-            Args:
-                value (int)  --  value of vdi timeout for sql vdi operations
-
-        """
-
-        request_json = {
-            "vDITimeOut": value
-        }
-
-        self._set_instance_properties("_mssql_instance_prop", request_json)
-
-    def impersonation(self, enable, username=None, password=None):
-        """Sets impersonation on SQL instance with local system account or provided user account.
-
-            Args:
-                enable (bool)  --  boolean value whether to set impersonation
-
-                username (str, optional)   --  user to set for impersonation.
-                Defaults to local system account if enabled is True and username not provided.
-
-                password (str, optional)   --  password of user account
-
-        """
-
-        if enable and username is None:
-            impersonate_json = {
-                "overrideHigherLevelSettings": {
-                    "overrideGlobalAuthentication": enable,
-                    "useLocalSystemAccount": True
-                }
-            }
-        elif enable and username is not None:
-            if password is not None:
-                impersonate_json = {
-                    "overrideHigherLevelSettings": {
-                        "overrideGlobalAuthentication": enable,
-                        "useLocalSystemAccount": False,
-                        "userAccount": {
-                            "userName": username,
-                            "password": b64encode(password.encode()).decode()
-                        }
-                    }
-                }
-            else:
-                raise SDKException(
-                    'Instance',
-                    '102',
-                    'Please provide password to set impersonation for user [{0}]'.format(username)
-                )
-        else:
-            impersonate_json = {
-                "overrideHigherLevelSettings": {
-                    "overrideGlobalAuthentication": enable,
-                    "useLocalSystemAccount": False
-                }
-            }
-
-        self._set_instance_properties("_mssql_instance_prop", impersonate_json)
->>>>>>> 4f4cc8b4
+        self._set_instance_properties("_mssql_instance_prop", impersonate_json)