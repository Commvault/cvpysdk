--- conflicted
+++ resolved
@@ -485,10 +485,7 @@
 class AppIDAName(Enum):
     """Class to maintain the app IDA names"""
     FILE_SYSTEM = 'File System'
-<<<<<<< HEAD
-=======
     VIRTUAL_SERVER = 'Virtual Server'
->>>>>>> d193ea3f
 
 class VSAObjects(Enum):
     """Mapping for VSA Objects."""
