--- conflicted
+++ resolved
@@ -111,10 +111,7 @@
     DB2_AGENT = 351
     INFORMIX = 360
     SYBASE = 1202
-<<<<<<< HEAD
-=======
     WEB_SERVER = 252
->>>>>>> 48c41b83
 
 
 class OSNameIDMapping(Enum):
