--- conflicted
+++ resolved
@@ -104,10 +104,7 @@
     INDEX_STORE = 55
     INDEX_GATEWAY = 263
     CONTENT_EXTRACTOR = 259
-<<<<<<< HEAD
-=======
     DB2_AGENT = 351
->>>>>>> 80b73210
 
 
 class OSNameIDMapping(Enum):
