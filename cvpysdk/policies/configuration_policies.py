--- conflicted
+++ resolved
@@ -1844,11 +1844,7 @@
             sets values for creating the add policy json
         """
         if not isinstance(self._index_server_name, basestring) or not isinstance(self._data_access_node, basestring) \
-<<<<<<< HEAD
-            or not isinstance(self._exclude_paths, list) or not isinstance(self._includeDocTypes, list) \
-=======
             or not isinstance(self._exclude_paths, list) or not isinstance(self._includeDocTypes, basestring) \
->>>>>>> d53e8707
                 or not isinstance(self._name, basestring) or not isinstance(self._min_doc_size, int) \
                 or not isinstance(self._max_doc_size, int):
             raise SDKException('ConfigurationPolicies', '101')
