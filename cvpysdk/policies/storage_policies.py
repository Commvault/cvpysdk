--- conflicted
+++ resolved
@@ -203,11 +203,8 @@
     **store_priming**                    --  Sets the value of DDB store priming under copy dedupe properties
 
     ***is_active***                             --  Returns/Sets the 'Active' Property of the Copy
-<<<<<<< HEAD
-=======
 
     ***network_throttle_bandwidth***            --  Returns/Sets the value of Network Throttle Bandwidth
->>>>>>> 80b73210
 """
 
 from __future__ import absolute_import
