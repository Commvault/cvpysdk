--- conflicted
+++ resolved
@@ -1007,27 +1007,6 @@
             if not (isinstance(copy_name, basestring) and isinstance(global_policy, basestring)):
                 raise SDKException('Storage', '101')
 
-<<<<<<< HEAD
-        media_agent_id = self._commcell_object.media_agents._media_agents[media_agent_name.lower()]['id']
-
-        snap_copy = int(snap_copy)
-
-        if drive_pool is not None:
-            request_xml = """
-                        <App_CreateStoragePolicyCopyReq copyName="{0}">
-                            <storagePolicyCopyInfo copyType="0" isDefault="0" isMirrorCopy="0" isSnapCopy="{11}" numberOfStreamsToCombine="1">
-                                <StoragePolicyCopy _type_="18" storagePolicyId="{1}" storagePolicyName="{2}" />
-                                <library _type_="9" libraryId="{3}" libraryName="{4}" />
-                                <mediaAgent _type_="11" mediaAgentId="{5}" mediaAgentName="{6}" />
-                                <drivePool drivePoolId = "{7}" drivePoolName = "{8}"  libraryName = "{4}" />
-                                <spareMediaGroup spareMediaGroupId = "{9}" spareMediaGroupName = "{10}" libraryName = "{4}" />
-                                <retentionRules retainArchiverDataForDays="-1" retainBackupDataForCycles="1" retainBackupDataForDays="30" />
-                            </storagePolicyCopyInfo>
-                        </App_CreateStoragePolicyCopyReq>
-                        """.format(copy_name, self.storage_policy_id, self.storage_policy_name,
-                                   tape_library_id, library_name, media_agent_id, media_agent_name,
-                                   drive_pool_id, drive_pool, spare_pool_id, spare_pool, snap_copy)
-=======
             if self.has_copy(copy_name):
                 err_msg = f'Storage Policy copy "{copy_name}" already exists.'
                 raise SDKException('Storage', '102', err_msg)
@@ -1068,7 +1047,6 @@
                            }
                        }
                     }
->>>>>>> 2fccf429
 
         else:
             if not (isinstance(copy_name, basestring) and
