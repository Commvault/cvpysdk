--- conflicted
+++ resolved
@@ -220,10 +220,7 @@
     'GET_CONTENT_ANALYZER_CLOUD': '{0}getContentAnalyzerCloud',
     'ACTIVATE_ENTITIES': '{0}dcube/entity',
     'ACTIVATE_ENTITY': '{0}dcube/entity/%s',
-<<<<<<< HEAD
-=======
     'ACTIVATE_ENTITY_CONTAINER': '{0}EntityExtractionRules?getDisabled=true',
->>>>>>> d53e8707
     'GET_TAGS': '{0}EDiscovery/Tags',
     'ADD_CONTAINER': '{0}PerformContainerOperation',
     'DELETE_CONTAINER': '{0}Containers/Action/Delete',
