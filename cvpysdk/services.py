# -*- coding: utf-8 -*-

# --------------------------------------------------------------------------
# Copyright Commvault Systems, Inc.
#
# Licensed under the Apache License, Version 2.0 (the "License");
# you may not use this file except in compliance with the License.
# You may obtain a copy of the License at
#
#     http://www.apache.org/licenses/LICENSE-2.0
#
# Unless required by applicable law or agreed to in writing, software
# distributed under the License is distributed on an "AS IS" BASIS,
# WITHOUT WARRANTIES OR CONDITIONS OF ANY KIND, either express or implied.
# See the License for the specific language governing permissions and
# limitations under the License.
# --------------------------------------------------------------------------

"""Service URLs for REST API operations.

SERVICES_DICT:
    A python dictionary for holding all the API services endpoints.

|

get_services(web_service):
    updates the SERVICES_DICT with the WebConsole API URL


To add a new REST API End-point to the SDK, user needs to add a key to the SERVICES_DICT_TEMPLATE
dictionary, for their usage, and the value will be in the format:

    "{0}{{ENDPOINT}}"

{0} will be replaced by the webconsole URL

"""

from __future__ import absolute_import
from __future__ import unicode_literals


SERVICES_DICT_TEMPLATE = {
    'LOGIN': '{0}Login',
    'LOGOUT': '{0}Logout',
    'RENEW_LOGIN_TOKEN': '{0}RenewLoginToken',
    'COMMSERV': '{0}CommServ',
    'GET_SAML_TOKEN': '{0}Commcell/SamlToken?validityInMins=%s',
    'WHO_AM_I': '{0}WhoAmI',

    'TFA': '{0}Commcell/Properties/TwoFactorAuth',
    'TFA_ENABLE': '{0}Commcell/Properties/TwoFactorAuth/Action/Enable',
    'TFA_DISABLE': '{0}Commcell/Properties/TwoFactorAuth/Action/Disable',
    'PRIVACY_ENABLE': '{0}Commcell/Properties/Privacy/Action/Enable',
    'PRIVACY_DISABLE': '{0}Commcell/Properties/Privacy/Action/Disable',
    'ACCOUNT_lOCK_SETTINGS': '{0}Commcell/Properties/AccountLockSettings',
    'ORG_TFA': '{0}Organization/%s/TwoFactorAuth',
    'ORG_TFA_ENABLE': '{0}Organization/%s/TwoFactorAuth/Action/Enable',
    'ORG_TFA_DISABLE': '{0}Organization/%s/TwoFactorAuth/Action/Disable',
    'TFA_STATUS_OF_USER': '{0}Security/TwoFactorAuth/Status?username=%s',

    'GET_ALL_CLIENTS': '{0}Client',
    'GET_VIRTUAL_CLIENTS': '{0}Client?PseudoClientType=VSPseudo',
<<<<<<< HEAD
=======
    'GET_VIRTUALIZATION_ACCESS_NODES': '{0}VSAClientAndClientGroupList',
>>>>>>> 0014c02a
    'GET_FILE_SERVER_CLIENTS': '{0}/v4/FileServers',
    'CLIENTFORCEDELETE':'{0}Client/%s?forceDelete=1',
    'CLIENT': '{0}Client/%s',
    'FILTER_CLIENTS':'{0}Client?%s',
    'GET_ALL_CLIENTS_PLUS_HIDDEN': '{0}Client?hiddenclients=true',
    'GET_ALL_PSEUDO_CLIENTS': '{0}Client?PseudoClientType',
    'CHECK_READINESS': '{0}Client/%s/CheckReadiness?network=%s&resourceCapacity=%s'
                       '&NeedXmlResp=true&includeDisabledClients=%s&CSCCNetworkCheck=%s'
                       '&applicationCheck=%s&additionalResources=%s',

    'GET_ALL_AGENTS': '{0}Agent?clientId=%s',
    'AGENT': '{0}Agent',
    'GET_AGENT': '{0}Agent?clientId=%s&applicationId=%s&propertyLevel=30',

    'GET_ALL_BACKUPSETS': '{0}Backupset?clientId=%s&propertyLevel=10',
    'BACKUPSET': '{0}Backupset/%s',
    'ADD_BACKUPSET': '{0}Backupset',

    'GET_ALL_INSTANCES': '{0}Instance?clientId=%s',
    'INSTANCE': '{0}Instance/%s',
    'APPLICATION_INSTANCE': '{0}Application/%s',
    'APPLICATION': '{0}Application',

    'GET_ALL_SUBCLIENTS': '{0}Subclient?clientId=%s&applicationId=%s&propertyLevel=20',
    'ADD_SUBCLIENT': '{0}Subclient',
    'SUBCLIENT': '{0}Subclient/%s',
    'SUBCLIENT_BACKUP': '{0}Subclient/%s/action/backup?backupLevel=%s',
    'VM_BACKUP': '{0}v2/vsa/vm/%s/backup?backupLevel=%s',
    'PREVIEW': '{0}Subclient/Content/Preview',

    'GET_JOBS': '{0}Job?clientId=%s&jobFilter=%s',
    'JOB': '{0}Job/%s',
    'JOB_DETAILS': '{0}JobDetails',
    'JOB_TASK_DETAILS': '{0}Job/%s/TaskDetails',
    'SUSPEND_JOB': '{0}Job/%s/action/pause',
    'RESUME_JOB': '{0}Job/%s/action/resume',
    'KILL_JOB': '{0}Job/%s/action/kill',
    'RESUBMIT_JOB': '{0}Job/%s/action/Resubmit',
    'ALL_JOBS': '{0}Jobs',
    'JOB_EVENTS': '{0}Events?jobId=%s',
    'JOB_MANAGEMENT_SETTINGS': '{0}CommServ/JobManagementSetting',

    'ENABLE_SHARED_LAPTOP': '{0}Commcell/Properties/SharedLaptopUsage/Action/Enable',
    'DISABLE_SHARED_LAPTOP': '{0}Commcell/Properties/SharedLaptopUsage/Action/Disable',

    'GET_MEDIA_AGENTS': '{0}V2/MediaAgents',
    'LIBRARY': '{0}Library',
    'GET_LIBRARY_PROPERTIES': '{0}Library/%s',
    'DETECT_TAPE_LIBRARY': '{0}Library?Action=detect',
    'CONFIGURE_TAPE_LIBRARY': '{0}Library?Action=configureTape',

    'GET_MOVE_MOUNTPATH_DETAILS': '{0}MountPath/%s/Move',
    'MOVE_MOUNTPATH': '{0}MountPath/Move',

    'LOCK_MM_CONFIGURATION': '{0}LockMMConfiguration',

    'STORAGE_POLICY': '{0}StoragePolicy',
    'GET_STORAGE_POLICY': '{0}StoragePolicy/%s',
    'DELETE_STORAGE_POLICY': '{0}V2/StoragePolicy',
    'GET_STORAGE_POLICY_ADVANCED': '{0}v2/StoragePolicy/%s?propertyLevel=10',
    'CREATE_STORAGE_POLICY_COPY': '{0}StoragePolicy?Action=createCopy',
    'DELETE_STORAGE_POLICY_COPY': '{0}StoragePolicy?Action=deleteCopy',
    'SCHEDULE_POLICY': '{0}SchedulePolicy',
    'CREATE_UPDATE_SCHEDULE_POLICY': '{0}Task',
    'GET_SCHEDULE_POLICY': '{0}SchedulePolicy/%s',
    'MEDIA_AGENT': '{0}MediaAgent/%s',
    'CLOUD_MEDIA_AGENT': '{0}MediaAgent/%s/CloudVMPowerManagement',
    'STORAGE_POLICY_COPY': '{0}V2/StoragePolicy/%s/Copy/%s',
    'STORAGE_POLICY_INFRASTRUCTUREPOOL': '{0}/StoragePolicy/Infrastructurepool?planId=%s',
    'RECOVERY_ENABLERS': '{0}MediaAgent/RecoveryEnabler?osType=CLIENT_PLATFORM_OSTYPE_UNIX ',

    'GET_ALL_ALERTS': '{0}AlertRule',
    'ALERT': '{0}AlertRule/%s',
    'CREATE_BLR_PAIR': '{0}Replications/Groups',
    'DELETE_BLR_PAIR': '{0}Replications/Monitors/continuous/%s',
    'GET_BLR_PAIRS': '{0}Replications/Monitors/continuous',
    'GET_BLR_PAIR': '{0}Replications/Monitors/continuous?replicationPairId=%s',
    'GET_BLR_PAIR_STATS': '{0}Replications/Statistics/%s',
    'GRANULAR_BLR_POINTS': '{0}Replications/Monitors/continuous/VmScale?destProxyClientId=%s&subclientId=%s&vmUuid=%s',
    'BLR_BOOT_DETAILS': '{0}/Replications/Monitors/continuous/Boot?replicationPairId=%s&bootType=%s&latest=true',
    'BROWSE_MOUNT_POINTS': '{0}/Client/%s/Action/BrowseMountPoints',

    'GET_VM_BROWSE': '{0}/VMBrowse?inventoryPath=%%5CFOLDER%%3AApplications%%3AApplications&PseudoClientId=%s',

    'GET_K8S_NS_BROWSE': '{0}/VMBrowse?inventoryPath=%%5CFOLDER%%3AApplications%%3AApplications&PseudoClientId=%s&vendor=KUBERNETES',
    'GET_K8S_VOLUME_BROWSE': '{0}/VMBrowse?inventoryPath=%%5CFOLDER%%3AVolumes%%3AVolumes%%5CFOLDER%%3A%s%%3A%s&PseudoClientId=%s&vendor=KUBERNETES',
    'GET_K8S_APP_BROWSE': '{0}/VMBrowse?inventoryPath=%%5CFOLDER%%3AApplications%%3AApplications%%5CFOLDER%%3A%s%%3A%s&PseudoClientId=%s&vendor=KUBERNETES',
    'GET_K8S_LABEL_BROWSE': '{0}/VMBrowse?inventoryPath=%%5CFOLDER%%3ALabels%%3ALabels%%5CFOLDER%%3A%s%%3A%s&PseudoClientId=%s&vendor=KUBERNETES',

    'MODIFY_ALERT': '{0}AlertRule/%s/Action/Modify',
    'GET_ALL_CONSOLE_ALERTS': '{0}Alert?pageNo=%s&pageCount=%s',
    'GET_CONSOLE_ALERT': '{0}Alert/%s',
    'ENABLE_ALERT_NOTIFICATION': '{0}AlertRule/%s/notificationType/%s/Action/Enable',
    'DISABLE_ALERT_NOTIFICATION': '{0}AlertRule/%s/notificationType/%s/Action/Disable',
    'ENABLE_ALERT': '{0}AlertRule/%s/Action/Enable',
    'DISABLE_ALERT': '{0}AlertRule/%s/Action/Disable',
    'EMAIL_SERVER': '{0}EmailServer',

    'INVENTORY_SCHEDULES': '{0}Schedules?seaDataSourceId=%s&appType=132',
    'CLIENT_SCHEDULES': '{0}Schedules?clientId=%s',
    'AGENT_SCHEDULES': '{0}Schedules?clientId=%s&apptypeId=%s',
    'BACKUPSET_SCHEDULES': '{0}Schedules?clientId=%s&apptypeId=%s&backupsetId=%s',
    'INSTANCE_SCHEDULES':  '{0}Schedules?clientId=%s&apptypeId=%s&instanceId=%s',
    'SUBCLIENT_SCHEDULES': ('{0}Schedules?clientId=%s&apptypeId=%s&'
                            'backupsetId=%s&subclientId=%s'),
    'WORKFLOW_SCHEDULES': '{0}Schedules?workflowId=%s',
    'REPORT_SCHEDULES': '{0}/ScheduleReports',
    'OPTYPE_SCHEDULES': '{0}/Schedules?operationType=%s',
    'COMMCELL_SCHEDULES': '{0}/Schedules',
    'SCHEDULE': '{0}Schedules/%s',
    'ENABLE_SCHEDULE': '{0}Schedules/task/Action/Enable',
    'DISABLE_SCHEDULE': '{0}Schedules/task/Action/Disable',

    'LIVE_SYNC': '{0}Task',
    'LIVE_SYNC_DETAILS': '{0}/Task/%s/Details',

    'CLIENTGROUPS': '{0}ClientGroup',
    'CLIENTGROUP': '{0}ClientGroup/%s',

    'USERGROUPS': '{0}UserGroup?includeSystemCreated=true',
    'USERGROUP': '{0}UserGroup/%s',
    'DELETE_USERGROUP': '{0}UserGroup/%s?newUserId=%s&newUserGroupId=%s',
    'COMPANY_USERGROUP': '{0}UserGroup?parentProvider/providerId=%s',

    'BROWSE': '{0}DoBrowse',
    'RESTORE': '{0}CreateTask',
    'SQL_CLONES': '{0}sql/clones',
    'SQL_DATABASES': '{0}sql/databases?databaseName=%s',
    'SQL_DATABASE_DETAILS': '{0}sql/instance/%s/database/%s',
    'SQL_AG_GROUPS': '{0}v2/sql/availabilityGroups/client/%s/instance/%s',
    'SQL_AG_GROUP_REPLICAS': '{0}v2/sql/availabilityGroupReplicas/client/%s/instance/%s/availabilityGroup/%s',

    'GET_WORKFLOWS': '{0}Workflow',
    'DEPLOY_WORKFLOW': '{0}Workflow/%s/action/deploy',
    'EXECUTE_WORKFLOW_API': '{0}Workflow/%s/action/execute',
    'EXECUTE_WORKFLOW': '{0}wapi/%s',
    'GET_WORKFLOW': '{0}Workflow/%s',
    'GET_WORKFLOW_DEFINITION': '{0}Workflow/%s/definition',
    'GET_INTERACTIONS': '{0}WorkflowInteractions',
    'GET_INTERACTION': '{0}Workflow/Interaction/%s',

    'INSTANCE_BROWSE': '{0}Client/%s/%s/Instance/%s/Browse',
    'CLOUD_DATABASE_BROWSE': '{0}BrowseRDSBackups',

    'SQL_RESTORE_OPTIONS': '{0}SQL/RestoreOptions',

    'EXECUTE_QCOMMAND': '{0}Qcommand/qoperation execute',
    'EXECUTE_QSCRIPT': '{0}Qcommand/qoperation execscript %s',
    'QCOMMAND': '{0}QCommand',
    'EXEC_QCOMMAND': '{0}ExecuteQCommand',

    'SOFTWARESTORE_DOWNLOADITEM': '{0}DownloadFile',
    'SOFTWARESTORE_PKGINFO': '{0}SoftwareStore/getPackagePublishInfo?packageName=%s',
    'SOFTWARESTORE_GETPKGID': '{0}SoftwareStoreItem',

    'CREATE_TASK': '{0}CreateTask',
    'ADD_INSTANCE': '{0}Instance',
    'MASKING_POLICY': '{0}MaskingPolicy',


    'GET_ANALYTICS_ENGINES': '{0}dcube/getAnalyticsEngine',
    'GET_ALL_DATASOURCES': '{0}dcube/GetDataSources?summary=1',
    'GET_DATASOURCE': '{0}dcube/getDataSource/%s',
    'GET_ALL_HANDLERS': '{0}dcube/getAllHandlers?dsId=%s',
    'GET_HANDLER': '{0}dcube/getHandler/?dsId=%s&handlerId=%s',
    'GET_CRAWL_HISTORY': '{0}dcube/GetHistory/%s',
    'GET_HANDLERS': '{0}dcube/gethandler?datasourceId=%s',
    'CREATE_HANDLER': '{0}dcube/savehandler',
    'GET_DATASOURCE_SCHEMA': '{0}dcube/getDSSchema/%s',
    'UPDATE_DATASOURCE_SCHEMA': '{0}dcube/updateschema',
    'GET_JDBC_DRIVERS': '{0}dcube/GetJDBCDrivers/%s',
    'DELETE_DATASOURCE_CONTENTS': '{0}dcube/deletedata/%s?softdelete=true',
    'DELETE_DATASOURCE': '{0}dcube/deleteDataSource/%s',
    'PRUNE_DATASOURCE': '{0}indexing/uns/deletecollection',
    'CREATE_DATASOURCE': '{0}dcube/createDataSource',
    'DATACUBE_IMPORT_DATA': '{0}dcube/post/%s/%s',
    'START_JOB_DATASOURCE': '{0}dcube/startjob/%s',
    'GET_STATUS_DATASOURCE': '{0}dcube/GetStatus/%s',
    'EXECUTE_HANDLER': '{0}dcube/handler/%s/%s?%s',
    'DELETE_HANDLER': '{0}dcube/deletehandler/%s',
    'SHARE_HANDLER': '{0}dcube/share/handler',
    'SHARE_DATASOURCE': '{0}dcube/share/datasource',
    'GET_CONTENT_ANALYZER_CLOUD': '{0}getContentAnalyzerCloud',
    'ACTIVATE_ENTITIES': '{0}dcube/entity',
    'ACTIVATE_ENTITY': '{0}dcube/entity/%s',
    'ACTIVATE_ENTITY_CONTAINER': '{0}EntityExtractionRules?getDisabled=true',
    'GET_TAGS': '{0}EDiscovery/Tags',
    'ADD_CONTAINER': '{0}PerformContainerOperation',
    'DELETE_CONTAINER': '{0}Containers/Action/Delete',
    'CA_UPLOAD_FILE': '{0}ContentAnalyzer/%s/action/uploadFile',
    'GET_CLASSIFIERS': '{0}dcube/classifiers?getDisabled=True',
    'START_TRAINING': '{0}ContentAnalyzer/%s/%s/ml/action/train',
    'CANCEL_TRAINING': '{0}ContentAnalyzer/%s/%s/training/cancel',

    'V4_ACTIVATE_DS_PERMISSION': '{0}V4/Activate/SEA_DATASOURCE_ENTITY/%s/Permissions',
    'V4_INVENTORY_CRAWL': '{0}V4/InventoryManager/Inventory/%s/Crawl',
    'EDISCOVERY_INVENTORIES': '{0}V4/InventoryManager/Inventory',
    'EDISCOVERY_INVENTORY': '{0}V4/InventoryManager/Inventory/%s',
    'EDISCOVERY_ASSETS': '{0}V4/InventoryManager/Inventory/%s/Assets',
    'EDISCOVERY_ASSET': '{0}V4/InventoryManager/Inventory/%s/Assets/%s',
    'EDISCOVERY_ASSET_JOBS': '{0}V4/InventoryManager/Inventory/%s/Assets/%s/jobs',
    'EDISCOVERY_CRAWL': '{0}EDiscoveryClients/Clients/%s/Jobs?datasourceId=%s&type=%s&operation=%s',
    'EDISCOVERY_JOBS_HISTORY': '{0}EDiscoveryClients/Clients/%s/Jobs/History?type=%s&datasourceId=%s',
    'EDISCOVERY_JOB_STATUS': '{0}EDiscoveryClients/Clients/%s/Jobs/Status?type=%s&datasourceId=%s',
    'EDISCOVERY_GET_DEFAULT_HANDLER': '{0}dcube/getdefaulthandler/%s',
    'EDISCOVERY_V2_GET_CLIENTS': '{0}V2/EDiscoveryClients/Clients?datasourceType=%s&clientGroup=%s&limit=%s&offset=%s&sortBy=%s&sortDir=%s',
    'EDISCOVERY_V2_GET_CLIENT_DETAILS': '{0}V2/EDiscoveryClients/Clients/%s?includeDocCount=%s&limit=%s&offset=%s&sortBy=%s&sortDir=%s&datasourceType=%s',
    'EDISCOVERY_V2_GET_CLIENT_GROUP_DETAILS': '{0}V2/EDiscoveryClients/ClientGroups/%s?includeDocCount=%s',
    'EDISCOVERY_SECURITY_ASSOCIATION': '{0}EDiscoveryClients/Security?appType=%s',
    'EDISCOVERY_DATA_SOURCES': '{0}V2/EDiscoveryClients/Datasources?datasourceId=%s&type=%s',
    'EDISCOVERY_DATA_SOURCE_DELETE': '{0}EDiscoveryClients/Datasources?datasourceId=%s&clientId=%s',
    'EDISCOVERY_DYNAMIC_FEDERATED': '{0}dcube/dynamicfederated/%s/%s/default',
    'EDISCOVERY_EXPORT': '{0}dcube/export/%s',
    'EDISCOVERY_EXPORT_STATUS': '{0}dcube/export/%s/status?token=%s',
    'EDISCOVERY_CREATE_DATA_SOURCE': '{0}EDiscoveryClients/Datasources',
    'EDISCOVERY_REVIEW_ACTIONS_WITH_REQUEST': '{0}EDiscoveryClients/Datasources/Actions/Requests',
    'EDISCOVERY_REVIEW_ACTIONS': '{0}V2/EDiscoveryClients/Datasources/Actions',
    'EDISCOVERY_CLIENTS': '{0}EDiscoveryClients?eDiscoverySubtype=%s',
    'EDISCOVERY_CLIENT_DETAILS': '{0}EDiscoveryClients/%s',
    'EDISCOVERY_DATA_SOURCE_STATS': '{0}EDiscoveryClients/Datasources?id=%s&type=%s&start=0&count=1000',
    'EDISCOVERY_CREATE_CLIENT': '{0}EDiscoveryClients/Clients',
    'EDISCOVERY_DELETE_CLIENT': '{0}EDiscoveryClients/Clients/%s',
    'EDISCOVERY_REQUESTS': '{0}V4/RequestManager/Request',
    'EDISCOVERY_REQUEST_DETAILS': '{0}V4/RequestManager/Request/%s',
    'EDISCOVERY_REQUEST_CONFIGURE': '{0}V4/RequestManager/Request/%s/Configure',
    'EDISCOVERY_REQUEST_PROJECTS': '{0}V4/RequestManager/Request/%s/Projects',
    'EDISCOVERY_REQUEST_FEDERATED': '{0}dcube/federated/%s/%s',
    'EDISCOVERY_REQUEST_DOCUMENT_MARKER': '{0}EDiscoveryClients/Tasks/%s/Documents',
    'EDISCOVERY_CONFIGURE_TASK': '{0}EDiscoveryClient/ConfigureTask',
    'EDICOVERY_TASK_WORKFLOW': '{0}EDiscoveryClients/Tasks/%s/Workflows',

    'GLOBAL_FILTER': '{0}GlobalFilter',
    'RESTORE_OPTIONS': '{0}Restore/GetDestinationsToRestore?clientId=0&appId=%s&flag=8',

    'UPLOAD_FULL_FILE': '{0}Client/%s/file/action/upload?uploadType=fullFile',
    'UPLOAD_CHUNKED_FILE': '{0}Client/%s/file/action/upload?uploadType=chunkedFile',

    'PLANS': '{0}V2/Plan',
    'PLAN': '{0}V2/Plan/%s',
    'DELETE_PLAN': '{0}V2/Plan/%s?confirmDelete=True',
    'ADD_USERS_TO_PLAN': '{0}V2/Plan/%s/Users',
    'GET_PLAN_TEMPLATE': '{0}V2/Plan/template?type=%s&subType=%s',
    'ELIGIBLE_PLANS': '{0}V2/Plan/Eligible?%s',
    'ASSOCIATED_ENTITIES': '{0}V2/Plan/%s/AssociatedEntities',
    'GET_PLANS': '{0}V2/Plan?type=%s&subType=%s',
    'APPLICABLE_SOLNS_ENABLE': '{0}V4/ServerPlan/%s/ApplicableSolutions/Restrict/Enable',
    'APPLICABLE_SOLNS_DISABLE': '{0}V4/ServerPlan/%s/ApplicableSolutions/Restrict/Disable',
    'PLAN_SUPPORTED_SOLUTIONS': '{0}V4/Solutions?filter=PLAN_SUPPORTED_SOLUTIONS',

    'DOMAIN_CONTROLER': '{0}CommCell/DomainController',
    'DELETE_DOMAIN_CONTROLER': '{0}CommCell/DomainController/%s',
    'DOMAIN_PROPERTIES': '{0}CommCell/DomainController?domainId=%s',

    'DRBACKUP': '{0}/CommServ/DRBackup',
    'DISASTER_RECOVERY_PROPERTIES': '{0}/Commcell/DRBackup/Properties',
    'CVDRBACKUP_STATUS': '{0}/cvdrbackup/status?commcellid=%s',
    'CVDRBACKUP_INFO': '{0}/cvdrbackup/info',
    'CVDRBACKUP_DOWNLOAD': '{0}/cvdrbackup/download',
    'CVDRBACKUP_REQUEST': '{0}/cvdrbackup/requests',
    'CVDRBACKUP_REQUEST_HISTORY': '{0}/cr/reportsplusengine/datasets/%s/data/?parameter.duration=%s',

    'ORACLE_INSTANCE_BROWSE': '{0}Instance/DBBrowse/%s',

    'METRICS': '{0}CommServ/MetricsReporting',
    'GET_METRICS': '{0}CommServ/MetricsReporting?isPrivateCloud=%s',
    'LOCAL_METRICS': '{0}CommServ/MetricsReporting?isLocalMetrics=%s',

    'INTERNET_PROXY': '{0}/Commcell/InternetOptions/Proxy',

    'PASSWORD_ENCRYPTION_CONFIG': '{0}/Commcell/PasswordEncryptionConfig',

    'VM_ALLOCATION_POLICY': '{0}VMAllocationPolicy',
    'ALL_VM_ALLOCATION_POLICY': '{0}VMAllocationPolicy?showResourceGroupPolicy=true&deep=false&hiddenpolicies=true',
    'GET_VM_ALLOCATION_POLICY': '{0}VMAllocationPolicy/%s',
    'PROTECTED_VMS': "{0}VM?propertyLevel=AllProperties&status=1&fromTime=%s&toTime=%s&Limit=%s",
    'CONTINUOUS_REPLICATION_MONITOR': "{0}Replications/Monitors/continuous",
    'USERS': '{0}User',
    'USER': '{0}User/%s?Level=50',
    'DELETE_USER': '{0}User/%s?newUserId=%s&newUserGroupId=%s',
    'OTP': '{0}User/%s/preferences/OTP',

    'UNLOCK': '{0}User/Unlock',

    'ROLES': '{0}Role',
    'ROLE': '{0}Role/%s',

    'ALL_CREDENTIALS': '{0}/CommCell/Credentials?propertyLevel=30',
    'ONE_CREDENTIAL': '{0}/CommCell/Credentials/%s?propertyLevel=30',
    'CREDENTIAL':   '{0}/Commcell/Credentials',
    'DELETE_RECORD': '{0}/Commcell/Credentials/action/delete',

    'GET_SECURITY_ROLES': '{0}Security/Roles',
    'SECURITY_ASSOCIATION': '{0}Security',
    'ENTITY_SECURITY_ASSOCIATION': '{0}Security/%s/%s',
    'GET_DATASTORE_BROWSE': '{0}VSBrowse/%s/%s?requestType=%s',

    'GET_DC_DATA': '{0}getDownloadCenterLookupData',
    'DC_ENTITY': '{0}saveDownloadCenterLookupEntities',
    'DC_SUB_CATEGORY': '{0}saveDownloadCenterSubCategory',
    'SEARCH_PACKAGES': '{0}searchPackages?release=11',
    'DOWNLOAD_PACKAGE': '{0}DownloadFile',
    'DOWNLOAD_VIA_STREAM': '{0}Stream/getDownloadCenterFileStream',
    'UPLOAD_PACKAGE': '{0}saveDownloadCenterPackage',
    'DELETE_PACKAGE': '{0}deleteDownloadCenterPackage?packageId=%s',

    'ORGANIZATIONS': '{0}Organization',
    'ORGANIZATION': '{0}Organization/%s',
    'UPDATE_ORGANIZATION': '{0}Organization?organizationId=%s',
    'GENERATE_AUTH_CODE': '{0}Organization/%s/Authtoken',
    'ACTIVATE_ORGANIZATION': '{0}Organization/%s/action/activate',
    'DEACTIVATE_ORGANIZATION': '{0}Organization/%s/action/deactivate',
    'ORGANIZATION_ASSOCIATION': '{0}company/%s/company-association',
    'ENABLE_PRIVACY_COMPANY_DATA': '{0}V2/Organization/%s/Privacy/Action/Lock',
    'DISABLE_PRIVACY_COMPANY_DATA': '{0}V2/Organization/%s/Privacy/Action/Unlock',
    'ORGANIZATION_TAGS' : '{0}Tags',
    'GET_ORGANIZATION_TAGS' : '{0}Tags/PROVIDER_ENTITY/%s',
    'COMPANY_PASSKEY' : '{0}Company/%s/Passkey',
    'COMPANY_AUTH_RESTORE' : '{0}Company/%s/AuthRestore',
    'EDIT_COMPANY_DETAILS': '{0}v4/company/%s',
    'CHECK_ELIGIBILITY_MIGRATION' : '{0}Company/%s/migration-entities',
    'COMPANY_ENTITIES': '{0}Company/%s/AssociatedEntities',
    'MIGRATE_CLIENTS' : '{0}Company/%s/company-association',

    'STORAGE_POOL': '{0}StoragePool',
    'GET_STORAGE_POOL': '{0}StoragePool/%s',
    'ADD_STORAGE_POOL': '{0}StoragePool?Action=create',
    'DELETE_STORAGE_POOL': '{0}StoragePool/%s',
    'EDIT_STORAGE_POOL': '{0}StoragePool?Action=edit',
    'REPLACE_DISK_STORAGE_POOL': '{0}StoragePool?action=diskOperation',

    'KEY_MANAGEMENT_SERVER_ADD_GET': '{0}CommCell/KeyManagementServers',
    'KEY_MANAGEMENT_SERVER_DELETE': '{0}CommCell/KeyManagementServers/%s',

    'GET_ALL_MONITORING_POLICIES': '{0}logmonitoring/monitoringpolicy',
    'GET_ALL_ANALYTICS_SERVERS': '{0}AnalyticsServers',
    'GET_ALL_TEMPLATES': '{0}logmonitoring/search/getListOfTemplate',
    'CREATE_DELETE_EDIT_OPERATIONS': '{0}logmonitoring/policy/operations',
    'GET_MONITORING_POLICY_PROP': '{0}logmonitoring/Policy/%s',
    'RUN_MONITORING_POLICY': '{0}logmonitoring/Policy/%s/Action/Run',

    'LICENSE': '{0}CommcellRegistrationInformation',

    'REPLICATION_GROUPS': '{0}ReplicationGroups',
    'DELETE_REPLICATION_GROUPS': '{0}ReplicationGroups/Action/Delete',
    'REPLICATION_GROUP_DETAILS': '{0}Vsa/ReplicationGroup/%s',

    'DR_GROUPS': '{0}DRGroups',
    'GET_DR_GROUP': '{0}DRGroups/%s',
    'DR_GROUP_MACHINES': '{0}DRGroups/ClientList?source=1&entityType=3&entityId=%s',
    'DR_GROUP_JOB_STATS': '{0}DRGroups/JobStats?jobId=%s&drGroupId=%s&replicationId=%s&clientId=0',
    'DR_JOB_STATS': '{0}DRGroups/JobStats?jobId=%s',

    'FAILOVER_GROUPS': '{0}FailoverGroups',
    'GET_FAILOVER_GROUP': '{0}FailoverGroups/%s',
    'FAILOVER_GROUP_MACHINES': '{0}FailoverGroups/ClientList?source=1&entityType=3&entityId=%s',
    'FAILOVER_GROUP_JOB_STATS': '{0}DR/JobStats?jobId=%s&failoverGroupId=%s&replicationId=%s&clientId=0',
    'DRORCHESTRATION_JOB_STATS': '{0}DR/JobStats?jobId=%s',

    'REVERSE_REPLICATION_TASK': '{0}Replications/Monitors/streaming/Operation',
    'REPLICATION_MONITOR': '{0}Replications/Monitors/streaming?subclientId=0',
    'RPSTORE': '{0}Replications/RPStore',

    'CREATE_PSEUDO_CLIENT': '{0}pseudoClient',
    'CREATE_NAS_CLIENT': '{0}NASClient',
    'GET_OFFICE_365_ENTITIES': '{0}Office365/entities',
    'GET_DYNAMICS_365_CLIENTS': '{0}Office365/entities?agentType=5',
    'GET_SALESFORCE_CLIENTS': '{0}Salesforce/Organization',
    'CLOUD_DISCOVERY': '{0}Instance/%s/CloudDiscovery?clientId=%s&appType=%s',
    'SET_USER_POLICY_ASSOCIATION': '{0}Office365/CloudApps/SetUserPolicyAssociation',
    'USER_POLICY_ASSOCIATION': '{0}Office365/CloudApps/UserPolicyAssociation',
    'UPDATE_USER_POLICY_ASSOCIATION': '{0}Office365/CloudApps/UpdateUserPolicyAssociation',
    'OFFICE365_MOVE_JOB_RESULT_DIRECTORY': '{0}Office365/MoveJobResultsDirectory',
    'OFFICE365_PROCESS_INDEX_RETENTION_RULES': '{0}Office365/ProcessIdxRetentionRules',
    'ADD_EXCHANGE': '{0}pseudoClient',
    'CREATE_CONFIGURATION_POLICIES': '{0}ConfigurationPolicies',
    'GET_CONFIGURATION_POLICIES': '{0}ConfigurationPolicies?policyType=email',
    'GET_CONFIGURATION_POLICIES_FS': '{0}ConfigurationPolicies?policyType=filesytem',
    'GET_CONFIGURATION_POLICY': '{0}ConfigurationPolicies/%s',
    'DELETE_CONFIGURATION_POLICY': '{0}ConfigurationPolicies/%s',
    'EMAIL_DISCOVERY': '{0}Backupset/%s/mailboxDiscover?discoveryType=%s',
    'EMAIL_DISCOVERY_WITHOUT_REFRESH': '{0}Backupset/%s/mailboxDiscover?discoveryType=%s&refreshMailboxDb=false',
    'GET_EMAIL_POLICY_ASSOCIATIONS': '{0}Subclient/%s/EmailPolicyAssociation?discoveryType=%s',
    'SET_EMAIL_POLICY_ASSOCIATIONS': '{0}/Subclient/EmailPolicyAssociation',

    'CREATE_NUTANIX_CLIENT': '{0}Client/Nutanix',

    'GET_EVENTS': '{0}Events',
    'GET_EVENT': '{0}Events/%s',

    'GET_ACTIVITY_CONTROL': '{0}CommCell/ActivityControl',
    'SET_ACTIVITY_CONTROL': '{0}CommCell/ActivityControl/%s/Action/%s',
    'SET_COMMCELL_PROPERTIES': '{0}Commcell/properties',

    'OPERATION_WINDOW': '{0}OperationWindow',
    'LIST_OPERATION_WINDOW': '{0}/OperationWindow/OpWindowList?clientId=%s',

    'RELEASE_LICENSE': '{0}Client/License/Release',
    'RECONFIGURE_LICENSE': '{0}Client/License/Reconfigure',
    'LIST_LICENSES': '{0}Client/%s/License',
    'APPLY_LICENSE': '{0}License',
    'CAPACITY_LICENSE':'{0}cr/reportsplusengine/datasets/d7faef75-cf66-40a2-98ce-a2d0cc2a144b:feabb5ca-b6b7-4572-b0cb-39352c7e1b67/data',
    'OI_LICENSE':'{0}cr/reportsplusengine/datasets/d7faef75-cf66-40a2-98ce-a2d0cc2a144b:cd38c52a-e099-4252-d36f-3e2c54540f6f/data',
    'VIRTUALIZATION_LICENSE':'{0}cr/reportsplusengine/datasets/d7faef75-cf66-40a2-98ce-a2d0cc2a144b:0aac5b36-10a4-4970-838a-c41fa2365583/data',
    'USER_LICENSE':'{0}cr/reportsplusengine/datasets/d7faef75-cf66-40a2-98ce-a2d0cc2a144b:44cd7de8-ecb2-4ec8-8b2b-162491172eef/data',
    'ACTIVATE_LICENSE':'{0}cr/reportsplusengine/datasets/d7faef75-cf66-40a2-98ce-a2d0cc2a144b:f7c6b473-f99d-44b4-ff5e-466b55656500/data',
    'METALLIC_LICENSE':'{0}cr/reportsplusengine/datasets/d7faef75-cf66-40a2-98ce-a2d0cc2a144b:cc2e77ec-9315-4446-cd7e-44ef80a8860e/data',
    'OTHER_LICENSE':'{0}cr/reportsplusengine/datasets/d7faef75-cf66-40a2-98ce-a2d0cc2a144b:2654b01f-9bb0-481e-b273-4b4fddc585b1/data',
    'GET_CLOUDAPPS_USERS': '{0}Instance/%s/CloudDiscovery?clientId=%s&eDiscoverType=%s',
    'GET_CLOUDAPPS_ONEDRIVE_USERS': '{0}Instance/%s/CloudDiscovery?clientId=%s&eDiscoverType=%s&subclientId=%s',
    'ENABLE_CLIENT_PRIVACY': '{0}/V3/Client/%s/Lock',
    'DISABLE_CLIENT_PRIVACY': '{0}/V3/Client/%s/Unlock',

    'IDENTITY_APPS': '{0}ThirdParty/App',

    'SET_GLOBAL_PARAM': '{0}/setGlobalParam',
    'GET_GLOBAL_PARAM': '{0}/CommServ/GlobalParams',

    'SNAP_OPERATIONS': '{0}/Snaps/Operations',
    'STORAGE_ARRAYS': '{0}/StorageArrays',

    'GET_NETWORK_SUMMARY' :'{0}/FirewallSummary/%s',
    'NETWORK_TOPOLOGIES': '{0}FirewallTopology',
    'NETWORK_TOPOLOGY': '{0}FirewallTopology/%s',
    'PUSH_TOPOLOGY': '{0}FirewallTopology/%s/Push',

    'ADVANCED_JOB_DETAIL_TYPE': '{0}Job/%s/AdvancedDetails?infoType=%s',

    'CERTIFICATES': '{0}CommServ/Certificates',

    'GET_DAG_MEMBER_SERVERS': '{0}Exchange/DAG/%s/PseudoClientInfo',  # only for Exchange DAG
    'GET_RECOVERY_POINTS': '{0}Exchange/DAG/%s/RecoveryPoints?instanceId=%s&backupSetId=%s&subClientId=%s&appId=%s',

    'CASEDEFINITION': '{0}EDiscoveryClients/CaseDefinitions',

    'REGISTRATION': '{0}/RegFrgnCell',
    'UNREGISTRATION': '{0}/UnRegisterCommCell',
    'GET_REGISTERED_ROUTER_COMMCELLS': '{0}/CommCell/registered?getOnlyServiceCommcells=true',
    'GET_USERSPACE_SERVICE': '{0}/ServiceCommcell/UserSpace',
    'POLL_USER_SERVICE': '{0}/ServiceCommcell/IsUserPresent?userName=%s',
    'POLL_MAIL_SERVICE': '{0}/ServiceCommcell/IsUserPresent?email=%s',
    'POLL_REQUEST_ROUTER': '{0}/CommcellRedirect/RedirectListforUser?user=%s&getDistinctSAMLAppType=true',
    'MULTI_COMMCELL_DROP_DOWN': '{0}/MultiCommcellsForUser',
    'SERVICE_COMMCELL_ASSOC': '{0}/Security/MultiCommcell',
    'SYNC_SERVICE_COMMCELL': '{0}/RouterCommcell/SyncUserSpace?commcellGUID=%s',

    'DASHBOARD_ENVIRONMENT_TILE': '{0}clients/count?type=fileserver,vm,laptop',
    'DASHBOARD_NEEDS_ATTENTION_TILE': '{0}CommServ/Anomaly/Entity/Count?anomalousEntityType=14',

    'GET_ALL_LIVE_SYNC_PAIRS': '{0}Replications/Monitors/streaming?subclientId=%s',
    'GET_ALL_LIVE_SYNC_VM_PAIRS': '{0}Replications/Monitors/streaming?subclientId=%s&taskId=%s',
    'GET_LIVE_SYNC_VM_PAIR': '{0}Replications/Monitors/streaming?subclientId=%s&replicationPairId=%s',
    'GET_REPLICATION_PAIR': '{0}Replications/Monitors/streaming?replicationPairId=%s',
<<<<<<< HEAD
=======
    'GET_REPLICATION_PAIRS': '{0}Replications/Monitors/streaming?',
>>>>>>> 0014c02a

    'BACKUP_NETWORK_PAIRS': '{0}CommServ/DataInterfacePairs?ClientId=%s',
    'BACKUP_NETWORK_PAIR': '{0}CommServ/DataInterfacePairs',

    'GET_ALL_RECOVERY_TARGETS':
        '{0}/VMAllocationPolicy?showResourceGroupPolicy=true&showNonResourceGroupPolicy=false&deep=true',
    'GET_RECOVERY_TARGET': '{0}/VMAllocationPolicy/%s',

    'RETIRE': '{0}Client/%s/Retire',

    'DATASOURCE_ACTIONS': '{0}EDiscoveryClients/Datasources/Actions',
    'CLOUD_CREATE': '{0}cloud/create',
    'CLOUD_MODIFY': '{0}cloud/modify',
    'CLOUD_DELETE': '{0}cloud/delete',
    'CLOUD_ROLE_UPDATE': '{0}cloud/role/update',
    'CLOUD_NODE_UPDATE': '{0}cloud/node/update',
    'GET_ALL_INDEX_SERVERS': '{0}dcube/getAnalyticsEngine?retrieveall=true',
    'GET_ALL_ROLES': '{0}IndexingGateway/GetAnalyticsRolesInfo',
    'GET_SWAGGER': '{0}swagger/V3/swagger.json',

    'COMMCELL_METADATA': '{0}Commcell/MetaData',
    'METALLIC_LINKING': '{0}CloudService/Subscription',
    'CV_METALLIC_LINKING': '{0}/CloudService/Subscription/Details',
    'METALLIC_COMPLETED_SETUPS': '{0}CloudService/CompletedSetups',
    'USER_MAPPINGS': '{0}GetUserMappings',
    'METALLIC_REGISTERED': '{0}CloudServices/Registered',
    'METALLIC_UNLINK': '{0}CloudService/Unsubscribe',
    'ADD_OR_GET_SAML': '{0}/v4/SAML',
    'EDIT_SAML': '{0}/v4/SAML/%s',

<<<<<<< HEAD
=======
    'REGIONS': '{0}/v4/Regions',
>>>>>>> 0014c02a
    'EDIT_REGION': '{0}/entity/%s/%s/region',
    'GET_REGION': '{0}/entity/%s/%s/region?entityRegionType=%s',
    'CALCULATE_REGION': '{0}/entity/%s/%s/region?calculate=True&entityRegionType=%s',
    
<<<<<<< HEAD
    'GET_OEM_ID': '{0}/GetOemId'
=======
    'GET_OEM_ID': '{0}/GetOemId',

    'DO_WEB_SEARCH': '{0}/Search',

    
    'GET_SLA': '{0}GetSLAConfiguration',
    'WORKLOAD_REGION': '{0}entity/COMMCELL/%s/region?entityRegionType=WORKLOAD'

>>>>>>> 0014c02a
}


def get_services(web_service):
    """Initializes the SERVICES DICT with the web service for APIs.

        Args:
            web_service     (str)   --  web service string for APIs

        Returns:
            dict    -   services dict consisting of all APIs

    """
    services_dict = SERVICES_DICT_TEMPLATE.copy()
    for service in services_dict:
        services_dict[service] = services_dict[service].format(web_service)

    return services_dict<|MERGE_RESOLUTION|>--- conflicted
+++ resolved
@@ -61,10 +61,7 @@
 
     'GET_ALL_CLIENTS': '{0}Client',
     'GET_VIRTUAL_CLIENTS': '{0}Client?PseudoClientType=VSPseudo',
-<<<<<<< HEAD
-=======
     'GET_VIRTUALIZATION_ACCESS_NODES': '{0}VSAClientAndClientGroupList',
->>>>>>> 0014c02a
     'GET_FILE_SERVER_CLIENTS': '{0}/v4/FileServers',
     'CLIENTFORCEDELETE':'{0}Client/%s?forceDelete=1',
     'CLIENT': '{0}Client/%s',
@@ -379,6 +376,7 @@
     'ORGANIZATION_ASSOCIATION': '{0}company/%s/company-association',
     'ENABLE_PRIVACY_COMPANY_DATA': '{0}V2/Organization/%s/Privacy/Action/Lock',
     'DISABLE_PRIVACY_COMPANY_DATA': '{0}V2/Organization/%s/Privacy/Action/Unlock',
+    'ORGANIZATION_THEME': '{0}V2/Organization/%s/Customization',
     'ORGANIZATION_TAGS' : '{0}Tags',
     'GET_ORGANIZATION_TAGS' : '{0}Tags/PROVIDER_ENTITY/%s',
     'COMPANY_PASSKEY' : '{0}Company/%s/Passkey',
@@ -517,10 +515,7 @@
     'GET_ALL_LIVE_SYNC_VM_PAIRS': '{0}Replications/Monitors/streaming?subclientId=%s&taskId=%s',
     'GET_LIVE_SYNC_VM_PAIR': '{0}Replications/Monitors/streaming?subclientId=%s&replicationPairId=%s',
     'GET_REPLICATION_PAIR': '{0}Replications/Monitors/streaming?replicationPairId=%s',
-<<<<<<< HEAD
-=======
     'GET_REPLICATION_PAIRS': '{0}Replications/Monitors/streaming?',
->>>>>>> 0014c02a
 
     'BACKUP_NETWORK_PAIRS': '{0}CommServ/DataInterfacePairs?ClientId=%s',
     'BACKUP_NETWORK_PAIR': '{0}CommServ/DataInterfacePairs',
@@ -551,26 +546,23 @@
     'ADD_OR_GET_SAML': '{0}/v4/SAML',
     'EDIT_SAML': '{0}/v4/SAML/%s',
 
-<<<<<<< HEAD
-=======
     'REGIONS': '{0}/v4/Regions',
->>>>>>> 0014c02a
     'EDIT_REGION': '{0}/entity/%s/%s/region',
     'GET_REGION': '{0}/entity/%s/%s/region?entityRegionType=%s',
     'CALCULATE_REGION': '{0}/entity/%s/%s/region?calculate=True&entityRegionType=%s',
     
-<<<<<<< HEAD
-    'GET_OEM_ID': '{0}/GetOemId'
-=======
     'GET_OEM_ID': '{0}/GetOemId',
 
     'DO_WEB_SEARCH': '{0}/Search',
 
     
     'GET_SLA': '{0}GetSLAConfiguration',
-    'WORKLOAD_REGION': '{0}entity/COMMCELL/%s/region?entityRegionType=WORKLOAD'
-
->>>>>>> 0014c02a
+    'WORKLOAD_REGION': '{0}entity/COMMCELL/%s/region?entityRegionType=WORKLOAD',
+
+    'GET_USER_SUGGESTIONS': '{0}getADUserSuggestions?namePattern=%s&getDomainUsers=true&getCommcellUsers=true&'
+                            'getDomainGroups=true&returnDomain=true&getCommCellGroups=true&searchOnDisplayName=true'
+                            '&searchOnAliasName=true&searchOnSmtp=1&ignoreSmtpRule=1&getOrganizationUsers=false&'
+                            'getOrganizationGroups=false'
 }
 
 
