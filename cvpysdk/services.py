--- conflicted
+++ resolved
@@ -184,6 +184,7 @@
 
     'USERGROUPS': '{0}UserGroup?includeSystemCreated=true',
     'USERGROUP': '{0}UserGroup/%s',
+    'USERGROUP_V4': '{0}V4/UserGroup/%s',
     'DELETE_USERGROUP': '{0}UserGroup/%s?newUserId=%s&newUserGroupId=%s',
     'COMPANY_USERGROUP': '{0}UserGroup?parentProvider/providerId=%s',
 
@@ -199,6 +200,7 @@
     'DEPLOY_WORKFLOW': '{0}Workflow/%s/action/deploy',
     'EXECUTE_WORKFLOW_API': '{0}Workflow/%s/action/execute',
     'EXECUTE_WORKFLOW': '{0}wapi/%s',
+    'EXECUTE_INTERACTIVE_WORKFLOW': '{0}workflowrequest',
     'GET_WORKFLOW': '{0}Workflow/%s',
     'GET_WORKFLOW_DEFINITION': '{0}Workflow/%s/definition',
     'GET_INTERACTIONS': '{0}WorkflowInteractions',
@@ -311,10 +313,7 @@
     'APPLICABLE_SOLNS_ENABLE': '{0}V4/ServerPlan/%s/ApplicableSolutions/Restrict/Enable',
     'APPLICABLE_SOLNS_DISABLE': '{0}V4/ServerPlan/%s/ApplicableSolutions/Restrict/Disable',
     'PLAN_SUPPORTED_SOLUTIONS': '{0}V4/Solutions?filter=PLAN_SUPPORTED_SOLUTIONS',
-<<<<<<< HEAD
-=======
     'V4_SERVER_PLAN': '{0}V4/ServerPlan/%s',
->>>>>>> 48c41b83
 
     'DOMAIN_CONTROLER': '{0}CommCell/DomainController',
     'DELETE_DOMAIN_CONTROLER': '{0}CommCell/DomainController/%s',
@@ -571,11 +570,8 @@
                             'getOrganizationGroups=false',
     'DOMAIN_SSO': '{0}V4/LDAP/%s',
 
-<<<<<<< HEAD
-=======
     'LAUNCH_O365_LICENSING': '{0}Office365/License',
 
->>>>>>> 48c41b83
     'VM_GROUP': '{0}V4/VmGroup/%s'
 }
 
