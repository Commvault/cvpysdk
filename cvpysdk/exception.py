# -*- coding: utf-8 -*-

# --------------------------------------------------------------------------
# Copyright Commvault Systems, Inc.
#
# Licensed under the Apache License, Version 2.0 (the "License");
# you may not use this file except in compliance with the License.
# You may obtain a copy of the License at
#
#     http://www.apache.org/licenses/LICENSE-2.0
#
# Unless required by applicable law or agreed to in writing, software
# distributed under the License is distributed on an "AS IS" BASIS,
# WITHOUT WARRANTIES OR CONDITIONS OF ANY KIND, either express or implied.
# See the License for the specific language governing permissions and
# limitations under the License.
# --------------------------------------------------------------------------

"""File for handling all the exceptions for the CVPySDK python package.

EXCEPTION_DICT:
    A python dictionary for holding all the exception messages for a specific event or class.

    Any exceptions to be raised from the SDK in a module should be added to this dictionary.

    where,

        -   the key is the module name or the class name where the exception is raised

        -   the value is a dictionary:

            -   key is a unique ID to identify the exception message

            -   value is the exception message

|

SDKException:
    Class inheriting the "Exception" Base class for raising
    a specific exception for the CVPySDK python package.

    The user should create an instance of the SDKException class:

        **SDKException(exception_module, exception_id, exception_message)**

        where,

            -   exception_module:   the module in which the exception is being raised

                -   key in the EXCEPTION_DICT

            -   exception_id:       unique ID which identifies the message for the Exception

            -   exception_message:  additional message to the exception

                -   only applicable if the user wishes to provide an additional message to the
                    exception along with the message already present as the value for the
                    exception_module - exception_id pair

    Example:

        **raise SDKException('CVPySDK', '101')**

        will raise the exception as:

            SDKException: Failed to Login with the credentials provided

        and, **raise SDKException('CVPySDK', '101', 'Please check the credentials')**

        will raise:

            SDKException: Failed to Login with the credentials provided

            Please check the credentials

        where the user given message is appended to the original message joined by new line

"""

from __future__ import absolute_import
from __future__ import unicode_literals

# Common dictionary for all exceptions among the python package
EXCEPTION_DICT = {
    'Response': {
        '101': 'Response was not success',
        '102': 'Response received is empty',
        '500': 'Unable to perform the requested method'
    },
    'Commcell': {
        '101': 'Commcell is not reachable. Please check the commcell name and services again',
        '102': 'Credentials not received. Please try again.',
        '103': 'Failed to get the CommServ details',
        '104': 'Failed to send an email to specified user',
        '105': 'Failed to run the Data Aging job',
        '106': 'Failed to get the SAML token',
        '107': 'Data type of the input(s) is not valid'
    },
    'CVPySDK': {
        '101': 'Failed to Login with the credentials provided',
        '102': '',
        '103': 'Reached the maximum attempts limit',
        '104': 'This session has expired. Please login again',
        '105': 'Script Type is not valid',
        '106': 'The token has expired. Please login again',
        '107': 'No mapping exists for the given token for any user'
    },
    'DisasterRecovery': {
        '101': 'Data type of the input(s) is not valid',
        '102': ''
    },
    'Client': {
        '101': 'Data type of the input(s) is not valid',
        '102': '',
        '103': 'Time Value should be greater than current time',
        '104': 'Time Value entered is not of correct format',
        '105': 'Script Type is not supported',
        '106': 'Failed to get the instance',
        '107': 'Service Restart timed out',
        '108': 'Failed to get the log directory',
        '109': 'Operation is not supported for this Client'
    },
    'Agent': {
        '101': 'Data type of the input(s) is not valid',
        '102': '',
        '103': 'Time Value should be greater than current time',
        '104': 'Time Value entered is not of correct format'
    },
    'Backupset': {
        '101': 'Data type of the input(s) is not valid',
        '102': '',
        '103': 'Class object should be an instance of Agent / Instance class',
        '104': 'Invalid pruning type. Valid inputs "days_based" or "cycles_based".',
        '105': 'Invalid days/cycles value. Please provide an integer value >= 2.',
        '106': 'IndexServer value should be a client object'
    },
    'Instance': {
        '101': 'Data type of the input(s) is not valid',
        '102': '',
        '103': 'Input date is incorrect',
        '104': 'File/Folder(s) to restore list is empty',
        '105': 'Could not fetch instance property',
        '106': 'Invalid policy name under given instance. Validate the policy name',
        '107': 'Unsupported auto discovery mode provided.'
               'Valid values are REGEX and GROUP'
    },
    'Subclient': {
        '101': 'Data type of the input(s) is not valid',
        '102': '',
        '103': 'Backup Level not identified. Please check the backup level again',
        '104': 'File/Folder(s) to restore list is empty',
        '105': 'Type of client should either be the Client class instance or string',
        '106': 'Input date is incorrect',
        '107': 'End Date should be greater than the Start Date',
        '108': 'Time Value should be greater than current time',
        '109': 'Time Value entered is not of correct format',
        '110': 'No data found at the path specified',
        '111': 'No File/Folder matched the input value',
        '112': 'Method Not Implemented',
        '113': 'Type of instance should either be the Instance class instance or string',
        '114': 'Type of backupset should either be the Backupset class instance or string',
        '115': 'Class object should be an instance of Agent / Instance / Backupset class',
        '116': 'Auto discovery values should be a list',
        '117': 'Auto discovery is disabled at instance level',
        '118': 'Failed to run the backup copy job',
        '119': 'Invalid pruning type. Valid inputs "days_based" or "cycles_based".',
        '120': 'Invalid days/cycles value. Please provide an integer value >= 2.',
        '121': 'IndexServer value should be a client object'
    },
    'Job': {
        '101': 'Incorrect JobId',
        '102': '',
        '103': 'No job exists with the specified Job ID',
        '104': 'No records found for this Job',
        '105': 'Failed to get the Job Details',
        '106': 'Unexpected response received from server',
        '107': 'Job Info Type not passed from AdvancedJobDetailType enum',
        '108': 'Data type of input(s) is not valid'
    },
    'Storage': {
        '101': 'Data type of the input(s) is not valid',
        '102': '',
        '103': 'Type of media agent should either be the MediaAgent class instance or string',
        '104': 'Type of library should either be the DiskLibrary class instance or string',
        '105': 'No storage policies exist for this user',
        '106': 'Failed to run the backup copy job',
        '107': 'Failed to run the deferred catalog job',
        '108': 'Failed to run the DDB move job',
        '109': 'Failed to run the DDB verification job',
        '110': 'Input data is not correct',
        "111": 'Failed to update copy property',
        "112": 'Failed to run DDB Reconstruction job',
        "113": 'Failed to run DDB space reclaimation job'
    },
    'Schedules': {
        '101': 'Invalid Class object passed as argument to the Schedules class',
        '102': 'Data type of the input(s) is not valid',
        '103': 'Invalid operation type passed to Schedules class',
        '104': 'Provided Option cannot be updated',
        '105': 'Could not find the provided schedule name/id',
        '106': ''
    },
    'ClientGroup': {
        '101': 'Data type of the input(s) is not valid',
        '102': '',
        '103': 'Time Value should be greater than current time',
        '104': 'Time Value entered is not of correct format'
    },
    'UserGroup': {
        '101': 'Data type of the input(s) is not valid',
        '102': ''
    },
    'Domain': {
        '101': 'Data type of the input(s) is not valid',
        '102': ''
    },
    'Alert': {
        '101': 'Data type of the input(s) is not valid',
        '102': ''
    },
    'Workflow': {
        '101': 'Data type of the input(s) is not valid',
        '102': '',
        '103': 'Input is not valid XML / file path',
        '104': 'No Workflow exists with the given name',
        '105': 'Failed to set workflow properties'
    },
    'Datacube': {
        '101': 'Data type of the input(s) is not valid',
        '102': '',
        '103': 'Failed to get the list of analytics engines',
        '104': 'Failed to get the datasources'
    },
    'ContentAnalyzer': {
        '101': 'Data type of the input(s) is not valid',
        '102': '',
        '103': 'Failed to get ContentAnalyzer cloud details'
    },
    'ActivateEntity': {
        '101': 'Data type of the input(s) is not valid',
        '102': '',
        '103': 'Failed to get entity regex details from commcell',
        '104': 'Unable to create regex entity in the commcell',
        '105': 'Unable to delete regex entity in the commcell',
        '106': 'Unable to modify regex entity in the commcell',
        '107': 'Failed to get entity container details from commcell'
    },
    'Classifier': {
        '101': 'Data type of the input(s) is not valid',
        '102': '',
        '103': 'Failed to get classifier details from commcell',
        '104': 'Unable to create classifier in the commcell',
        '105': 'Unable to delete classifier in the commcell',
        '106': 'Unable to modify classifier in the commcell',
        '107': 'Training model data zip file not exists in given path',
        '108': 'Model Data Training failed on this classifier',
        '109': 'Cancel Training failed on this classifier'
    },
    'Tags': {
        '101': 'Data type of the input(s) is not valid',
        '102': '',
        '103': 'Failed to get TagSet details from commcell',
        '104': 'Unable to create TagSet in the commcell',
        '105': 'Unable to modify TagSet in the commcell',
        '106': 'Unable to find given tag name in this tagset',
        '107': 'Unable to do TagSet security association in the commcell'
    },
    'EntityManager': {
        '101': 'Data type of the input(s) is not valid',
        '102': ''
    },
    'Classifier': {
        '101': 'Data type of the input(s) is not valid',
        '102': '',
        '103': 'Failed to get classifier details from commcell',
        '104': 'Unable to create classifier in the commcell',
        '105': 'Unable to delete classifier in the commcell',
        '106': 'Unable to modify classifier in the commcell',
        '107': 'Training model data zip file not exists in given path',
        '108': 'Model Data Training failed on this classifier',
        '109': 'Cancel Training failed on this classifier'
    },
    'Tags': {
        '101': 'Data type of the input(s) is not valid',
        '102': '',
        '103': 'Failed to get TagSet details from commcell',
        '104': 'Unable to create TagSet in the commcell',
        '105': 'Unable to modify TagSet in the commcell',
        '106': 'Unable to find given tag name in this tagset',
        '107': 'Unable to do TagSet security association in the commcell'
    },
    'EntityManager': {
        '101': 'Data type of the input(s) is not valid',
        '102': ''
    },
    'GlobalFilter': {
        '101': 'Data type of the input(s) is not valid',
        '102': ''
    },
    'Plan': {
        '101': 'Data type of the input(s) is not valid',
        '102': '',
        '103': 'Content Analyzer input is missing',
        '104': 'Please provide either entity list or classifier list in input',
        '105': 'Failed to share plan with user or group'
    },
    'Salesforce': {
        '101': 'Neither Sync Database enabled nor user provided database details for restore',
        '102': ''
    },
    'Metrics': {
        '101': 'Invalid input(s) specified'
    },
    'InternetOptions': {
        '101': 'Invalid input(s) specified'
    },
    'Virtual Machine': {
        '101': 'Data type of the input(s) is not valid',
        '102': ''
    },
    'User': {
        '101': 'Data type of input(s) is not valid',
        '102': '',
        '103': 'User with same name already exists'
    },
    'Role': {
        '101': 'Data type of input(s) is not valid',
        '102': ''
    },
    'Security': {
        '101': 'Data type of input(s) is not valid',
        '102': ''
    },
    'Credential': {
        '101': 'Data type of input(s) is not valid',
        '102': ''
    },
    'DownloadCenter': {
        '101': 'Response received is not a proper XML. Please check the XML',
        '102': '',
        '103': 'Category does not exist at Download Center',
        '104': 'Category already exists at Download Center',
        '105': 'Sub Category already exists for the given Category at Download Center',
        '106': 'Package does not exist at Download Center. Please check the name again',
        '107': 'Failed to download the package',
        '108': 'Category does not exists at Download Center',
        '109': 'Sub Category does not exists at Download Center',
        '110': 'Multiple platforms available. Please specify the platform',
        '111': ('Multiple download types available for this platform. '
                'Please specify the download type'),
        '112': 'Package is not available for the given platform',
        '113': 'Package is not available for the given download type',
        '114': 'Package already exists with the given name',
        '115': 'Version is not available on Download Center',
        '116': 'Platform is not supported on Download Center',
        '117': 'Download Type is not supported on Download Center',
        '118': 'File is not a valid README file',
        '119': 'Failed to upload the package'
    },
    'Organization': {
        '101': 'Data type of the input(s) is not valid',
        '102': '',
        '103': 'No organization exists with the given name',
        '104': 'Failed to delete the organization',
        '105': 'Email address is not valid',
        '106': 'Organization already exists',
        '107': 'Failed to add organization',
        '108': 'Failed to enable Auth Code Generation for the Organization',
        '109': 'Failed to disable Auth Code Generation for the Organization',
        '110': 'Failed to update the properties of the Organization',
        '111': ('Plan is not associated with the organization. '
                'Add plan to the Organization, and then set it as the default'),
        '112': 'Failed to activate organization',
        '113': 'Failed to deactivate organization'
    },
    'StoragePool': {
        '101': 'Data type of the input(s) is not valid',
        '102': '',
        '103': 'No storage pool exists with the given name',
    },
    'Monitoring': {
        '101': 'Data type of the input(s) is not valid',
        '102': ''
    },
    'BLRPairs': {
        '101': 'Data type of the input(s) is not valid',
        '102': 'BLR Pair not found',
        '103': 'RPStore not found'
    },
    'ReplicationGroup': {
        '101': 'Data type of the input(s) is not valid',
        '102': ''
    },
    'FailoverGroup': {
        '101': 'Data type of the input(s) is not valid',
        '102': ''
    },
    'ConfigurationPolicies': {
        '101': 'Data type of the input(s) is not valid',
        '102': ''
    },
    'Snap': {
        '102': 'Failed to run the job for Snap Operation',
        '103': 'Failed to update Snap Configs'
    },
    'OperationWindow': {
        '101': 'Failed to create a operation window',
        '102': '',
        '103': 'Failed to delete the operation window',
        '104': 'Failed to list operation windows',
        '105': 'Failed to modify a operation window',
        '106': 'Data type of the input(s) is not valid'
    },
    'IdentityManagement': {
        '101': 'Failed to retreive apps',
        '102': 'App not found',
        '103': 'Failed to configure identity app',
    },
    'CommCellMigration': {
        '101': 'Data type of the input(s) is not valid',
        '102': '',
        '103': 'Please specify all the required inputs',
        '104': 'Please give appropriate input(s)'
    },
    'NetworkTopology': {
        '101': 'Data type of the input(s) is not valid',
        '102': ''
    },
    'Certificates': {
        '101': 'Data type of the input(s) is not valid',
        '102': ''
    },
    'Download': {
        '101': 'Failed to execute the download Job',
        '102': 'service_pack version argument is missing in the method call'
    },
    'Install': {
        '101': 'Insufficient parameters are given',
        '102': 'Invalid client name is given',
        '103': 'Invalid client group name is given',
        '104': 'Installation failed please check the logs',
        '105': 'please provide the features to be installed',
        '106': 'please provide the client details',
        '107': 'Failed to execute Install job'
    },
    'StorageArray': {
        '101': 'Array already exist',
        '102': 'Failed to add array',
        '103': 'Failed to delete array'
    },
    'NameChange': {
        '101': 'Client hostname not provided',
        '102': 'Commcell hostname not provided',
        '103': 'Old domain name not provided',
        '104': 'New domain name not provided',
        '105': 'Client ID list not provided'
    },
    'CommcellRegistration': {
        '101': 'Failed to register commcell',
        '102': '',
        '103': 'Failed to unregister commcell',
        '104': 'Datatype of the input is not valid',
        '105': 'Failed to reach remote commcell.',
        '106': 'Failed to authenticate remote commcell. Invalid user name and password.',
        '107': 'Insufficient permissions'
    },
    'LiveSync': {
        '101': 'Data type of the input(s) is not valid',
        '102': ''
    },
    'BackupNetworkPairs': {
        '101': '',
    },
    'Uninstall': {
        '101': 'Data type of the input(s) is not valid',
        '102': ''
    },
    'IndexServers': {
        '101': 'Data type of the input(s) is not valid',
        '102': 'Index Server not found',
        '103': 'Invalid role name',
        '104': '',
        '105': 'Unsupported backup level specified. Please check',
        '106': 'Storage policy is not associated with subclient. Please associate',
        '107': 'Backup is not enabled for client/subclient',
        '108': 'Client name not specified for solr cloud restore',
        '109': 'Provide the Index Server Node name for browse to work',
        '110': 'Multiple roles found, Unix Index Server Browse works for only 1 role at a time.'
    },
    'HACClusters': {
        '101': 'Data type of the input(s) is not valid',
        '102': 'HAC not found',
        '103': 'HAC zKeeper node not found',
    },
    'IndexPools': {
        '101': 'Data type of the input(s) is not valid',
        '102': 'Index pool not found',
        '103': 'Index pool node not found',
    },
    'Metallic': {
        '101': 'Data type of the input(s) is not valid',
        '102': ''
<<<<<<< HEAD
=======
    },
    'KeyManagementServer': {
        '101': 'Data type of the input(s) is not valid',
        '102': 'Key Management Server not found',
        '103': 'Key Management Server type is not valid',
        '104': 'Key Management Server type not found',
>>>>>>> d53e8707
    }
}


class SDKException(Exception):
    """Exception class for raising exception specific to a module."""

    def __init__(self, exception_module, exception_id, exception_message=""):
        """Initialize the SDKException class instance for the exception.

            Args:
                exception_module  (str)  --  name of the module where the exception was raised

                exception_id      (str)  --  id of the exception specific to the exception_module

                exception_message (str)  --  additional message about the exception

            Returns:
                object  -   instance of the SDKException class of type Exception

        """
        exception_id = str(exception_id)

        self.exception_module = exception_module
        self.exception_id = exception_id
        self.exception_message = EXCEPTION_DICT[exception_module][exception_id]

        if exception_message:
            if self.exception_message:
                self.exception_message = '\n'.join([self.exception_message, exception_message])
            else:
                self.exception_message = exception_message

        Exception.__init__(self, self.exception_message)<|MERGE_RESOLUTION|>--- conflicted
+++ resolved
@@ -269,30 +269,6 @@
         '101': 'Data type of the input(s) is not valid',
         '102': ''
     },
-    'Classifier': {
-        '101': 'Data type of the input(s) is not valid',
-        '102': '',
-        '103': 'Failed to get classifier details from commcell',
-        '104': 'Unable to create classifier in the commcell',
-        '105': 'Unable to delete classifier in the commcell',
-        '106': 'Unable to modify classifier in the commcell',
-        '107': 'Training model data zip file not exists in given path',
-        '108': 'Model Data Training failed on this classifier',
-        '109': 'Cancel Training failed on this classifier'
-    },
-    'Tags': {
-        '101': 'Data type of the input(s) is not valid',
-        '102': '',
-        '103': 'Failed to get TagSet details from commcell',
-        '104': 'Unable to create TagSet in the commcell',
-        '105': 'Unable to modify TagSet in the commcell',
-        '106': 'Unable to find given tag name in this tagset',
-        '107': 'Unable to do TagSet security association in the commcell'
-    },
-    'EntityManager': {
-        '101': 'Data type of the input(s) is not valid',
-        '102': ''
-    },
     'GlobalFilter': {
         '101': 'Data type of the input(s) is not valid',
         '102': ''
@@ -500,15 +476,12 @@
     'Metallic': {
         '101': 'Data type of the input(s) is not valid',
         '102': ''
-<<<<<<< HEAD
-=======
     },
     'KeyManagementServer': {
         '101': 'Data type of the input(s) is not valid',
         '102': 'Key Management Server not found',
         '103': 'Key Management Server type is not valid',
         '104': 'Key Management Server type not found',
->>>>>>> d53e8707
     }
 }
 
