# -*- coding: utf-8 -*-

# --------------------------------------------------------------------------
# Copyright Commvault Systems, Inc.
#
# Licensed under the Apache License, Version 2.0 (the "License");
# you may not use this file except in compliance with the License.
# You may obtain a copy of the License at
#
#     http://www.apache.org/licenses/LICENSE-2.0
#
# Unless required by applicable law or agreed to in writing, software
# distributed under the License is distributed on an "AS IS" BASIS,
# WITHOUT WARRANTIES OR CONDITIONS OF ANY KIND, either express or implied.
# See the License for the specific language governing permissions and
# limitations under the License.
# --------------------------------------------------------------------------

"""File for handling all the exceptions for the CVPySDK python package.

EXCEPTION_DICT:
    A python dictionary for holding all the exception messages for a specific event or class.

    Any exceptions to be raised from the SDK in a module should be added to this dictionary.

    where,

        -   the key is the module name or the class name where the exception is raised

        -   the value is a dictionary:

            -   key is a unique ID to identify the exception message

            -   value is the exception message

|

SDKException:
    Class inheriting the "Exception" Base class for raising
    a specific exception for the CVPySDK python package.

    The user should create an instance of the SDKException class:

        **SDKException(exception_module, exception_id, exception_message)**

        where,

            -   exception_module:   the module in which the exception is being raised

                -   key in the EXCEPTION_DICT

            -   exception_id:       unique ID which identifies the message for the Exception

            -   exception_message:  additional message to the exception

                -   only applicable if the user wishes to provide an additional message to the
                    exception along with the message already present as the value for the
                    exception_module - exception_id pair

    Example:

        **raise SDKException('CVPySDK', '101')**

        will raise the exception as:

            SDKException: Failed to Login with the credentials provided

        and, **raise SDKException('CVPySDK', '101', 'Please check the credentials')**

        will raise:

            SDKException: Failed to Login with the credentials provided

            Please check the credentials

        where the user given message is appended to the original message joined by new line

"""

from __future__ import absolute_import
from __future__ import unicode_literals

# Common dictionary for all exceptions among the python package
EXCEPTION_DICT = {
    'Response': {
        '101': 'Response was not success',
        '102': 'Response received is empty',
        '500': 'Unable to perform the requested method'
    },
    'Commcell': {
        '101': 'Commcell is not reachable. Please check the commcell name and services again',
        '102': 'Credentials not received. Please try again.',
        '103': 'Failed to get the CommServ details',
        '104': 'Failed to send an email to specified user',
        '105': 'Failed to run the Data Aging job',
        '106': 'Failed to get the SAML token',
        '107': 'Data type of the input(s) is not valid'
    },
    'CVPySDK': {
        '101': 'Failed to Login with the credentials provided',
        '102': '',
        '103': 'Reached the maximum attempts limit',
        '104': 'This session has expired. Please login again',
        '105': 'Script Type is not valid',
        '106': 'The token has expired. Please login again',
        '107': 'No mapping exists for the given token for any user'
    },
    'DisasterRecovery': {
        '101': 'Data type of the input(s) is not valid',
        '102': ''
    },
    'Client': {
        '101': 'Data type of the input(s) is not valid',
        '102': '',
        '103': 'Time Value should be greater than current time',
        '104': 'Time Value entered is not of correct format',
        '105': 'Script Type is not supported',
        '106': 'Failed to get the instance',
        '107': 'Service Restart timed out',
        '108': 'Failed to get the log directory',
        '109': 'Operation is not supported for this Client'
    },
    'Agent': {
        '101': 'Data type of the input(s) is not valid',
        '102': '',
        '103': 'Time Value should be greater than current time',
        '104': 'Time Value entered is not of correct format'
    },
    'Backupset': {
        '101': 'Data type of the input(s) is not valid',
        '102': '',
        '103': 'Class object should be an instance of Agent / Instance class',
        '104': 'Invalid pruning type. Valid inputs "days_based" or "cycles_based".',
        '105': 'Invalid days/cycles value. Please provide an integer value >= 2.',
        '106': 'IndexServer value should be a client object'
    },
    'Instance': {
        '101': 'Data type of the input(s) is not valid',
        '102': '',
        '103': 'Input date is incorrect',
        '104': 'File/Folder(s) to restore list is empty',
        '105': 'Could not fetch instance property',
        '106': 'Invalid policy name under given instance. Validate the policy name',
        '107': 'Unsupported auto discovery mode provided.'
               'Valid values are REGEX and GROUP'
    },
    'Subclient': {
        '101': 'Data type of the input(s) is not valid',
        '102': '',
        '103': 'Backup Level not identified. Please check the backup level again',
        '104': 'File/Folder(s) to restore list is empty',
        '105': 'Type of client should either be the Client class instance or string',
        '106': 'Input date is incorrect',
        '107': 'End Date should be greater than the Start Date',
        '108': 'Time Value should be greater than current time',
        '109': 'Time Value entered is not of correct format',
        '110': 'No data found at the path specified',
        '111': 'No File/Folder matched the input value',
        '112': 'Method Not Implemented',
        '113': 'Type of instance should either be the Instance class instance or string',
        '114': 'Type of backupset should either be the Backupset class instance or string',
        '115': 'Class object should be an instance of Agent / Instance / Backupset class',
        '116': 'Auto discovery values should be a list',
        '117': 'Auto discovery is disabled at instance level',
        '118': 'Failed to run the backup copy job',
        '119': 'Invalid pruning type. Valid inputs "days_based" or "cycles_based".',
        '120': 'Invalid days/cycles value. Please provide an integer value >= 2.',
        '121': 'IndexServer value should be a client object'
    },
    'Job': {
        '101': 'Incorrect JobId',
        '102': '',
        '103': 'No job exists with the specified Job ID',
        '104': 'No records found for this Job',
        '105': 'Failed to get the Job Details',
        '106': 'Unexpected response received from server',
        '107': 'Job Info Type not passed from AdvancedJobDetailType enum',
        '108': 'Data type of input(s) is not valid'
    },
    'Storage': {
        '101': 'Data type of the input(s) is not valid',
        '102': '',
        '103': 'Type of media agent should either be the MediaAgent class instance or string',
        '104': 'Type of library should either be the DiskLibrary class instance or string',
        '105': 'No storage policies exist for this user',
        '106': 'Failed to run the backup copy job',
        '107': 'Failed to run the deferred catalog job',
        '108': 'Failed to run the DDB move job',
        '109': 'Failed to run the DDB verification job',
        '110': 'Input data is not correct',
        "111": 'Failed to update copy property',
        "112": 'Failed to run DDB Reconstruction job',
        "113": 'Failed to run DDB space reclaimation job'
    },
    'Schedules': {
        '101': 'Invalid Class object passed as argument to the Schedules class',
        '102': 'Data type of the input(s) is not valid',
        '103': 'Invalid operation type passed to Schedules class',
        '104': 'Provided Option cannot be updated',
        '105': 'Could not find the provided schedule name/id',
        '106': ''
    },
    'ClientGroup': {
        '101': 'Data type of the input(s) is not valid',
        '102': '',
        '103': 'Time Value should be greater than current time',
        '104': 'Time Value entered is not of correct format'
    },
    'UserGroup': {
        '101': 'Data type of the input(s) is not valid',
        '102': ''
    },
    'Domain': {
        '101': 'Data type of the input(s) is not valid',
        '102': ''
    },
    'Alert': {
        '101': 'Data type of the input(s) is not valid',
        '102': ''
    },
    'Workflow': {
        '101': 'Data type of the input(s) is not valid',
        '102': '',
        '103': 'Input is not valid XML / file path',
        '104': 'No Workflow exists with the given name',
        '105': 'Failed to set workflow properties'
    },
    'Datacube': {
        '101': 'Data type of the input(s) is not valid',
        '102': '',
        '103': 'Failed to get the list of analytics engines',
        '104': 'Failed to get the datasources'
    },
    'ContentAnalyzer': {
        '101': 'Data type of the input(s) is not valid',
        '102': '',
        '103': 'Failed to get ContentAnalyzer cloud details'
    },
    'ActivateEntity': {
        '101': 'Data type of the input(s) is not valid',
        '102': '',
        '103': 'Failed to get entity regex details from commcell',
        '104': 'Unable to create regex entity in the commcell',
        '105': 'Unable to delete regex entity in the commcell',
        '106': 'Unable to modify regex entity in the commcell',
        '107': 'Failed to get entity container details from commcell'
    },
    'Classifier': {
        '101': 'Data type of the input(s) is not valid',
        '102': '',
        '103': 'Failed to get classifier details from commcell',
        '104': 'Unable to create classifier in the commcell',
        '105': 'Unable to delete classifier in the commcell',
        '106': 'Unable to modify classifier in the commcell',
        '107': 'Training model data zip file not exists in given path',
        '108': 'Model Data Training failed on this classifier',
        '109': 'Cancel Training failed on this classifier'
    },
    'Tags': {
        '101': 'Data type of the input(s) is not valid',
        '102': '',
        '103': 'Failed to get TagSet details from commcell',
        '104': 'Unable to create TagSet in the commcell',
        '105': 'Unable to modify TagSet in the commcell',
        '106': 'Unable to find given tag name in this tagset',
        '107': 'Unable to do TagSet security association in the commcell'
    },
    'EntityManager': {
        '101': 'Data type of the input(s) is not valid',
        '102': ''
    },
    'Classifier': {
        '101': 'Data type of the input(s) is not valid',
        '102': '',
        '103': 'Failed to get classifier details from commcell',
        '104': 'Unable to create classifier in the commcell',
        '105': 'Unable to delete classifier in the commcell',
        '106': 'Unable to modify classifier in the commcell',
        '107': 'Training model data zip file not exists in given path',
        '108': 'Model Data Training failed on this classifier',
        '109': 'Cancel Training failed on this classifier'
    },
    'Tags': {
        '101': 'Data type of the input(s) is not valid',
        '102': '',
        '103': 'Failed to get TagSet details from commcell',
        '104': 'Unable to create TagSet in the commcell',
        '105': 'Unable to modify TagSet in the commcell',
        '106': 'Unable to find given tag name in this tagset',
        '107': 'Unable to do TagSet security association in the commcell'
    },
    'EntityManager': {
        '101': 'Data type of the input(s) is not valid',
        '102': ''
    },
    'GlobalFilter': {
        '101': 'Data type of the input(s) is not valid',
        '102': ''
    },
    'Plan': {
        '101': 'Data type of the input(s) is not valid',
        '102': '',
        '103': 'Content Analyzer input is missing',
        '104': 'Please provide either entity list or classifier list in input',
        '105': 'Failed to share plan with user or group'
    },
    'Salesforce': {
        '101': 'Neither Sync Database enabled nor user provided database details for restore',
        '102': ''
    },
    'Metrics': {
        '101': 'Invalid input(s) specified'
    },
    'InternetOptions': {
        '101': 'Invalid input(s) specified'
    },
    'Virtual Machine': {
        '101': 'Data type of the input(s) is not valid',
        '102': ''
    },
    'User': {
        '101': 'Data type of input(s) is not valid',
        '102': '',
        '103': 'User with same name already exists'
    },
    'Role': {
        '101': 'Data type of input(s) is not valid',
        '102': ''
    },
    'Security': {
        '101': 'Data type of input(s) is not valid',
        '102': ''
    },
    'Credential': {
        '101': 'Data type of input(s) is not valid',
        '102': ''
    },
    'DownloadCenter': {
        '101': 'Response received is not a proper XML. Please check the XML',
        '102': '',
        '103': 'Category does not exist at Download Center',
        '104': 'Category already exists at Download Center',
        '105': 'Sub Category already exists for the given Category at Download Center',
        '106': 'Package does not exist at Download Center. Please check the name again',
        '107': 'Failed to download the package',
        '108': 'Category does not exists at Download Center',
        '109': 'Sub Category does not exists at Download Center',
        '110': 'Multiple platforms available. Please specify the platform',
        '111': ('Multiple download types available for this platform. '
                'Please specify the download type'),
        '112': 'Package is not available for the given platform',
        '113': 'Package is not available for the given download type',
        '114': 'Package already exists with the given name',
        '115': 'Version is not available on Download Center',
        '116': 'Platform is not supported on Download Center',
        '117': 'Download Type is not supported on Download Center',
        '118': 'File is not a valid README file',
        '119': 'Failed to upload the package'
    },
    'Organization': {
        '101': 'Data type of the input(s) is not valid',
        '102': '',
        '103': 'No organization exists with the given name',
        '104': 'Failed to delete the organization',
        '105': 'Email address is not valid',
        '106': 'Organization already exists',
        '107': 'Failed to add organization',
        '108': 'Failed to enable Auth Code Generation for the Organization',
        '109': 'Failed to disable Auth Code Generation for the Organization',
        '110': 'Failed to update the properties of the Organization',
        '111': ('Plan is not associated with the organization. '
                'Add plan to the Organization, and then set it as the default'),
        '112': 'Failed to activate organization',
        '113': 'Failed to deactivate organization'
    },
    'StoragePool': {
        '101': 'Data type of the input(s) is not valid',
        '102': '',
        '103': 'No storage pool exists with the given name',
    },
    'Monitoring': {
        '101': 'Data type of the input(s) is not valid',
        '102': ''
    },
    'BLRPairs': {
        '101': 'Data type of the input(s) is not valid',
        '102': 'BLR Pair not found',
        '103': 'RPStore not found'
    },
    'ReplicationGroup': {
        '101': 'Data type of the input(s) is not valid',
        '102': ''
    },
    'FailoverGroup': {
        '101': 'Data type of the input(s) is not valid',
        '102': ''
    },
    'ConfigurationPolicies': {
        '101': 'Data type of the input(s) is not valid',
        '102': ''
    },
    'Snap': {
        '102': 'Failed to run the job for Snap Operation',
        '103': 'Failed to update Snap Configs'
    },
    'OperationWindow': {
        '101': 'Failed to create a operation window',
        '102': '',
        '103': 'Failed to delete the operation window',
        '104': 'Failed to list operation windows',
        '105': 'Failed to modify a operation window',
        '106': 'Data type of the input(s) is not valid'
    },
    'IdentityManagement': {
        '101': 'Failed to retreive apps',
        '102': 'App not found',
        '103': 'Failed to configure identity app',
    },
    'CommCellMigration': {
        '101': 'Data type of the input(s) is not valid',
        '102': '',
        '103': 'Please specify all the required inputs',
        '104': 'Please give appropriate input(s)'
    },
    'NetworkTopology': {
        '101': 'Data type of the input(s) is not valid',
        '102': ''
    },
    'Certificates': {
        '101': 'Data type of the input(s) is not valid',
        '102': ''
    },
    'Download': {
        '101': 'Failed to execute the download Job',
        '102': 'service_pack version argument is missing in the method call'
    },
    'Install': {
        '101': 'Insufficient parameters are given',
        '102': 'Invalid client name is given',
        '103': 'Invalid client group name is given',
        '104': 'Installation failed please check the logs',
        '105': 'please provide the features to be installed',
        '106': 'please provide the client details',
        '107': 'Failed to execute Install job'
    },
    'StorageArray': {
        '101': 'Array already exist',
        '102': 'Failed to add array',
        '103': 'Failed to delete array'
    },
    'NameChange': {
        '101': 'Client hostname not provided',
        '102': 'Commcell hostname not provided',
        '103': 'Old domain name not provided',
        '104': 'New domain name not provided',
        '105': 'Client ID list not provided'
    },
    'CommcellRegistration': {
        '101': 'Failed to register commcell',
        '102': '',
        '103': 'Failed to unregister commcell',
        '104': 'Datatype of the input is not valid',
        '105': 'Failed to reach remote commcell.',
        '106': 'Failed to authenticate remote commcell. Invalid user name and password.',
        '107': 'Insufficient permissions'
    },
    'LiveSync': {
        '101': 'Data type of the input(s) is not valid',
        '102': ''
    },
    'BackupNetworkPairs': {
        '101': '',
    },
    'Uninstall': {
        '101': 'Data type of the input(s) is not valid',
        '102': ''
    },
    'IndexServers': {
        '101': 'Data type of the input(s) is not valid',
        '102': 'Index Server not found',
        '103': 'Invalid role name',
        '104': '',
        '105': 'Unsupported backup level specified. Please check',
        '106': 'Storage policy is not associated with subclient. Please associate',
        '107': 'Backup is not enabled for client/subclient',
        '108': 'Client name not specified for solr cloud restore',
        '109': 'Provide the Index Server Node name for browse to work',
        '110': 'Multiple roles found, Unix Index Server Browse works for only 1 role at a time.'
    },
    'HACClusters': {
        '101': 'Data type of the input(s) is not valid',
        '102': 'HAC not found',
        '103': 'HAC zKeeper node not found',
    },
    'IndexPools': {
        '101': 'Data type of the input(s) is not valid',
        '102': 'Index pool not found',
        '103': 'Index pool node not found',
    },
    'Metallic': {
        '101': 'Data type of the input(s) is not valid',
        '102': ''
<<<<<<< HEAD
=======
    },
    'KeyManagementServer': {
        '101': 'Data type of the input(s) is not valid',
        '102': 'Key Management Server not found',
        '103': 'Key Management Server type is not valid',
        '104': 'Key Management Server type not found',
>>>>>>> 36277e2a
    }
}


class SDKException(Exception):
    """Exception class for raising exception specific to a module."""

    def __init__(self, exception_module, exception_id, exception_message=""):
        """Initialize the SDKException class instance for the exception.

            Args:
                exception_module  (str)  --  name of the module where the exception was raised

                exception_id      (str)  --  id of the exception specific to the exception_module

                exception_message (str)  --  additional message about the exception

            Returns:
                object  -   instance of the SDKException class of type Exception

        """
        exception_id = str(exception_id)

        self.exception_module = exception_module
        self.exception_id = exception_id
        self.exception_message = EXCEPTION_DICT[exception_module][exception_id]

        if exception_message:
            if self.exception_message:
                self.exception_message = '\n'.join([self.exception_message, exception_message])
            else:
                self.exception_message = exception_message

        Exception.__init__(self, self.exception_message)<|MERGE_RESOLUTION|>--- conflicted
+++ resolved
@@ -269,30 +269,6 @@
         '101': 'Data type of the input(s) is not valid',
         '102': ''
     },
-    'Classifier': {
-        '101': 'Data type of the input(s) is not valid',
-        '102': '',
-        '103': 'Failed to get classifier details from commcell',
-        '104': 'Unable to create classifier in the commcell',
-        '105': 'Unable to delete classifier in the commcell',
-        '106': 'Unable to modify classifier in the commcell',
-        '107': 'Training model data zip file not exists in given path',
-        '108': 'Model Data Training failed on this classifier',
-        '109': 'Cancel Training failed on this classifier'
-    },
-    'Tags': {
-        '101': 'Data type of the input(s) is not valid',
-        '102': '',
-        '103': 'Failed to get TagSet details from commcell',
-        '104': 'Unable to create TagSet in the commcell',
-        '105': 'Unable to modify TagSet in the commcell',
-        '106': 'Unable to find given tag name in this tagset',
-        '107': 'Unable to do TagSet security association in the commcell'
-    },
-    'EntityManager': {
-        '101': 'Data type of the input(s) is not valid',
-        '102': ''
-    },
     'GlobalFilter': {
         '101': 'Data type of the input(s) is not valid',
         '102': ''
@@ -303,6 +279,49 @@
         '103': 'Content Analyzer input is missing',
         '104': 'Please provide either entity list or classifier list in input',
         '105': 'Failed to share plan with user or group'
+    },
+    'Inventory': {
+        '101': 'Data type of the input(s) is not valid',
+        '102': '',
+        '103': 'Failed to fetch inventories details from commcell',
+        '104': 'Failed to fetch inventory properties from commcell',
+        '105': 'Failed to create an Inventory',
+        '106': 'Unable to find inventory in commcell',
+        '107': 'Failed to Delete an Inventory',
+        '108': 'Failed to add asset to Inventory',
+        '109': 'Unable to find asset in the Inventory',
+        '110': 'Failed to delete asset from Inventory',
+        '111': 'Failed to share Inventory'
+
+
+    },
+    'EdiscoveryClients': {
+        '101': 'Data type of the input(s) is not valid',
+        '102': '',
+        '103': 'Failed to start crawl job',
+        '104': 'Failed to get job history',
+        '105': 'Failed to get job status',
+        '106': 'Failed to get Ediscovery clients',
+        '107': 'Unable to get display names for associated data sources in this client',
+        '108': 'Data source doesnt exists on this client',
+        '109': 'Failed to share ediscovery client with user/group',
+        '110': 'Failed to fetch data source properties',
+        '111': 'Failed to delete data source',
+        '112': 'Failed to perform search',
+        '113': 'Failed to perform export',
+        '114': 'Failed to perform export status check',
+        '115': 'Failed to create data source',
+        '116': 'Failed to perform review actions on documents'
+    },
+    'FileStorageOptimization': {
+        '101': 'Data type of the input(s) is not valid',
+        '102': '',
+        '103': 'Failed to find given Server name in FSO',
+        '104': 'Failed to find data source in FSO Server',
+        '105': 'Failed to start collection job at server level',
+        '106': "Failed to find server group name in FSO",
+        '107': 'Failed to start collection job at server group level',
+
     },
     'Salesforce': {
         '101': 'Neither Sync Database enabled nor user provided database details for restore',
@@ -371,7 +390,8 @@
         '111': ('Plan is not associated with the organization. '
                 'Add plan to the Organization, and then set it as the default'),
         '112': 'Failed to activate organization',
-        '113': 'Failed to deactivate organization'
+        '113': 'Failed to deactivate organization',
+        '114': 'Input is not provided in expected manner'
     },
     'StoragePool': {
         '101': 'Data type of the input(s) is not valid',
@@ -500,15 +520,12 @@
     'Metallic': {
         '101': 'Data type of the input(s) is not valid',
         '102': ''
-<<<<<<< HEAD
-=======
     },
     'KeyManagementServer': {
         '101': 'Data type of the input(s) is not valid',
         '102': 'Key Management Server not found',
         '103': 'Key Management Server type is not valid',
         '104': 'Key Management Server type not found',
->>>>>>> 36277e2a
     }
 }
 
