# -*- coding: utf-8 -*-

# --------------------------------------------------------------------------
# Copyright Commvault Systems, Inc.
#
# Licensed under the Apache License, Version 2.0 (the "License");
# you may not use this file except in compliance with the License.
# You may obtain a copy of the License at
#
#     http://www.apache.org/licenses/LICENSE-2.0
#
# Unless required by applicable law or agreed to in writing, software
# distributed under the License is distributed on an "AS IS" BASIS,
# WITHOUT WARRANTIES OR CONDITIONS OF ANY KIND, either express or implied.
# See the License for the specific language governing permissions and
# limitations under the License.
# --------------------------------------------------------------------------

"""File for handling all the exceptions for the CVPySDK python package.

EXCEPTION_DICT:
    A python dictionary for holding all the exception messages for a specific event or class.

    Any exceptions to be raised from the SDK in a module should be added to this dictionary.

    where,

        -   the key is the module name or the class name where the exception is raised

        -   the value is a dictionary:

            -   key is a unique ID to identify the exception message

            -   value is the exception message

|

SDKException:
    Class inheriting the "Exception" Base class for raising
    a specific exception for the CVPySDK python package.

    The user should create an instance of the SDKException class:

        **SDKException(exception_module, exception_id, exception_message)**

        where,

            -   exception_module:   the module in which the exception is being raised

                -   key in the EXCEPTION_DICT

            -   exception_id:       unique ID which identifies the message for the Exception

            -   exception_message:  additional message to the exception

                -   only applicable if the user wishes to provide an additional message to the
                    exception along with the message already present as the value for the
                    exception_module - exception_id pair

    Example:

        **raise SDKException('CVPySDK', '101')**

        will raise the exception as:

            SDKException: Failed to Login with the credentials provided

        and, **raise SDKException('CVPySDK', '101', 'Please check the credentials')**

        will raise:

            SDKException: Failed to Login with the credentials provided

            Please check the credentials

        where the user given message is appended to the original message joined by new line

"""

from __future__ import absolute_import
from __future__ import unicode_literals

# Common dictionary for all exceptions among the python package
EXCEPTION_DICT = {
    'Response': {
        '101': 'Response was not success',
        '102': 'Response received is empty',
        '500': 'Unable to perform the requested method'
    },
    'Commcell': {
        '101': 'Commcell is not reachable. Please check the commcell name and services again',
        '102': 'Credentials not received. Please try again.',
        '103': 'Failed to get the CommServ details',
        '104': 'Failed to send an email to specified user',
        '105': 'Failed to run the Data Aging job',
        '106': 'Failed to get the SAML token',
        '107': 'Data type of the input(s) is not valid'
    },
    'CVPySDK': {
        '101': 'Failed to Login with the credentials provided',
        '102': '',
        '103': 'Reached the maximum attempts limit',
        '104': 'This session has expired. Please login again',
        '105': 'Script Type is not valid',
        '106': 'The token has expired. Please login again',
        '107': 'No mapping exists for the given token for any user'
    },
    'DisasterRecovery': {
        '101': 'Data type of the input(s) is not valid',
        '102': ''
    },
    'Client': {
        '101': 'Data type of the input(s) is not valid',
        '102': '',
        '103': 'Time Value should be greater than current time',
        '104': 'Time Value entered is not of correct format',
        '105': 'Script Type is not supported',
        '106': 'Failed to get the instance',
        '107': 'Service Restart timed out',
        '108': 'Failed to get the log directory',
        '109': 'Operation is not supported for this Client'
    },
    'Agent': {
        '101': 'Data type of the input(s) is not valid',
        '102': '',
        '103': 'Time Value should be greater than current time',
        '104': 'Time Value entered is not of correct format'
    },
    'Backupset': {
        '101': 'Data type of the input(s) is not valid',
        '102': '',
        '103': 'Class object should be an instance of Agent / Instance class',
        '104': 'Invalid pruning type. Valid inputs "days_based" or "cycles_based".',
        '105': 'Invalid days/cycles value. Please provide an integer value >= 2.',
        '106': 'IndexServer value should be a client object'
    },
    'Instance': {
        '101': 'Data type of the input(s) is not valid',
        '102': '',
        '103': 'Input date is incorrect',
        '104': 'File/Folder(s) to restore list is empty',
        '105': 'Could not fetch instance property',
        '106': 'Invalid policy name under given instance. Validate the policy name',
        '107': 'Unsupported auto discovery mode provided.'
               'Valid values are REGEX and GROUP',
        '108': 'Invalid FREL client'
    },
    'Subclient': {
        '101': 'Data type of the input(s) is not valid',
        '102': '',
        '103': 'Backup Level not identified. Please check the backup level again',
        '104': 'File/Folder(s) to restore list is empty',
        '105': 'Type of client should either be the Client class instance or string',
        '106': 'Input date is incorrect',
        '107': 'End Date should be greater than the Start Date',
        '108': 'Time Value should be greater than current time',
        '109': 'Time Value entered is not of correct format',
        '110': 'No data found at the path specified',
        '111': 'No File/Folder matched the input value',
        '112': 'Method Not Implemented',
        '113': 'Type of instance should either be the Instance class instance or string',
        '114': 'Type of backupset should either be the Backupset class instance or string',
        '115': 'Class object should be an instance of Agent / Instance / Backupset class',
        '116': 'Auto discovery values should be a list',
        '117': 'Auto discovery is disabled at instance level',
        '118': 'Failed to run the backup copy job',
        '119': 'Invalid pruning type. Valid inputs "days_based" or "cycles_based".',
        '120': 'Invalid days/cycles value. Please provide an integer value >= 2.',
        '121': 'IndexServer value should be a client object'
    },
    'Job': {
        '101': 'Incorrect JobId',
        '102': '',
        '103': 'No job exists with the specified Job ID',
        '104': 'No records found for this Job',
        '105': 'Failed to get the Job Details',
        '106': 'Unexpected response received from server',
        '107': 'Job Info Type not passed from AdvancedJobDetailType enum',
        '108': 'Data type of input(s) is not valid'
    },
    'Storage': {
        '101': 'Data type of the input(s) is not valid',
        '102': '',
        '103': 'Type of media agent should either be the MediaAgent class instance or string',
        '104': 'Type of library should either be the DiskLibrary class instance or string',
        '105': 'No storage policies exist for this user',
        '106': 'Failed to run the backup copy job',
        '107': 'Failed to run the deferred catalog job',
        '108': 'Failed to run the DDB move job',
        '109': 'Failed to run the DDB verification job',
        '110': 'Input data is not correct',
        "111": 'Failed to update copy property',
        "112": 'Failed to run DDB Reconstruction job',
        "113": 'Failed to run DDB space reclaimation job'
    },
    'Schedules': {
        '101': 'Invalid Class object passed as argument to the Schedules class',
        '102': 'Data type of the input(s) is not valid',
        '103': 'Invalid operation type passed to Schedules class',
        '104': 'Provided Option cannot be updated',
        '105': 'Could not find the provided schedule name/id',
        '106': ''
    },
    'ClientGroup': {
        '101': 'Data type of the input(s) is not valid',
        '102': '',
        '103': 'Time Value should be greater than current time',
        '104': 'Time Value entered is not of correct format'
    },
    'UserGroup': {
        '101': 'Data type of the input(s) is not valid',
        '102': ''
    },
    'Domain': {
        '101': 'Data type of the input(s) is not valid',
        '102': ''
    },
    'Alert': {
        '101': 'Data type of the input(s) is not valid',
        '102': ''
    },
    'Workflow': {
        '101': 'Data type of the input(s) is not valid',
        '102': '',
        '103': 'Input is not valid XML / file path',
        '104': 'No Workflow exists with the given name',
        '105': 'Failed to set workflow properties'
    },
    'Datacube': {
        '101': 'Data type of the input(s) is not valid',
        '102': '',
        '103': 'Failed to get the list of analytics engines',
        '104': 'Failed to get the datasources'
    },
    'ContentAnalyzer': {
        '101': 'Data type of the input(s) is not valid',
        '102': '',
        '103': 'Failed to get ContentAnalyzer cloud details'
    },
    'ActivateEntity': {
        '101': 'Data type of the input(s) is not valid',
        '102': '',
        '103': 'Failed to get entity regex details from commcell',
        '104': 'Unable to create regex entity in the commcell',
        '105': 'Unable to delete regex entity in the commcell',
        '106': 'Unable to modify regex entity in the commcell',
        '107': 'Failed to get entity container details from commcell'
    },
    'Classifier': {
        '101': 'Data type of the input(s) is not valid',
        '102': '',
        '103': 'Failed to get classifier details from commcell',
        '104': 'Unable to create classifier in the commcell',
        '105': 'Unable to delete classifier in the commcell',
        '106': 'Unable to modify classifier in the commcell',
        '107': 'Training model data zip file not exists in given path',
        '108': 'Model Data Training failed on this classifier',
        '109': 'Cancel Training failed on this classifier'
    },
    'Tags': {
        '101': 'Data type of the input(s) is not valid',
        '102': '',
        '103': 'Failed to get TagSet details from commcell',
        '104': 'Unable to create TagSet in the commcell',
        '105': 'Unable to modify TagSet in the commcell',
        '106': 'Unable to find given tag name in this tagset',
        '107': 'Unable to do TagSet security association in the commcell'
    },
    'EntityManager': {
        '101': 'Data type of the input(s) is not valid',
        '102': ''
    },
    'GlobalFilter': {
        '101': 'Data type of the input(s) is not valid',
        '102': ''
    },
    'Plan': {
        '101': 'Data type of the input(s) is not valid',
        '102': '',
        '103': 'Content Analyzer input is missing',
        '104': 'Please provide either entity list or classifier list in input',
        '105': 'Failed to share plan with user or group'
    },
    'Inventory': {
        '101': 'Data type of the input(s) is not valid',
        '102': '',
        '103': 'Failed to fetch inventories details from commcell',
        '104': 'Failed to fetch inventory properties from commcell',
        '105': 'Failed to create an Inventory',
        '106': 'Unable to find inventory in commcell',
        '107': 'Failed to Delete an Inventory',
        '108': 'Failed to add asset to Inventory',
        '109': 'Unable to find asset in the Inventory',
        '110': 'Failed to delete asset from Inventory',
        '111': 'Failed to share Inventory'


    },
    'EdiscoveryClients': {
        '101': 'Data type of the input(s) is not valid',
        '102': '',
        '103': 'Failed to start crawl job',
        '104': 'Failed to get job history',
        '105': 'Failed to get job status',
<<<<<<< HEAD
=======
        '106': 'Failed to get Ediscovery clients',
        '107': 'Unable to get display names for associated data sources in this client',
        '108': 'Data source doesnt exists on this client',
        '109': 'Failed to share ediscovery client with user/group',
        '110': 'Failed to fetch data source properties',
        '111': 'Failed to delete data source',
        '112': 'Failed to perform search',
        '113': 'Failed to perform export',
        '114': 'Failed to perform export status check',
        '115': 'Failed to create data source',
        '116': 'Failed to perform review actions on documents',
        '117': 'Failed to get Ediscovery projects',
        '118': 'Failed to get Ediscovery project properties',
        '119': 'Failed to add Ediscovery client',
        '120': 'Failed to delete Ediscovery client',
    },
    'FileStorageOptimization': {
        '101': 'Data type of the input(s) is not valid',
        '102': '',
        '103': 'Failed to find given Server name in FSO',
        '104': 'Failed to find data source in FSO Server',
        '105': 'Failed to start collection job at server level',
        '106': "Failed to find server group name in FSO",
        '107': 'Failed to start collection job at server group level',

    },
    'SensitiveDataGovernance': {
        '101': 'Data type of the input(s) is not valid',
        '102': '',
        '103': 'Failed to find given project name in SDG',
    },
    'RequestManager': {
        '101': 'Data type of the input(s) is not valid',
        '102': '',
        '103': 'Failed to get requests details from commcell',
        '104': 'Failed to get request properties',
        '105': 'Unable to find given request',
        '106': 'Failed to delete request',
        '107': 'Failed to add request',
        '108': 'Failed to configure request',
        '109': 'Failed to mark review as complete as it has non-reviewed documents',
        '110': 'Failed to request approval as review is not in completed state'
>>>>>>> 80b73210
    },
    'Salesforce': {
        '101': 'Neither Sync Database enabled nor user provided database details for restore',
        '102': ''
    },
    'Metrics': {
        '101': 'Invalid input(s) specified'
    },
    'InternetOptions': {
        '101': 'Invalid input(s) specified'
    },
    'Virtual Machine': {
        '101': 'Data type of the input(s) is not valid',
        '102': ''
    },
    'User': {
        '101': 'Data type of input(s) is not valid',
        '102': '',
        '103': 'User with same name already exists'
    },
    'Role': {
        '101': 'Data type of input(s) is not valid',
        '102': ''
    },
    'Security': {
        '101': 'Data type of input(s) is not valid',
        '102': ''
    },
    'Credential': {
        '101': 'Data type of input(s) is not valid',
        '102': ''
    },
    'DownloadCenter': {
        '101': 'Response received is not a proper XML. Please check the XML',
        '102': '',
        '103': 'Category does not exist at Download Center',
        '104': 'Category already exists at Download Center',
        '105': 'Sub Category already exists for the given Category at Download Center',
        '106': 'Package does not exist at Download Center. Please check the name again',
        '107': 'Failed to download the package',
        '108': 'Category does not exists at Download Center',
        '109': 'Sub Category does not exists at Download Center',
        '110': 'Multiple platforms available. Please specify the platform',
        '111': ('Multiple download types available for this platform. '
                'Please specify the download type'),
        '112': 'Package is not available for the given platform',
        '113': 'Package is not available for the given download type',
        '114': 'Package already exists with the given name',
        '115': 'Version is not available on Download Center',
        '116': 'Platform is not supported on Download Center',
        '117': 'Download Type is not supported on Download Center',
        '118': 'File is not a valid README file',
        '119': 'Failed to upload the package'
    },
    'Organization': {
        '101': 'Data type of the input(s) is not valid',
        '102': '',
        '103': 'No organization exists with the given name',
        '104': 'Failed to delete the organization',
        '105': 'Email address is not valid',
        '106': 'Organization already exists',
        '107': 'Failed to add organization',
        '108': 'Failed to enable Auth Code Generation for the Organization',
        '109': 'Failed to disable Auth Code Generation for the Organization',
        '110': 'Failed to update the properties of the Organization',
        '111': ('Plan is not associated with the organization. '
                'Add plan to the Organization, and then set it as the default'),
        '112': 'Failed to activate organization',
        '113': 'Failed to deactivate organization',
        '114': 'Input is not provided in expected manner'
    },
    'StoragePool': {
        '101': 'Data type of the input(s) is not valid',
        '102': '',
        '103': 'No storage pool exists with the given name',
    },
    'Monitoring': {
        '101': 'Data type of the input(s) is not valid',
        '102': ''
    },
    'BLRPairs': {
        '101': 'Data type of the input(s) is not valid',
        '102': 'BLR Pair not found',
        '103': 'RPStore not found'
    },
    'ReplicationGroup': {
        '101': 'Data type of the input(s) is not valid',
        '102': ''
    },
    'FailoverGroup': {
        '101': 'Data type of the input(s) is not valid',
        '102': ''
    },
    'ConfigurationPolicies': {
        '101': 'Data type of the input(s) is not valid',
        '102': ''
    },
    'Snap': {
        '102': 'Failed to run the job for Snap Operation',
        '103': 'Failed to update Snap Configs'
    },
    'OperationWindow': {
        '101': 'Failed to create a operation window',
        '102': '',
        '103': 'Failed to delete the operation window',
        '104': 'Failed to list operation windows',
        '105': 'Failed to modify a operation window',
        '106': 'Data type of the input(s) is not valid'
    },
    'IdentityManagement': {
        '101': 'Failed to retreive apps',
        '102': 'App not found',
        '103': 'Failed to configure identity app',
    },
    'CommCellMigration': {
        '101': 'Data type of the input(s) is not valid',
        '102': '',
        '103': 'Please specify all the required inputs',
        '104': 'Please give appropriate input(s)',
        '105': 'Both Clients list and Other Entities list cannot be none',
        '106': 'Incorrect SQL credentials provied'
    },
    'NetworkTopology': {
        '101': 'Data type of the input(s) is not valid',
        '102': ''
    },
    'Certificates': {
        '101': 'Data type of the input(s) is not valid',
        '102': ''
    },
    'Download': {
        '101': 'Failed to execute the download Job',
        '102': 'service_pack version argument is missing in the method call'
    },
    'Install': {
        '101': 'Insufficient parameters are given',
        '102': 'Invalid client name is given',
        '103': 'Invalid client group name is given',
        '104': 'Installation failed please check the logs',
        '105': 'please provide the features to be installed',
        '106': 'please provide the client details',
        '107': 'Failed to execute Install job'
    },
    'StorageArray': {
        '101': 'Array already exist',
        '102': 'Failed to add array',
        '103': 'Failed to delete array'
    },
    'NameChange': {
        '101': 'Client hostname not provided',
        '102': 'Commcell hostname not provided',
        '103': 'Old domain name not provided',
        '104': 'New domain name not provided',
        '105': 'Client ID list not provided'
    },
    'CommcellRegistration': {
        '101': 'Failed to register commcell',
        '102': '',
        '103': 'Failed to unregister commcell',
        '104': 'Datatype of the input is not valid',
        '105': 'Failed to reach remote commcell.',
        '106': 'Failed to authenticate remote commcell. Invalid user name and password.',
        '107': 'Insufficient permissions'
    },
    'LiveSync': {
        '101': 'Data type of the input(s) is not valid',
        '102': ''
    },
    'BackupNetworkPairs': {
        '101': '',
    },
    'Uninstall': {
        '101': 'Data type of the input(s) is not valid',
        '102': ''
    },
    'IndexServers': {
        '101': 'Data type of the input(s) is not valid',
        '102': 'Index Server not found',
        '103': 'Invalid role name',
        '104': '',
        '105': 'Unsupported backup level specified. Please check',
        '106': 'Storage policy is not associated with subclient. Please associate',
        '107': 'Backup is not enabled for client/subclient',
        '108': 'Client name not specified for solr cloud restore',
        '109': 'Provide the Index Server Node name for browse to work',
        '110': 'Multiple roles found, Unix Index Server Browse works for only 1 role at a time.'
    },
    'HACClusters': {
        '101': 'Data type of the input(s) is not valid',
        '102': 'HAC not found',
        '103': 'HAC zKeeper node not found',
    },
    'IndexPools': {
        '101': 'Data type of the input(s) is not valid',
        '102': 'Index pool not found',
        '103': 'Index pool node not found',
    },
    'Metallic': {
        '101': 'Data type of the input(s) is not valid',
        '102': ''
    },
    'KeyManagementServer': {
        '101': 'Data type of the input(s) is not valid',
        '102': 'Key Management Server not found',
        '103': 'Key Management Server type is not valid',
        '104': 'Key Management Server type not found',
    }
}


class SDKException(Exception):
    """Exception class for raising exception specific to a module."""

    def __init__(self, exception_module, exception_id, exception_message=""):
        """Initialize the SDKException class instance for the exception.

            Args:
                exception_module  (str)  --  name of the module where the exception was raised

                exception_id      (str)  --  id of the exception specific to the exception_module

                exception_message (str)  --  additional message about the exception

            Returns:
                object  -   instance of the SDKException class of type Exception

        """
        exception_id = str(exception_id)

        self.exception_module = exception_module
        self.exception_id = exception_id
        self.exception_message = EXCEPTION_DICT[exception_module][exception_id]

        if exception_message:
            if self.exception_message:
                self.exception_message = '\n'.join([self.exception_message, exception_message])
            else:
                self.exception_message = exception_message

        Exception.__init__(self, self.exception_message)<|MERGE_RESOLUTION|>--- conflicted
+++ resolved
@@ -94,7 +94,8 @@
         '104': 'Failed to send an email to specified user',
         '105': 'Failed to run the Data Aging job',
         '106': 'Failed to get the SAML token',
-        '107': 'Data type of the input(s) is not valid'
+        '107': 'Data type of the input(s) is not valid',
+        '108': ''
     },
     'CVPySDK': {
         '101': 'Failed to Login with the credentials provided',
@@ -302,8 +303,6 @@
         '103': 'Failed to start crawl job',
         '104': 'Failed to get job history',
         '105': 'Failed to get job status',
-<<<<<<< HEAD
-=======
         '106': 'Failed to get Ediscovery clients',
         '107': 'Unable to get display names for associated data sources in this client',
         '108': 'Data source doesnt exists on this client',
@@ -346,7 +345,6 @@
         '108': 'Failed to configure request',
         '109': 'Failed to mark review as complete as it has non-reviewed documents',
         '110': 'Failed to request approval as review is not in completed state'
->>>>>>> 80b73210
     },
     'Salesforce': {
         '101': 'Neither Sync Database enabled nor user provided database details for restore',
