# -*- coding: utf-8 -*-

# --------------------------------------------------------------------------
# Copyright Commvault Systems, Inc.
#
# Licensed under the Apache License, Version 2.0 (the "License");
# you may not use this file except in compliance with the License.
# You may obtain a copy of the License at
#
#     http://www.apache.org/licenses/LICENSE-2.0
#
# Unless required by applicable law or agreed to in writing, software
# distributed under the License is distributed on an "AS IS" BASIS,
# WITHOUT WARRANTIES OR CONDITIONS OF ANY KIND, either express or implied.
# See the License for the specific language governing permissions and
# limitations under the License.
# --------------------------------------------------------------------------

"""Main file for performing instance operations.

Instances and Instance are 2 classes defined in this file.

Instances:  Class for representing all the instances associated with a specific agent

Instance:   Class for a single instance selected for an agent,
and to perform operations on that instance


Instances:
    __init__(agent_object)          --  initialise object of Instances class associated with
    the specified agent

    __str__()                       --  returns all the instances associated with the agent

    __repr__()                      --  returns the string for the object of the Instances class

    __len__()                       --  returns the number of instances associated to the Agent

    __getitem__()                   --  returns the name of the instance for the given instance ID
    or the details for the given instance name

    _get_instances()                --  gets all the instances associated with the agent specified

    all_instances()                 --  returns the dict of all the instances

    has_instance(instance_name)     --  checks if a instance exists with the given name or not

    get(instance_name)              --  returns the Instance class object
    of the input backup set name

    _process_add_response()         --  to process the add instance request using API call

    add_informix_instance()         --  adds new Informix Instance to given Client

    delete()                        --  deletes the instance specified by the instance_name
    from the agent.

    add_sybase_instance()           --  To add sybase server instance

    add_big_data_apps_instance()    --  To add an instance with the big data apps agent specified

    add_cloud_storage_instance()    --  Method to add a new cloud storage instance

    add_salesforce_instance()       --  Method to add a new salesforce instance

    add_postgresql_instance()       --  Method to add a new postgresql instance

    _set_general_properties_json()  --  setter for general cloud properties while adding a new
    cloud storage instance

    _set_instance_properties_json() --  setter for cloud storage instance properties while adding a
    new cloud storage instance

    refresh()                       --  refresh the instances associated with the agent
    
    add_mysql_instance()            --  Method to add new mysql Instance


Instance:
    __init__()                      --  initialise object of Instance with the specified instance
    name and id, and associated to the specified agent

    __repr__()                      --  return the instance name, the object is associated with

    _get_instance_id()              --  method to get the instance id, if not specified in __init__

    _get_instance_properties()      --  method to get the properties of the instance

    _process_update_response()      --  updates the instance properties

    _process_restore_response()     --  processes the restore request sent to server
    and returns the restore job object

    _filter_paths()                 --  filters the path as per the OS, and the Agent

    _impersonation_json()           --  setter for impersonation Property

    _restore_browse_option_json()   --  setter for  browse option  property in restore

    _restore_commonOptions_json()   --  setter for common options property in restore

    _restore_destination_json()     --  setter for destination options property in restore

    _restore_fileoption_json()      --  setter for file option property in restore

    _restore_virtual_rst_option_json --  setter for the virtualServer restore option in restore JSON

    _restore_destination_json()     --  setter for destination property in restore

    _restore_volume_rst_option_json()  --  setter for the volumeRst restore option in restore JSON

    _restore_json()                 --  returns the apppropriate JSON request to pass for either
    Restore In-Place or Out-of-Place operation

    _restore_in_place()             --  Restores the files/folders specified in the
    input paths list to the same location

    _restore_out_of_place()         --  Restores the files/folders specified in the input paths
    list to the input client, at the specified destination location

    _task()                         --  the task dict used while restore/backup job

    _restore_sub_task()             --  the restore job specific sub task dict used to form
    restore json

    _process_update_request()       --  to process the request using API call

    _get_instance_properties_json() --  returns the instance properties

    update_properties()             --  to update the instance properties

    instance_id()                   --  id of this instance

    instance_name()                 --  name of this instance

    browse()                        --  browse the content of the instance

    find()                          --  find content in the instance

    refresh()                       --  refresh the properties of the instance

"""

from __future__ import absolute_import
from __future__ import unicode_literals

import copy

from base64 import b64encode
from past.builtins import basestring

from .job import Job
from .subclient import Subclients
from .constants import AppIDAType
from .exception import SDKException
from .schedules import SchedulePattern, Schedules


class Instances(object):
    """Class for getting all the instances associated with a client."""

    def __init__(self, agent_object):
        """Initialize object of the Instances class.

            Args:
                agent_object (object)  --  instance of the Agent class

            Returns:
                object - instance of the Instances class
        """
        self._agent_object = agent_object
        self._client_object = self._agent_object._client_object

        self._commcell_object = self._agent_object._commcell_object

        self._cvpysdk_object = self._commcell_object._cvpysdk_object
        self._services = self._commcell_object._services
        self._update_response_ = self._commcell_object._update_response_

        self._INSTANCES = self._services['GET_ALL_INSTANCES'] % (
            self._client_object.client_id
        )

        self._general_properties = None
        self._instance_properties = None
        self._instances = None
        self._vs_instance_type_dict = {}
        self.refresh()

<<<<<<< HEAD
        from .instances.vsinstance import VirtualServerInstance
        from .instances.cainstance import CloudAppsInstance
        from .instances.bigdataappsinstance import BigDataAppsInstance
        from .instances.sqlinstance import SQLServerInstance
        from .instances.hanainstance import SAPHANAInstance
        from .instances.oracleinstance import OracleInstance
        from .instances.sybaseinstance import SybaseInstance
        from .instances.saporacleinstance import SAPOracleInstance
        from .instances.mysqlinstance import MYSQLInstance
        from .instances.lotusnotes.lndbinstance import LNDBInstance
        from .instances.lotusnotes.lndocinstance import LNDOCInstance
        from .instances.lotusnotes.lndminstance import LNDMInstance
        from .instances.postgresinstance import PostgreSQLInstance
        from .instances.informixinstance import InformixInstance
        from .instances.vminstance import VMInstance
        from .instances.db2instance import DB2Instance
        from .instances.aadinstance import AzureAdInstance
        from .instances.sharepointinstance import SharepointInstance

        # add the agent name to this dict, and its class as the value
        # the appropriate class object will be initialized based on the agent
        self._instances_dict = {
            'virtual server': [VirtualServerInstance, VMInstance],
            'big data apps': BigDataAppsInstance,
            'cloud apps': CloudAppsInstance,
            'sql server': SQLServerInstance,
            'sap hana': SAPHANAInstance,
            'oracle': OracleInstance,
            'oracle rac': OracleInstance,
            'sybase': SybaseInstance,
            'sap for oracle': SAPOracleInstance,
            'mysql': MYSQLInstance,
            'notes database': LNDBInstance,
            'notes document': LNDOCInstance,
            'domino mailbox archiver': LNDMInstance,
            'postgresql': PostgreSQLInstance,
            'informix': InformixInstance,
            'db2': DB2Instance,
            'azure ad': AzureAdInstance,
            'sharepoint server': SharepointInstance
        }

=======
>>>>>>> 80b73210
    def __str__(self):
        """Representation string consisting of all instances of the agent of a client.

            Returns:
                str - string of all the instances of an agent of a client
        """
        representation_string = '{:^5}\t{:^20}\t{:^20}\t{:^20}\n\n'.format(
            'S. No.', 'Instance', 'Agent', 'Client'
        )

        for index, instance in enumerate(self._instances):
            sub_str = '{:^5}\t{:20}\t{:20}\t{:20}\n'.format(
                index + 1,
                instance,
                self._agent_object.agent_name,
                self._client_object.client_name
            )
            representation_string += sub_str

        return representation_string.strip()

    def __repr__(self):
        """Representation string for the instance of the Instances class."""
        return "Instances class instance for Agent: '{0}'".format(self._agent_object.agent_name)

    def __len__(self):
        """Returns the number of the instances associated to the Agent."""
        return len(self.all_instances)

    def __getitem__(self, value):
        """Returns the name of the instance for the given instance ID or
            the details of the instance for given instance Name.

            Args:
                value   (str / int)     --  Name or ID of the instance

            Returns:
                str     -   name of the instance, if the instance id was given

                dict    -   dict of details of the instance, if instance name was given

            Raises:
                IndexError:
                    no instance exists with the given Name / Id

        """
        value = str(value)

        if value in self.all_instances:
            return self.all_instances[value]
        else:
            try:
                return list(
                    filter(lambda x: x[1] == value, self.all_instances.items())
                )[0][0]
            except IndexError:
                raise IndexError('No instance exists with the given Name / Id')

    def _get_instances(self):
        """Gets all the instances associated to the agent specified by agent_object.

            Returns:
                dict - consists of all instances of the agent
                    {
                         "instance1_name": instance1_id,
                         "instance2_name": instance2_id
                    }

            Raises:
                SDKException:
                    if failed to get instances

                    if response is empty

                    if response is not success
        """
        if 'file system' in self._agent_object.agent_name:
            return_dict = {
                'defaultinstancename': 1
            }
            return return_dict

        flag, response = self._cvpysdk_object.make_request('GET', self._INSTANCES)

        if flag:
            if response.json():
                if 'instanceProperties' in response.json():
                    return_dict = {}

                    instance_properties = response.json()['instanceProperties']
                    for dictionary in instance_properties:

                        agent = dictionary['instance']['appName'].lower()

                        if self._agent_object.agent_name in agent:
                            temp_name = dictionary['instance']['instanceName'].lower()
                            temp_id = str(dictionary['instance']['instanceId']).lower()
                            return_dict[temp_name] = temp_id

                        if 'vsInstanceType' in dictionary.get('virtualServerInstance', ''):
                            self._vs_instance_type_dict[str(dictionary['instance']['instanceId'])] = dictionary[
                                "virtualServerInstance"]["vsInstanceType"]

                    return return_dict
                elif 'errors' in response.json():
                    error = response.json()['errors'][0]
                    error_string = error['errorString']
                    raise SDKException('Instance', '102', error_string)
                else:
                    raise SDKException('Response', '102')
            else:
                return {}
        else:
            raise SDKException('Response', '101', self._update_response_(response.text))

    @property
    def all_instances(self):
        """Returns dict of all the instances associated with the agent

            dict - consists of all instances of the agent
                    {
                         "instance1_name": instance1_id,
                         "instance2_name": instance2_id
                    }

        """
        return self._instances

    def has_instance(self, instance_name):
        """Checks if a instance exists for the agent with the input instance name.

            Args:
                instance_name (str)  --  name of the instance

            Returns:
                bool - boolean output whether the instance exists for the agent or not

            Raises:
                SDKException:
                    if type of the instance name argument is not string
        """
        if not isinstance(instance_name, basestring):
            raise SDKException('Instance', '101')

        return self._instances and instance_name.lower() in self._instances

    def get(self, instance_name):
        """Returns a instance object of the specified instance name.

            Args:
                instance_name (str/int)  --  name or ID of the instance

            Returns:
                object - instance of the Instance class for the given instance name

            Raises:
                SDKException:
                    if type of the instance name argument is not string or Int

                    if no instance exists with the given name
        """
        if isinstance(instance_name, basestring):
            instance_name = instance_name.lower()

            if self.has_instance(instance_name):
                return Instance(self._agent_object, instance_name, self._instances[instance_name])

            raise SDKException(
                'Instance', '102', 'No instance exists with name: "{0}"'.format(instance_name)
            )
        elif isinstance(instance_name, int):
            instance_name = str(instance_name)
            instance_name = [name for name, instance_id in self.all_instances.items() if instance_name == instance_id]

            if instance_name:
                return self.get(instance_name[0])
            raise SDKException('Instance', '102', 'No Instance exists with the given ID: {0}'.format(instance_name))

        raise SDKException('Instance', '101')

    def _process_add_response(self, request_json):
        """Runs the Intance Add API with the request JSON provided,
            and returns the contents after parsing the response.

            Args:
                request_json    (dict)  --  JSON request to run for the API

            Returns:
                (bool, basestring, basestring):
                    bool -  flag specifies whether success / failure

                    str  -  error code received in the response

                    str  -  error message received

            Raises:
                SDKException:
                    if response is empty

                    if response is not success
        """
        flag, response = self._cvpysdk_object.make_request('POST', self._services['ADD_INSTANCE'], request_json)
        if flag:
            if response.json():
                if 'response' in response.json():
                    error_code = response.json()['response']['errorCode']

                    if error_code != 0:
                        error_string = response.json()['response']['errorString']
                        o_str = 'Failed to create instance\nError: "{0}"'.format(error_string)
                        raise SDKException('Instance', '102', o_str)
                    else:
                        # initialize the instances again
                        # so the instance object has all the instances
                        instance_name = response.json(
                        )['response']['entity']['instanceName']
                        self.refresh()
                        return self.get(instance_name)
                elif 'errorMessage' in response.json():
                    error_string = response.json()['errorMessage']
                    o_str = 'Failed to create instance\nError: "{0}"'.format(error_string)
                    raise SDKException('Instance', '102', o_str)
                else:
                    raise SDKException('Response', '102')
            else:
                raise SDKException('Response', '102')
        else:
            raise SDKException('Response', '101', self._update_response_(response.text))

    def add_informix_instance(self, informix_options):
        """Adds new Informix Instance to given Client
            Args:
                Dictionary of informix instance creation options:
                    Example:
                       informix_options = {
                            'instance_name': "",
                            'onconfig_file': "",
                            'sql_host_file': "",
                            'informix_dir': "",
                            'user_name': "",
                            'domain_name': "",
                            'password': "",
                            'storage_policy': "",
                            'description':'created from automation'
                        }

            Returns:
                object - instance of the Instance class

            Raises:
                SDKException:
                    if None value in informix options

                    if Informix instance with same name already exists

                    if given storage policy does not exists in commcell
        """
        if None in informix_options.values():
            raise SDKException(
                'Instance',
                '102',
                "One of the informix parameter is None so cannot proceed with instance creation")

        if self.has_instance(informix_options["instance_name"]):
            raise SDKException(
                'Instance', '102', 'Instance "{0}" already exists.'.format(
                    informix_options["instance_name"])
            )

        if not self._commcell_object.storage_policies.has_policy(
                informix_options["storage_policy"]):
            raise SDKException(
                'Instance',
                '102',
                'Storage Policy: "{0}" does not exist in the Commcell'.format(
                    informix_options["storage_policy"])
            )
        password = b64encode(informix_options["password"].encode()).decode()

        request_json = {
            "instanceProperties": {
                "description": informix_options['description'],
                "instance": {
                    "clientName": self._agent_object._client_object.client_name,
                    "instanceName": informix_options["instance_name"],
                    "appName": "Informix Database"
                },
                "informixInstance": {
                    "onConfigFile": informix_options["onconfig_file"],
                    "sqlHostfile": informix_options["sql_host_file"],
                    "informixDir": informix_options["informix_dir"],
                    "informixUser": {
                        "password": password,
                        "domainName": informix_options["domain_name"],
                        "userName": informix_options["user_name"]
                    },
                    "informixStorageDevice": {
                        "dataBackupStoragePolicy": {
                            "storagePolicyName": informix_options["storage_policy"]
                        },
                        "deDuplicationOptions": {},
                        "logBackupStoragePolicy": {
                            "storagePolicyName": informix_options["storage_policy"]
                        },
                        "commandLineStoragePolicy": {
                            "storagePolicyName": informix_options["storage_policy"]
                        }
                    }
                }
            }
        }

        add_instance = self._commcell_object._services['ADD_INSTANCE']
        flag, response = self._commcell_object._cvpysdk_object.make_request(
            'POST', add_instance, request_json
        )
        if flag:
            if response.json() and 'response' in response.json():
                error_code = response.json()['response'].get('errorCode')

                if error_code != 0:
                    error_string = response.json()['response'].get('errorString')
                    raise SDKException(
                        'Instance',
                        '102',
                        'Error while creating instance\nError: "{0}"'.format(
                            error_string)
                    )
                else:
                    if 'entity' in response.json()['response']:
                        self.refresh()
                        return self._instances_dict[self._agent_object.agent_name](
                            self._agent_object,
                            response.json()['response']['entity'].get('instanceName'),
                            response.json()['response']['entity'].get('instanceId')
                        )
                    else:
                        raise SDKException(
                            'Instance',
                            '102',
                            'Unable to get instance name and id'
                        )
            else:
                raise SDKException('Response', '102')
        else:
            response_string = self._commcell_object._update_response_(
                response.text)
            raise SDKException('Response', '101', response_string)

    def delete(self, instance_name):
        """Deletes the instance specified by the instance_name from the agent.

            Args:
                instance_name (str)  --  name of the instance to remove from the agent

            Raises:
                SDKException:
                    if type of the instance name argument is not string

                    if failed to delete instance

                    if response is empty

                    if response is not success

                    if no instance exists with the given name
        """
        if not isinstance(instance_name, basestring):
            raise SDKException('Instance', '101')
        else:
            instance_name = instance_name.lower()

        if self.has_instance(instance_name):
            delete_instance_service = self._commcell_object._services['INSTANCE'] % (
                self._instances.get(instance_name)
            )

            flag, response = self._commcell_object._cvpysdk_object.make_request(
                'DELETE', delete_instance_service
            )

            if flag:
                if response.json():
                    if 'response' in response.json():
                        response_value = response.json()['response'][0]
                        error_code = str(response_value.get('errorCode'))
                        error_message = None

                        if 'errorString' in response_value:
                            error_message = response_value['errorString']

                        if error_message:
                            o_str = 'Failed to delete instance\nError: "{0}"'
                            raise SDKException('Instance', '102', o_str.format(error_message))
                        else:
                            if error_code == '0':
                                # initialize the instances again
                                # so the instance object has all the instances
                                self.refresh()
                            else:
                                o_str = ('Failed to delete instance with Error Code: "{0}"\n'
                                         'Please check the documentation for '
                                         'more details on the error')
                                raise SDKException('Instance', '102', o_str.format(error_code))
                else:
                    raise SDKException('Response', '102')
            else:
                response_string = self._commcell_object._update_response_(response.text)
                raise SDKException('Response', '101', response_string)
        else:
            raise SDKException(
                'Instance', '102', 'No Instance exists with name: {0}'.format(instance_name)
            )

    def add_sybase_instance(self, sybase_options):
        """
            Method to Add new Sybase Instance to given Client
            Args:
                Dictionary of sybase instance creation options:
                    Example:
                       sybase_options = {
                            'instance_name': '',
                            'sybase_ocs': '',
                            'sybase_ase': '',
                            'backup_server': '',
                            'sybase_home': '',
                            'config_file': '',
                            'enable_auto_discovery': True,
                            'shared_memory_directory': '',
                            'storage_policy': '',
                            'sa_username': '',
                            'sa_password': '',
                            'localadmin_username': '',
                            'localadmin_password': ''
                        }
            Raises:
                SDKException:
                    if None value in sybase options

                    if Sybase instance with same name already exists

                    if given storage policy does not exists in commcell

        """

        if None in sybase_options.values():
            raise SDKException(
                'Instance',
                '102',
                "One of the sybase parameter is None so cannot proceed with instance creation")

        if self.has_instance(sybase_options["instance_name"]):
            raise SDKException(
                'Instance', '102', 'Instance "{0}" already exists.'.format(
                    sybase_options["instance_name"])
            )

        if not self._commcell_object.storage_policies.has_policy(sybase_options["storage_policy"]):
            raise SDKException(
                'Instance',
                '102',
                'Storage Policy: "{0}" does not exist in the Commcell'.format(
                    sybase_options["storage_policy"])
            )

        # encodes the plain text password using base64 encoding
        sa_password = b64encode(sybase_options["sa_password"].encode()).decode()
        localadmin_password = b64encode(sybase_options["localadmin_password"].encode()).decode()

        enable_auto_discovery = sybase_options["enable_auto_discovery"]

        request_json = {
            "instanceProperties": {
                "instance": {
                    "clientName": self._client_object.client_name,
                    "appName": "Sybase",
                    "instanceName": sybase_options["instance_name"],
                    "_type_": 5,
                    "applicationId": 5
                },
                "sybaseInstance": {
                    "sybaseOCS": sybase_options["sybase_ocs"],
                    "backupServer": sybase_options["backup_server"],
                    "sybaseHome": sybase_options["sybase_home"],
                    "sybaseASE": sybase_options["sybase_ase"],
                    "configFile": sybase_options["config_file"],
                    "enableAutoDiscovery": enable_auto_discovery,
                    "sharedMemoryDirectory": sybase_options["shared_memory_directory"],
                    "defaultDatabaseStoragePolicy": {
                        "storagePolicyName": sybase_options["storage_policy"]
                    },
                    "saUser": {"password": sa_password, "userName": sybase_options["sa_username"]},
                    "localAdministrator": {
                        "password": localadmin_password,
                        "userName": sybase_options["localadmin_username"]
                    }
                }
            }
        }

        flag, response = self._cvpysdk_object.make_request(
            'POST', self._services['ADD_INSTANCE'], request_json
        )
        if flag:
            if response.json() and 'response' in response.json():
                error_code = response.json()['response']['errorCode']

                if error_code != 0:
                    error_string = response.json()['response']['errorString']
                    raise SDKException(
                        'Instance',
                        '102',
                        'Error while creating instance\nError: "{0}"'.format(
                            error_string)
                    )
                else:
                    instance_name = response.json(
                    )['response']['entity']['instanceName']
                    instance_id = response.json(
                    )['response']['entity']['instanceId']
                    agent_name = self._agent_object.agent_name
                    return self._instances_dict[agent_name](
                        self._agent_object, instance_name, instance_id
                    )

            else:
                raise SDKException('Response', '102')
        else:
            raise SDKException('Response', '101', self._update_response_(response.text))

    def add_db2_instance(self, db2_options):
        """
            Method to Add new Db2 Instance to given Client
                Args:
                        Dictionary of db2 instance creation options:
                            Example:
                               db2_options = {
                                    'instance_name': 'db2inst1',
                                    'data_storage_policy': 'data_sp',
                                    'log_storage_policy': 'log_sp',
                                    'command_storage_policy': 'cmd_sp',
                                    'home_directory':'/home/db2inst1',
                                    'password':'db2inst1',
                                    'user_name':'db2inst1'
                                }
                    Raises:
                        SDKException:
                            if None value in db2 options

                            if db2 instance with same name already exists

                            if given storage policy does not exists in commcell

        """
        if not all(
                key in db2_options for key in(
                    "instance_name",
                    "data_storage_policy",
                    "log_storage_policy",
                    "command_storage_policy",
                    "home_directory",
                    "password",
                    "user_name")):
            raise SDKException(
                'Instance',
                '102',
                "Not all db2_options are provided")

        if not db2_options.get("instance_name"):
            raise SDKException(
                'Instance', '102', 'Instance "{0}" already exists.')

        storage_policy = db2_options.get('storage_policy',db2_options.get('data_storage_policy'))

        if not self._commcell_object.storage_policies.has_policy(storage_policy):
            raise SDKException(
                'Instance',
                '102',
                'Storage Policy: "{0}" does not exist in the Commcell'.format(
                    db2_options["data_storage_policy"])
            )

        # encodes the plain text password using base64 encoding

        #enable_auto_discovery = db2_options["enable_auto_discovery"]
        db2_password = b64encode(db2_options["password"].encode()).decode()

        request_json = {
            "instanceProperties": {
                "instance": {
                    "clientName": self._client_object.client_name,
                    "appName": "db2",
                    "instanceName": db2_options["instance_name"],
                },
                "db2Instance": {
                    "homeDirectory": db2_options["home_directory"],
                    "userAccount": {
                        "domainName": db2_options.get("domain_name", ''),
                        "password": db2_password,
                        "userName": db2_options["user_name"],
                    },

                    "DB2StorageDevice": {
                        "networkAgents": db2_options.get("network_agents", 1),
                        "softwareCompression": db2_options.get("software_compression", 0),
                        # "throttleNetworkBandwidth": db2_options.get("throttle_network_bandwidth", 500),
                        "dataBackupStoragePolicy": {
                            "storagePolicyName": storage_policy
                        },
                        "commandLineStoragePolicy": {
                            "storagePolicyName": storage_policy
                        },
                        "logBackupStoragePolicy": {
                            "storagePolicyName": storage_policy
                        },
                        "deDuplicationOptions": {
                            "generateSignature": db2_options.get("generate_signature", 1)
                        }
                    },
                    "overrideDataPathsForCmdPolicy":
                        db2_options.get("override_data_paths_for_cmd_policy", False)
                }
            }
        }
        add_instance = self._commcell_object._services['ADD_INSTANCE']
        flag, response = self._commcell_object._cvpysdk_object.make_request(
            'POST', add_instance, request_json)
        if flag:
            if response.json() and 'response' in response.json():
                error_code = response.json()['response'].get('errorCode')

                if error_code != 0:
                    error_string = response.json()['response'].get('errorString')
                    raise SDKException(
                        'Instance',
                        '102',
                        'Error while creating instance\nError: "{0}"'.format(error_string))
                else:
                    if 'entity' in response.json()['response']:
                        self.refresh()
                        return self._instances_dict[self._agent_object.agent_name](
                            self._agent_object,
                            response.json()['response']['entity'].get('instanceName'),
                            response.json()['response']['entity'].get('instanceId')
                        )
                    else:
                        raise SDKException('Instance', '102', 'Unable to get instance name and id'
                                           )
            else:
                response_string = self._commcell_object._update_response_(response.text)
                raise SDKException('Response', '101', response_string)

    def add_big_data_apps_instance(self, distributed_options):
        """
            Method to add big data apps instance to the given client.

            distributed_options {
                "instanceName": "ClusterInstance"
                "MasterNode" : $MASTER_NODE$ (Optional based on cluster Type. If not present set it to "")
                "dataAccessNodes": [
                    {
                        "clientName": "DataClient1"
                    }
                ]
            }

            Raises:
                SDKException:
                    if None value in Distributed options
                    if Big Data Apps instance with same name already exists
                    if cannot retrieve cluster type from default Instance
        """
        if None in distributed_options.values():
            raise SDKException(
                'Instance',
                '102',
                "One of the distributed parameter is None so cannot proceed with instance creation")

        if self.has_instance(distributed_options["instanceName"]):
            raise SDKException(
                'Instance', '102', 'Instance "{0}" already exists.'.format(
                    distributed_options["instanceName"])
            )

        """
            Get Cluster Type from Default Instance to assign it to the New Instance.
            Atleast one instance should be present in the client.
        """
        cluster_properties = {}
        flag, response = self._cvpysdk_object.make_request('GET', self._INSTANCES)
        if flag:
            if response.json() and "instanceProperties" in response.json():
                cluster_properties = response.json()["instanceProperties"][0]
            else:
                raise SDKException('Response', '102')
        else:
            raise SDKException('Response', '101', self._update_response_(response.text))

        cluster_type = cluster_properties.get('distributedClusterInstance', {}).get('clusterType')
        cluster_config = {}
        uxfs_config = cluster_properties.get(
            'distributedClusterInstance', {}).get('clusterConfig', {}).get('uxfsConfig')
        hadoop_config = cluster_properties.get(
            'distributedClusterInstance', {}).get('clusterConfig', {}).get('hadoopConfig')
        if uxfs_config is not None:
            uxfs_config['coordinatorNode'] = {"clientName": distributed_options.get('MasterNode', '')}
            cluster_config['uxfsConfig'] = uxfs_config
        if hadoop_config is not None:
            hadoop_config['coordinatorNode'] = {"clientName": distributed_options.get('MasterNode', '')}
            hbase_config = hadoop_config.get('hadoopApps', {}).get('appConfigs', [{}])[0].get('hBaseConfig')
            if hbase_config is not None:
                hadoop_config["hadoopApps"]["appConfigs"][0]['hBaseConfig']["hbaseClientNode"] = {
                    "clientName": distributed_options.get('MasterNode', '')}
            cluster_config['hadoopConfig'] = hadoop_config

        request_json = {
            "instanceProperties": {
                "instance": {
                    "clientId": int(self._client_object.client_id),
                    "clientName": self._client_object.client_name,
                    "appName": self._agent_object.agent_name,
                    "instanceName": distributed_options["instanceName"],
                },
                "distributedClusterInstance": {
                    "clusterType": cluster_type,
                    "instance": {
                        "instanceName": distributed_options["instanceName"]
                    },
                    "clusterConfig": cluster_config,
                    "dataAccessNodes": {
                        "dataAccessNodes": distributed_options["dataAccessNodes"]
                    }
                }
            }
        }

        flag, response = self._cvpysdk_object.make_request(
            'POST', self._services['ADD_INSTANCE'], request_json
        )
        if flag:
            if response.json() and 'response' in response.json():
                error_code = response.json()['response']['errorCode']

                if error_code != 0:
                    error_string = response.json()['response']['errorString']
                    raise SDKException(
                        'Instance',
                        '102',
                        'Error while creating instance\nError: "{0}"'.format(
                            error_string)
                    )
                else:
                    instance_name = response.json(
                    )['response']['entity']['instanceName']
                    self.refresh()
                    return self.get(instance_name)
            else:
                raise SDKException('Response', '102')
        else:
            raise SDKException('Response', '101', self._update_response_(response.text))

    def add_cloud_storage_instance(self, cloud_options):
        """Returns the JSON request to pass to the API for adding a cloud storage instance

        Args:
            cloud_options    (dict)    --    Options needed for adding a new cloud storage instance.

        Example:
        Cloud : S3
        cloud_options = {
                            'instance_name': 'S3',
                            'description': 'instance for s3',
                            'storage_policy':'cs_sp',
                            'number_of_streams': 2,
                            'access_node': 'CS',
                            'accesskey':'xxxxxxxx',
                            'secretkey':'yyyyyyyy',
                            'cloudapps_type': 's3'

            }
        Cloud : Google Cloud
        cloud_options = {
                            'instance_name': 'google_test',
                            'description': 'instance for google',
                            'storage_policy':'cs_sp',
                            'number_of_streams': 2,
                            'access_node': 'CS',
                            'cloudapps_type': 'google_cloud'
                            'host_url':'storage.googleapis.com',
                            'access_key':'xxxxxx',
                            'secret_key':'yyyyyy'
                        }
        Cloud : Azure Datalake Gen2
        cloud_options = {

                            'instance_name': 'TestAzureDL',
                            'access_node': 'CS',
                            'description': None,
                            'storage_policy': 'cs_sp',
                            'accountname': 'xxxxxx',
                            'accesskey': 'xxxxxx',
                            'number_of_streams': 1,
                            'cloudapps_type': 'azureDL'
                        }
        Cloud : Amazon RDS
        cloud_options = {
                            'instance_name': 'RDS',
                            'storage_plan': 'cs_sp',
                            'storage_policy': 'cs_sp',
                            'access_node': 'CS',
                            'access_key': 'xxxxx',
                            'secret_key': 'xxxxx',
                            'cloudapps_type': 'amazon_rds'
                        }
        Cloud : Amazon Redshift
        cloud_options = {

                            'instance_name': 'Redshift',
                            'storage_plan': 'cs_sp',
                            'storage_policy': 'cs_sp',
                            'access_node': 'CS',
                            'access_key': 'xxxxx',
                            'secret_key': 'xxxxx',
                            'cloudapps_type': 'amazon_redshift'
                        }
        Cloud : Amazon Document DB
        cloud_options = {
                            'instance_name': 'DocumentDB',
                            'storage_plan': 'cs_sp',
                            'storage_policy': 'cs_sp',
                            'access_node': 'CS',
                            'access_key': 'xxxxxx',
                            'secret_key': 'xxxxxx',
                            'cloudapps_type': 'amazon_docdb'
                        }
        Returns:
            dict     --   JSON request to pass to the API
        Raises :
            SDKException :

                if cloud storage instance with same name already exists

                if given storage policy does not exist in commcell

        Cloud : Amazon DynamoDB
        cloud_options = {
                            'instance_name': 'DynamoDB',
                            'storage_plan': 'cs_sp',
                            'storage_policy': 'cs_sp',
                            'access_node': 'CS',
                            'access_key': 'xxxxxx',
                            'secret_key': 'xxxxxx',
                            'cloudapps_type': 'amazon_dynamodb'
                        }
        Returns:
            dict     --   JSON request to pass to the API
        Raises :
            SDKException :

                if cloud storage instance with same name already exists

                if given storage policy does not exist in commcell

        """
        if cloud_options.get("instance_name"):
            if self.has_instance(cloud_options.get("instance_name")):
                raise SDKException(
                    'Instance', '102', 'Instance "{0}" already exists.'.format(
                        cloud_options.get("instance_name"))
                )
        else:
            raise SDKException(
                'Instance', '102', 'Empty instance name provided')

        if cloud_options.get("storage_policy"):
            if not self._commcell_object.storage_policies.has_policy(
                    cloud_options.get("storage_policy")):
                raise SDKException(
                    'Instance',
                    '102',
                    'Storage Policy: "{0}" does not exist in the Commcell'.format(
                        cloud_options.get("storage_policy"))
                )
        else:
            raise SDKException(
                'Instance', '102', 'Empty storage policy provided')
        if cloud_options.get('description'):
            description = cloud_options.get('description')
        else:
            description = ''

        self._instance_properties_json = cloud_options
        request_json = {
            "instanceProperties": {
                "description": description,
                "instance": {
                    "clientName": self._agent_object._client_object.client_name,
                    "instanceName": cloud_options.get("instance_name"),
                    "appName": self._agent_object.agent_name,
                },
                "cloudAppsInstance": self._instance_properties_json
            }
        }

        if cloud_options.get("storage_plan"):
            request_json["instanceProperties"]["planEntity"] = {
                "planName": cloud_options.get("storage_plan")
            }

        add_instance = self._commcell_object._services['ADD_INSTANCE']
        flag, response = self._commcell_object._cvpysdk_object.make_request(
            'POST', add_instance, request_json
        )
        if flag:
            if response.json() and 'response' in response.json():
                error_code = response.json()['response']['errorCode']

                if error_code != 0:
                    error_string = response.json()['response']['errorString']
                    raise SDKException(
                        'Instance',
                        '102',
                        'Error while creating instance\nError: "{0}"'.format(
                            error_string)
                    )
                else:
                    instance_name = response.json()['response']['entity']['instanceName']
                    instance_id = response.json()['response']['entity']['instanceId']
                    agent_name = self._agent_object.agent_name
                    return self._instances_dict[agent_name](
                        self._agent_object, instance_name, instance_id
                    )

            else:
                raise SDKException('Response', '102')
        else:
            response_string = self._commcell_object._update_response_(
                response.text)
            raise SDKException('Response', '101', response_string)

    def add_salesforce_instance(
            self, instance_name, access_node,
            salesforce_options,
            db_options=None, **kwargs):
        """Adds a new salesforce instance.

            Args:
                instance_name               (str)   -- instance_name
                access_node                 (str)   -- access node name
                salesforce_options          (dict)  -- salesforce options
                                                        {
                                                                "login_url": 'salesforce login url',
                                                                "consume_id": 'salesforce consumer key',
                                                                "consumer_secret": 'salesforce consumer secret',
                                                                "salesforce_user_name": 'salesforce login user',
                                                                "salesforce_user_password": 'salesforce user password',
                                                                "salesforce_user_token": 'salesforce user token'
                                                        }

                db_options                  (dict)  -- database options to configure sync db
                                                        {
                                                            "db_enabled": 'True or False',
                                                            "db_type": 'SQLSERVER or POSTGRESQL',
                                                            "db_host_name": 'database hostname',
                                                            "db_instance": 'database instance name',
                                                            "db_name": 'database name',
                                                            "db_port": 'port of the database',
                                                            "db_user_name": 'database user name',
                                                            "db_user_password": 'database user password'
                                                        }

                **kwargs                    (dict)   -- dict of keyword arguments as follows

                                                         download_cache_path     (str)   -- download cache path
                                                         mutual_auth_path        (str)   -- mutual auth cert path
                                                         storage_policy          (str)   -- storage policy
                                                         streams                 (int)   -- number of streams
            Returns:
                object  -   instance of the instance class for this new instance

            Raises:
                SDKException:
                    if instance with given name already exists

                    if failed to add the instance

                    if response is empty

                    if response is not success
        """
        if db_options is None:
            db_options = {'db_enabled': False}
        if self.has_instance(instance_name):
            raise SDKException('Instance', '102',
                               'Instance "{0}" already exists.'.format(instance_name))

        salesforce_password = b64encode(salesforce_options.get('salesforce_user_password').encode()).decode()
        salesforce_consumer_secret = b64encode(
            salesforce_options.get('consumer_secret', '3951207263309722430').encode()).decode()
        salesforce_token = b64encode(salesforce_options.get('salesforce_user_token', '').encode()).decode()
        db_user_password = ""
        if db_options.get('db_enabled', False):
            db_user_password = b64encode(db_options.get('db_user_password').encode()).decode()

        request_json = {
            "instanceProperties": {
                "instance": {
                    "clientName": self._client_object.client_name,
                    "instanceName": instance_name,
                    "appName": self._agent_object.agent_name
                },
                "cloudAppsInstance": {
                    "instanceType": 3,
                    "salesforceInstance": {
                        "enableREST": True,
                        "endpoint": salesforce_options.get('login_url', "https://login.salesforce.com"),
                        "consumerId": salesforce_options.get('consumer_id',
                                                             '3MVG9Nc1qcZ7BbZ0Ep18pfQsltTkZtbcMG9GMQzsVHGS8268yaOqmZ1lEEakAs8Xley85RBH1xKR1.eoUu1Z4'),
                        "consumerSecret": salesforce_consumer_secret,
                        "defaultBackupsetProp": {
                            "downloadCachePath": kwargs.get('download_cache_path', '/tmp'),
                            "mutualAuthPath": kwargs.get('mutual_auth_path', ''),
                            "token": salesforce_token,
                            "userPassword": {
                                "userName": salesforce_options.get('salesforce_user_name'),
                                "password": salesforce_password,
                            },
                            "syncDatabase": {
                                "dbEnabled": db_options.get('db_enabled', False),
                                "dbPort": db_options.get('db_port', "1433"),
                                "dbInstance": db_options.get('db_instance', ''),
                                "dbName": db_options.get('db_name', instance_name),
                                "dbType": db_options.get('db_type', 'SQLSERVER'),
                                "dbHost": db_options.get('db_host_name', ''),
                                "dbUserPassword": {
                                    "userName": db_options.get('db_user_name', ''),
                                    "password": db_user_password,

                                },
                            },
                        },
                    },
                    "generalCloudProperties": {
                        "numberOfBackupStreams": kwargs.get('streams', 2),
                        "proxyServers": [
                            {
                                "clientName": access_node
                            }
                        ],
                        "storageDevice": {
                            "dataBackupStoragePolicy": {
                                "storagePolicyName": kwargs.get('storage_policy', '')
                            },
                        },
                    },
                },
            },
        }
        self._process_add_response(request_json)

    def add_postgresql_instance(self, instance_name, **kwargs):
        """Adds new postgresql instance to given client
            Args:
                instance_name       (str)   --  instance_name
                kwargs              (dict)  --  dict of keyword arguments as follows:
                                                   storage_policy       (str)          -- storage policy
                                                   port                 (int or str)   -- port or end point
                                                   postgres_user_name   (str)          -- postgres user name
                                                   postgres_password    (str)          -- postgres password
                                                   version              (str)          -- postgres version
                                                   maintenance_db       (str)          -- maintenance db
                                                   binary_directory     (str)          -- postgres binary location
                                                   lib_directory        (str)          -- postgres lib location
                                                   archive_log_directory (str)         -- postgres archive log location
            Returns:
                object - instance of the Instance class

            Raises:
                SDKException:
                    if None value in mysql options

                    if mysql instance with same name already exists

                    if given storage policy does not exists in commcell
        """

        if self.has_instance(instance_name):
            raise SDKException(
                'Instance', '102', 'Instance "{0}" already exists.'.format(
                    instance_name)
            )
        password = b64encode(kwargs.get("postgres_password", "").encode()).decode()
        request_json = {
            "instanceProperties": {
                "instance": {
                    "clientName": self._client_object.client_name,
                    "instanceName": instance_name,
                    "appName": "PostgreSQL",
                },
                "version": kwargs.get("version", "10.0"),
                "postGreSQLInstance": {
                    "LibDirectory": kwargs.get("lib_directory", ""),
                    "MaintainenceDB": kwargs.get("maintenance_db", "postgres"),
                    "port": kwargs.get("port", "5432"),
                    "ArchiveLogDirectory": kwargs.get("archive_log_directory", ""),
                    "BinaryDirectory": kwargs.get("binary_directory", ""),
                    "SAUser": {
                        "password": password,
                        "userName": kwargs.get("postgres_user_name", "postgres")
                    },
                    "logStoragePolicy": {
                        "storagePolicyName": kwargs.get("storage_policy", "")
                    },

                }
            }
        }
        self._process_add_response(request_json)


    @property
    def _general_properties_json(self):
        """Returns the general properties json."""
        return self._general_properties

    @_general_properties_json.setter
    def _general_properties_json(self, value):
        """setter for general cloud properties in instance JSON.

        Args:

            value    (dict)    --    options needed to set general cloud properties

        Example:

            value = {
                "number_of_streams":1,
                "access_node":"test",
                "storage_policy":"policy1",
                "access_key": "xxxxxx",
                "secret_key": "xxxxxx"
            }

        """

        supported_cloudapps_type = ["amazon_rds", "amazon_redshift",
                                    "amazon_docdb", "amazon_dynamodb"]
        if value.get("cloudapps_type") in supported_cloudapps_type:
            self._general_properties = {
                "accessNodes": {
                    "memberServers": [
                        {
                            "client": {
                                "clientName": value.get("access_node")
                            }
                        }
                    ]
                },
                "amazonInstanceInfo": {
                    "secretKey": value.get("secret_key"),
                    "accessKey": value.get("access_key")
                }
            }

        else:
            self._general_properties = {
                "numberOfBackupStreams": value.get("number_of_streams"),
                "proxyServers": [
                    {
                        "clientName": value.get("access_node")
                    }
                ],
                "storageDevice": {
                    "dataBackupStoragePolicy": {
                        "storagePolicyName": value.get("storage_policy")
                    }
                }
            }

    @property
    def _instance_properties_json(self):
        """Returns the instance properties json."""
        return self._instance_properties

    @_instance_properties_json.setter
    def _instance_properties_json(self, value):
        """setter for cloud storage instance properties in instance JSON.

        Args:

            value    (dict)    --    options needed to set cloud storage instance properties

        Example:
            value = {
                "accesskey" : "xxxxxxxxx"
                "secretkey" : "yyyyyyyy"
            }

        """

        supported_cloudapps_type = {"amazon_rds": 4, "amazon_redshift": 26,
                                    "amazon_docdb": 27, "amazon_dynamodb": 22}
        self._general_properties_json = value
        if value.get("cloudapps_type") == 's3':
            self._instance_properties = {
                "instanceType": 5,
                "s3Instance": {
                    "accessKeyId": value.get("accesskey"),
                    "secretAccessKey": value.get("secretkey"),
                    "hostURL": "s3.amazonaws.com"
                },
                "generalCloudProperties": self._general_properties_json
            }
        elif value.get("cloudapps_type") == 'azure':
            self._instance_properties = {
                "instanceType": 6,
                "azureInstance": {
                    "accountName": value.get("accountname"),
                    "accessKey": value.get("accesskey"),
                    "hostURL": "blob.core.windows.net"
                },
                "generalCloudProperties": self._general_properties_json
            }
        elif value.get("cloudapps_type") == 'oraclecloud':
            password = b64encode(value.get("password").encode()).decode()
            self._instance_properties = {
                "instanceType": 14,
                "oraCloudInstance": {
                    "endpointURL": value.get("endpointurl"),
                    "user": {
                        "password": password,
                        "userName": value.get("username")
                    }
                },
                "generalCloudProperties": self._general_properties_json
            }
        elif value.get("cloudapps_type") == 'openstack':
            apikey = b64encode(value.get("apikey").encode()).decode()
            self._instance_properties = {
                "instanceType": 15,
                "openStackInstance": {
                    "serverName": value.get("servername"),
                    "credentials": {
                        "password": apikey,
                        "userName": value.get("username")
                    }
                },
                "generalCloudProperties": self._general_properties_json
            }

        elif value.get("cloudapps_type") == 'google_cloud':
            secret_key = b64encode(value.get("secret_key").encode()).decode()
            self._instance_properties = {
                "instanceType": 20,
                "googleCloudInstance": {
                    "serverName": value.get("host_url"),
                    "credentials": {
                        "password": secret_key,
                        "userName": value.get("access_key")
                    }
                },
                "generalCloudProperties": self._general_properties_json
            }

        elif value.get("cloudapps_type") == 'azureDL':
            accesskey = b64encode(value.get("accesskey").encode()).decode()
            self._instance_properties = {
                "instanceType": 21,
                "azureDataLakeInstance": {
                    "serverName": "dfs.core.windows.net",
                    "credentials": {
                        "userName": value.get("accountname"),
                        "password": accesskey
                    }
                },
                "generalCloudProperties": self._general_properties_json
            }
        elif value.get("cloudapps_type") in supported_cloudapps_type:
            self._instance_properties = {
                "instanceType": supported_cloudapps_type[value.get("cloudapps_type")],
                "rdsInstance": {
                    "secretKey": value.get("secret_key"),
                    "accessKey": value.get("access_key"),
                    "regionEndPoints": "default"
                },
                "generalCloudProperties": self._general_properties_json
            }
    
    def add_mysql_instance(self, instance_name, database_options):
        """Adds new mysql Instance to given Client
            Args:
				instance_name       (str)   --  instance_name
              mysql_options       (dict)  --  dict of keyword arguments as follows:
                    Example:
                       database_options = {
                            'enable_auto_discovery': True,
                            'storage_policy': 'sai-sp',
                            'port': 'hotsname:port',
                            'mysql_user_name': 'mysqlusername'
                            'mysql_password': 'password',
                            'version': '5.7',
                            'binary_directory': "",
                            'config_file': "",
                            'log_data_directory': "",
                            'data_directory': "",
                            'description': "Automation created instance"
                        }

            Returns:
                object - instance of the Instance class

            Raises:
                SDKException:
                    if None value in mysql options

                    if mysql instance with same name already exists

                    if given storage policy does not exists in commcell
        """
        if None in database_options.values():
            raise SDKException(
                'Instance',
                '102',
                "One of the mysql parameter is None so cannot proceed with instance creation")

        if self.has_instance(instance_name):
            raise SDKException(
                'Instance', '102', 'Instance "{0}" already exists.'.format(
                    instance_name)
            )

        if not self._commcell_object.storage_policies.has_policy(
                database_options["storage_policy"]):
            raise SDKException(
                'Instance',
                '102',
                'Storage Policy: "{0}" does not exist in the Commcell'.format(
                    database_options["storage_policy"])
            )
        password = b64encode(database_options["mysql_password"].encode()).decode()

        request_json = {
            "instanceProperties": {
                "description": "Automation created instance",
                "instance": {
                    "clientName": self._agent_object._client_object.client_name,
                    "instanceName": instance_name,
                    "appName": "MySQL",
                    "applicationId": 104,
                    "_type_": 0
                },
                "mySqlInstance": {
                    "BinaryDirectory": database_options.get("binary_directory", ""),
                    "ConfigFile": database_options.get("config_file", ""),
                    "EnableAutoDiscovery": database_options.get("enable_auto_discovery", True),
                    "LogDataDirectory": database_options.get("log_data_directory", ""),
                    "dataDirectory": database_options.get("data_directory", ""),
                    "port": database_options.get("port", "3306"),
                    "version": database_options.get("version", "5.7"),
                    "sslCAFile": database_options.get("sslca_file_path", ""),
                    "SAUser": {
                        "password": password,
                        "userName": database_options.get("mysql_user_name", "mysql")
                    },
                    "mysqlStorageDevice": {
                        "commandLineStoragePolicy": {
                            "storagePolicyName": database_options.get("storage_policy", "")
                        },
                        "proxySettings": {
                            "isProxyEnabled": True,
                            "isUseSSL": True,
                            "runBackupOnProxy": True
                        }
                    }
                }
            }
        }
        self._process_add_response(request_json)

    def add_oracle_instance(self, instance_name, **oracle_options):
        """Adds new oracle instance for the given client
            Args:
                instance_name       (str)   --  instance_name (Oracle SID)
                oracle_options      (dict)  --  dict of keyword arguments as follows:
                                        log_storage_policy    (str)  -- log storage policy
                                        cmdline_storage_policy (str) -- Commandline data storage policy
                                        oracle_domain_name (str)   -- Domain name- only for windows
                                        oracle_user_name   (str)   -- oracle OS user name
                                        oracle_password    (str)   -- oracle OS user password
                                        oracle_home        (str)   -- oracle home path
                                        tns_admin          (str)   -- tns admin path
                                        connect_string     (dict)  -- Credentials to connect to Oracle DB
                                        {
                                            "username": "", (str)         -- User to connect to Oracle DB
                                            "password": "", (str)         -- Password
                                            "service_name": ""  (str)     -- Oracle SID or service name
                                        }
                                        catalog_connect     (dict)--  Credentials to connect to catalog
                                        {
                                            "userName": "",  (str)        -- Catalog DB user name
                                            "password"; "",  (str)        -- Password of catalog user
                                            "domainName": ""    (str)     -- SID of catalog database
                                        }
            Returns:
                object - instance of the Instance class
            Raises:
                SDKException:
                            if instance with same name exists already
                            if required options are not provided
                            Given storage policies do not exist in Commcell
        """

        if self.has_instance(instance_name):
            raise SDKException(
                'Instance', '102', 'Instance "{0}" already exists.'.format(
                    instance_name)
            )
        required_options = ['oracle_user_name', 'oracle_home', 'cmdline_storage_policy',
                            'log_storage_policy', 'connect_string']
        for option in required_options:
            if option not in oracle_options.keys():
                raise SDKException(
                    'Instance',
                    '102',
                    "Required option: {0} is missing, Please provide all parameters:".format(option))
        password = b64encode(oracle_options.get("oracle_password", "").encode()).decode()
        connect_string_password = b64encode(
            oracle_options.get("connect_string", {}).get("password", "").encode()
        ).decode()

        request_json = {
            "instanceProperties": {
                "instance": {
                    "clientName": self._client_object.client_name,
                    "instanceName": instance_name,
                    "appName": "Oracle",
                },
                "oracleInstance": {
                    "TNSAdminPath": oracle_options.get("tns_admin", ""),
                    "oracleHome": oracle_options.get("oracle_home", ""),
                    "oracleUser": {
                        "userName": oracle_options.get("oracle_user_name", ""),
                        "domainName": oracle_options.get("oracle_domain_name", ""),
                        "password": password,
                    },
                    "sqlConnect": {
                        "domainName": oracle_options.get("connect_string", {}).get("service_name", ""),
                        "userName": oracle_options.get("connect_string", {}).get("username", "/"),
                        "password": connect_string_password,
                    },
                    "oracleStorageDevice": {
                        "commandLineStoragePolicy": {
                            "storagePolicyName": oracle_options.get("cmdline_storage_policy", "")
                        },
                        "logBackupStoragePolicy": {
                            "storagePolicyName": oracle_options.get("log_storage_policy", "")
                        }
                    },
                }
            }
        }
        if oracle_options.get("catalog_connect"):
            catalog = {
                'useCatalogConnect': True,
                'catalogConnect': oracle_options.get("catalog_connect", "")
            }
            request_json['instanceProperties']['oracleInstance'].update(catalog)
        self._process_add_response(request_json)

    def refresh(self):
        """Refresh the instances associated with the Agent of the selected Client."""
        self._instances = self._get_instances()


class Instance(object):
    """Class for performing instance operations for a specific instance."""

    def __new__(cls, agent_object, instance_name, instance_id=None):
        from .instances.vsinstance import VirtualServerInstance
        from .instances.cainstance import CloudAppsInstance
        from .instances.bigdataappsinstance import BigDataAppsInstance
        from .instances.sqlinstance import SQLServerInstance
        from .instances.hanainstance import SAPHANAInstance
        from .instances.oracleinstance import OracleInstance
        from .instances.sybaseinstance import SybaseInstance
        from .instances.saporacleinstance import SAPOracleInstance
        from .instances.mysqlinstance import MYSQLInstance
        from .instances.lotusnotes.lndbinstance import LNDBInstance
        from .instances.lotusnotes.lndocinstance import LNDOCInstance
        from .instances.lotusnotes.lndminstance import LNDMInstance
        from .instances.postgresinstance import PostgreSQLInstance
        from .instances.informixinstance import InformixInstance
        from .instances.vminstance import VMInstance
        from .instances.db2instance import DB2Instance
        from .instances.aadinstance import AzureAdInstance
        from .instances.sharepointinstance import SharepointInstance

        # add the agent name to this dict, and its class as the value
        # the appropriate class object will be initialized based on the agent
        _instances_dict = {
            'virtual server': [VirtualServerInstance, VMInstance],
            'big data apps': BigDataAppsInstance,
            'cloud apps': CloudAppsInstance,
            'sql server': SQLServerInstance,
            'sap hana': SAPHANAInstance,
            'oracle': OracleInstance,
            'oracle rac': OracleInstance,
            'sybase': SybaseInstance,
            'sap for oracle': SAPOracleInstance,
            'mysql': MYSQLInstance,
            'notes database': LNDBInstance,
            'notes document': LNDOCInstance,
            'domino mailbox archiver': LNDMInstance,
            'postgresql': PostgreSQLInstance,
            'informix': InformixInstance,
            'db2': DB2Instance,
            'azure ad': AzureAdInstance,
            'sharepoint server': SharepointInstance
        }
        agent_name = agent_object.agent_name

        if agent_name in _instances_dict:
            if isinstance(_instances_dict[agent_name], list):
                if instance_name == "vminstance":
                    _class = _instances_dict[agent_name][-1]
                else:
                    _class = _instances_dict[agent_name][0]
            else:
                _class = _instances_dict[agent_name]
            if _class.__new__ == cls.__new__:
                return object.__new__(_class)
            return _class.__new__(_class, agent_object, instance_name, instance_id)
        else:
            return object.__new__(cls)

    def __init__(self, agent_object, instance_name, instance_id=None):
        """Initialise the instance object.

            Args:
                agent_object    (object)  --  instance of the Agent class

                instance_name   (str)     --  name of the instance

                instance_id     (str)     --  id of the instance
                    default: None

            Returns:
                object - instance of the Instance class
        """
        self._agent_object = agent_object
        self._commcell_object = self._agent_object._commcell_object

        self._cvpysdk_object = self._commcell_object._cvpysdk_object
        self._services = self._commcell_object._services
        self._update_response_ = self._commcell_object._update_response_
        self._instance_name = instance_name.lower()

        if instance_id:
            # Use the instance id provided in the arguments
            self._instance_id = str(instance_id)
        else:
            # Get the id associated with this instance
            self._instance_id = self._get_instance_id()

        self._INSTANCE = self._services['INSTANCE'] % (self._instance_id)
        self._ALLINSTANCES = self._services['GET_ALL_INSTANCES'] % (
            self._agent_object._client_object.client_id
        )
        self._RESTORE = self._services['RESTORE']

        self._properties = None
        self._restore_association = None

        # Restore json instance var
        self._commonopts_restore_json = {}

        self.backupsets = None
        self.subclients = None
        self.refresh()

    def _get_instance_id(self):
        """Gets the instance id associated with this backupset.

             Returns:
                str - id associated with this instance
        """
        instances = Instances(self._agent_object)
        return instances.get(self.instance_name).instance_id

    def __repr__(self):
        """String representation of the instance of this class."""
        representation_string = 'Instance class instance for Instance: "{0}" of Agent: "{1}"'
        return representation_string.format(
            self._instance["instanceName"], self._agent_object.agent_name
        )

    def _get_instance_properties(self):
        """Gets the properties of this instance.

            Raises:
                SDKException:
                    if response is empty

                    if response is not success
        """
        # skip GET instance properties api call if instance id is 1
        if int(self.instance_id) == 1:
            self._properties = {
                'instance': {
                    "clientId": int(self._agent_object._client_object.client_id),
                    "clientName": self._agent_object._client_object.client_name,
                    "instanceName": self.instance_name,
                    "appName": self._agent_object.agent_name,
                    "instanceId": int(self.instance_id),
                    "applicationId": int(self._agent_object.agent_id)
                }
            }

            self._instance = self._properties["instance"]
            # stop the execution here for instance id 1 (DefaultInstanceName)
            return

        instance_service = (
            "{0}?association/entity/clientId={1}&association/entity/applicationId={2}".format(
                self._INSTANCE, self._agent_object._client_object.client_id,
                self._agent_object.agent_id
            )
        )
        flag, response = self._cvpysdk_object.make_request('GET', instance_service)

        if flag:
            if response.json() and "instanceProperties" in response.json():
                self._properties = response.json()["instanceProperties"][0]
                try:
                    self._instance = self._properties["instance"]
                    self._instance_name = self._properties["instance"]["instanceName"].lower()
                    self._instanceActivityControl = self._properties["instanceActivityControl"]
                except KeyError:
                    instance_service = (
                        "{0}&applicationId={1}".format(self._ALLINSTANCES, self._agent_object.agent_id))
                    flag, response = self._cvpysdk_object.make_request('GET', instance_service)
                    if flag:
                        if response.json() and "instanceProperties" in response.json():
                            self._properties = response.json()["instanceProperties"][0]
                            self._instance = self._properties["instance"]
                            self._instance_name = self._properties["instance"]["instanceName"].lower()
                            self._instanceActivityControl = self._properties["instanceActivityControl"]
                    else:
                        raise SDKException('Response', '102')
            else:
                raise SDKException('Response', '102')
        else:
            raise SDKException('Response', '101', self._update_response_(response.text))

    def _get_instance_properties_json(self):
        """get the all instance related properties.

           Returns:
                dict - all instance properties put inside a dict

        """
        instance_json = {
            "instanceProperties": {
                "isDeleted": False,
                "instance": self._instance,
                "instanceActivityControl": self._instanceActivityControl
            }
        }

        return instance_json

    def _set_instance_properties(self, attr_name, value):
        """sets the properties of this sub client.value is updated to instance once when post call
            succeeds.

            Args:
                attr_name   (str)   --  old value of the property. this should be instance variable

                value       (str)   --  new value of the property. this should be instance variable

            Raises:
                SDKException:
                    if failed to update number properties for subclient

        """
        try:
            backup = eval('self.%s' % attr_name)        # Take backup of old value
        except (AttributeError, KeyError):
            backup = None

        exec("self.%s = %s" % (attr_name, 'value'))     # set new value

        # _get_instance_properties_json method must be added in all child classes
        # not to be added for classes, which does not support updating properties
        request_json = self._get_instance_properties_json()

        flag, response = self._cvpysdk_object.make_request('POST', self._INSTANCE, request_json)

        output = self._process_update_response(flag, response)
        if output[0]:
            return
        else:
            o_str = 'Failed to update properties of subclient\nError: "{0}"'

            # Restore original value from backup on failure
            exec("self.%s = %s" % (attr_name, backup))
            raise SDKException('Subclient', '102', o_str.format(output[2]))

    def _process_update_response(self, flag, response):
        """Updates the subclient properties with the request provided.

            Args:
                update_request  (str)  --  update request specifying the details to update

            Returns:
                (bool, basestring, basestring):
                    bool -  flag specifies whether success / failure

                    str  -  error code received in the response

                    str  -  error message received

            Raises:
                SDKException:
                    if failed to update properties

                    if response is empty

                    if response is not success
        """
        if flag:
            if response.json():
                if "response" in response.json():
                    error_code = str(response.json()["response"][0]["errorCode"])

                    if error_code == "0":
                        return (True, "0", "")
                    else:
                        error_message = ""

                        if "errorString" in response.json()["response"][0]:
                            error_message = response.json()["response"][0]["errorString"]

                        if error_message:
                            return (False, error_code, error_message)
                        else:
                            return (False, error_code, "")
                elif "errorCode" in response.json():
                    error_code = str(response.json()['errorCode'])
                    error_message = response.json()['errorMessage']

                    if error_code == "0":
                        return (True, "0", "")

                    if error_message:
                        return (False, error_code, error_message)
                    else:
                        return (False, error_code, "")
                else:
                    raise SDKException('Response', '102')
            else:
                raise SDKException('Response', '102')
        else:
            raise SDKException('Response', '101', self._update_response_(response.text))

    def _process_restore_response(self, request_json):
        """Runs the CreateTask API with the request JSON provided for Restore,
            and returns the contents after parsing the response.

            Args:
                request_json    (dict)  --  JSON request to run for the API

            Returns:
                object - instance of the Job class for this restore job

            Raises:
                SDKException:
                    if restore job failed

                    if response is empty

                    if response is not success
        """
        flag, response = self._cvpysdk_object.make_request('POST', self._RESTORE, request_json)

        self._restore_association = None

        if flag:
            if response.json():
                if "jobIds" in response.json():
                    return Job(self._commcell_object, response.json()['jobIds'][0])

                elif "taskId" in response.json():
                    return Schedules(self._commcell_object).get(task_id=response.json()['taskId'])

                elif "errorCode" in response.json():
                    error_message = response.json()['errorMessage']

                    o_str = 'Restore job failed\nError: "{0}"'.format(error_message)
                    raise SDKException('Subclient', '102', o_str)
                else:
                    raise SDKException('Subclient', '102', 'Failed to run the restore job')
            else:
                raise SDKException('Response', '102')
        else:
            raise SDKException('Response', '101', self._update_response_(response.text))

    def _filter_paths(self, paths, is_single_path=False):
        """Filters the paths based on the Operating System, and Agent.

            Args:
                paths           (list)  --  list containing paths to be filtered

                is_single_path  (bool)  --  boolean specifying whether to return a single path
                                                or the entire list

            Returns:
                list    -   if the boolean is_single_path is set to False

                str     -   if the boolean is_single_path is set to True
        """
        for index, path in enumerate(paths):
            if int(self._agent_object.agent_id) == AppIDAType.WINDOWS_FILE_SYSTEM:
                path = path.strip('\\').strip('/')
                if path:
                    path = path.replace('/', '\\')
                else:
                    path = '\\'
            elif int(self._agent_object.agent_id) == AppIDAType.LINUX_FILE_SYSTEM:
                path = path.strip('\\').strip('/')
                if path:
                    path = path.replace('\\', '/')
                else:
                    path = '\\'
                path = '/' + path

            paths[index] = path

        if is_single_path:
            return paths[0]
        else:
            return paths

    def _restore_json(
            self,
            **kwargs):
        """Returns the JSON request to pass to the API as per the options selected by the user.

            Args:
                kwargs   (list)  --  list of options need to be set for restore

            Returns:
                dict - JSON request to pass to the API
        """

        restore_option = {}
        if kwargs.get("restore_option"):
            restore_option = kwargs["restore_option"]
            for key in kwargs:
                if not key == "restore_option":
                    restore_option[key] = kwargs[key]
        else:
            restore_option.update(kwargs)

        if self._restore_association is None:
            self._restore_association = self._instance

        if restore_option.get('copy_precedence') is None:
            restore_option['copy_precedence'] = 0

        if restore_option.get('overwrite') is not None:
            restore_option['unconditional_overwrite'] = restore_option['overwrite']

        if restore_option.get('live_browse'):
            restore_option['liveBrowse'] = True
        else:
            restore_option['liveBrowse'] = False
        
        if restore_option.get('file_browse'):
            restore_option['fileBrowse'] = True
        else:
            restore_option['fileBrowse'] = False

        # restore_option should use client key for destination client info
        client = restore_option.get("client", self._agent_object._client_object)

        if isinstance(client, basestring):
            client = self._commcell_object.clients.get(client)

        restore_option["client_name"] = client.client_name
        restore_option["client_id"] = int(client.client_id)

        # set time zone
        from_time = restore_option.get("from_time", None)
        to_time = restore_option.get("to_time", None)
        time_list = ['01/01/1970 00:00:00', '1/1/1970 00:00:00']

        if from_time and from_time not in time_list:
            restore_option["from_time"] = from_time

        if to_time and to_time not in time_list:
            restore_option["to_time"] = to_time

        # set versions
        if "versions" in restore_option:
            versions = restore_option['versions']
            if not isinstance(versions, list):
                raise SDKException('Instance', '101')
            if 'win' in self._agent_object._client_object.os_info.lower():
                version_string = "|\\|#15!vErSiOnS|#15!\\{0}"
            else:
                version_string = "|/|#15!vErSiOnS|#15!/{0}"

            for version in versions:
                version = version_string.format(version)
                restore_option["paths"].append(version)

        self._restore_browse_option_json(restore_option)
        self._restore_common_options_json(restore_option)
        self._impersonation_json(restore_option)
        self._restore_destination_json(restore_option)
        self._restore_fileoption_json(restore_option)
        self._restore_virtual_rst_option_json(restore_option)
        self._restore_volume_rst_option_json(restore_option)
        self._sync_restore_option_json(restore_option)
        self._restore_common_opts_json(restore_option)

        if not restore_option.get('index_free_restore', False):
            if restore_option.get("paths") == []:
                raise SDKException('Subclient', '104')

        request_json = {
            "taskInfo": {
                "associations": [self._restore_association],
                "task": self._json_task,
                "subTasks": [{
                    "subTaskOperation": 1,
                    "options": {
                        "restoreOptions": {
                            "impersonation": self._impersonation_json_,
                            "browseOption": self._browse_restore_json,
                            "commonOptions": self._commonoption_restore_json,
                            "destination": self._destination_restore_json,
                            "fileOption": self._fileoption_restore_json,
                            "virtualServerRstOption": self._virtualserver_restore_json,
                            "sharePointRstOption": self._restore_sharepoint_json,
                            "volumeRstOption": self._volume_restore_json
                        },
                        "commonOpts": self._commonopts_restore_json
                    }
                }]
            }
        }

        if restore_option.get('index_free_restore', False):
            request_json["taskInfo"]["subTasks"][0]["subTask"] = self._json_restore_by_job_subtask
            jobs_list = restore_option.get('restore_jobs')
            request_json["taskInfo"]["subTasks"][0]["options"]["restoreOptions"]["jobIds"] = jobs_list
            source_item = []
            for i in jobs_list:
                source_item.append("2:{0}".format(i))
            request_json["taskInfo"]["subTasks"][0]["options"]["restoreOptions"]["fileOption"]["sourceItem"] = source_item

        else:
            request_json["taskInfo"]["subTasks"][0]["subTask"] = self._json_restore_subtask

        if restore_option.get('schedule_pattern') is not None:
            request_json = SchedulePattern().create_schedule(request_json,
                                                             restore_option['schedule_pattern'])

        if restore_option.get("multinode_restore", False):

            self._distributed_restore_json = {
                "clientType": restore_option.get('client_type', 0),
                "distributedRestore": restore_option.get("multinode_restore", False),
                "dataAccessNodes": {
                    "dataAccessNodes": restore_option.get('data_access_nodes', [])
                },
                "isMultiNodeRestore": restore_option.get("multinode_restore", False),
                "backupConfiguration": {
                    "backupDataAccessNodes": restore_option.get('data_access_nodes', [])
                }
            }

            self._qr_restore_option = {
                "destAppTypeId": restore_option.get('destination_appTypeId', 64)
            }

            request_json["taskInfo"]["subTasks"][0]["options"]["restoreOptions"]["adminOpts"] = {
                "contentIndexingOption": {
                    "subClientBasedAnalytics": False
                }
            }

            request_json["taskInfo"]["subTasks"][0]["options"]["restoreOptions"]["distributedAppsRestoreOptions"] = self._distributed_restore_json
            request_json["taskInfo"]["subTasks"][0]["options"]["restoreOptions"]["qrOption"] = self._qr_restore_option

        if restore_option.get("destination_appTypeId", False):
            self._qr_restore_option = {
                "destAppTypeId": restore_option.get('destination_appTypeId')
            }
            request_json["taskInfo"]["subTasks"][0]["options"]["restoreOptions"][
                "qrOption"] = self._qr_restore_option

        if "sync_restore" in restore_option:
            request_json["taskInfo"]["subTasks"][0]["options"]["restoreOptions"]["syncOption"] = self._sync_restore_json
            request_json["taskInfo"]["subTasks"][0]["options"]["restoreOptions"]["browseOption"]["includeMetaData"] = True
            request_json["taskInfo"]["subTasks"][0]["options"]["restoreOptions"]["destination"]["inPlace"] = True

        if 'backup_level' in restore_option:
            backup_opt_json = {
                "backupLevel": restore_option.get('backup_level', 'Incremental')
            }
            request_json["taskInfo"]["subTasks"][0]["options"]["backupOpts"] = backup_opt_json

        if restore_option.get('restore_acls_only', False):
            request_json["taskInfo"]["subTasks"][0]["options"]["restoreOptions"]["restoreACLsType"] = 1

        if restore_option.get('restore_data_only', False):
            request_json["taskInfo"]["subTasks"][0]["options"]["restoreOptions"]["restoreACLsType"] = 2

        return request_json

    def _restore_in_place(
            self,
            paths,
            overwrite=True,
            restore_data_and_acl=True,
            copy_precedence=None,
            from_time=None,
            to_time=None,
            fs_options=None,
            schedule_pattern=None,
            proxy_client=None,
            restore_jobs=[],
            advanced_options=None
    ):
        """Restores the files/folders specified in the input paths list to the same location.

            Args:
                paths                   (list)  --  list of full paths of files/folders to restore

                overwrite               (bool)  --  unconditional overwrite files during restore
                    default: True

                restore_data_and_acl    (bool)  --  restore data and ACL files
                    default: True

                copy_precedence         (int)   --  copy precedence value of storage policy copy
                    default: None

                from_time           (str)       --  time to retore the contents after
                        format: YYYY-MM-DD HH:MM:SS

                    default: None

                to_time           (str)         --  time to retore the contents before
                        format: YYYY-MM-DD HH:MM:SS

                    default: None

                fs_options      (dict)          -- dictionary that includes all advanced options

                    options:

                        preserve_level      : preserve level option to set in restore

                        proxy_client        : proxy that needed to be used for restore

                        impersonate_user    : Impersonate user options for restore

                        impersonate_password: Impersonate password option for restore
                                                in base64 encoded form

                        all_versions        : if set to True restores all the versions of the
                                                specified file

                        versions            : list of version numbers to be backed up

                        validate_only       : To validate data backed up for restore

                        no_of_streams   (int)       -- Number of streams to be used for restore

                proxy_client    (str)          -- Proxy client used during FS under NAS operations

                restore_jobs    (list)          --  list of jobs to be restored if the job is index free restore

                advanced_options    (dict)  -- Advanced restore options

                    Options:

                        job_description (str)   --  Restore job description

                        timezone        (str)   --  Timezone to be used for restore

                            **Note** make use of TIMEZONES dict in constants.py to pass timezone

            Returns:
                object - instance of the Job class for this restore job if its an immediate Job
                         instance of the Schedule class for this restore job if its a scheduled Job

            Raises:
                SDKException:
                    if paths is not a list

                    if failed to initialize job

                    if response is empty

                    if response is not success

        """
        if not (isinstance(paths, list) and
                isinstance(overwrite, bool) and
                isinstance(restore_data_and_acl, bool)):
            raise SDKException('Subclient', '101')

        paths = self._filter_paths(paths)

        request_json = self._restore_json(
            paths=paths,
            in_place=True,
            overwrite=overwrite,
            restore_data_and_acl=restore_data_and_acl,
            copy_precedence=copy_precedence,
            from_time=from_time,
            to_time=to_time,
            restore_option=fs_options,
            schedule_pattern=schedule_pattern,
            proxy_client=proxy_client,
            restore_jobs=restore_jobs,
            advanced_options=advanced_options
        )

        return self._process_restore_response(request_json)

    def _restore_out_of_place(
            self,
            client,
            destination_path,
            paths,
            overwrite=True,
            restore_data_and_acl=True,
            copy_precedence=None,
            from_time=None,
            to_time=None,
            fs_options=None,
            schedule_pattern=None,
            proxy_client=None,
            restore_jobs=[],
            advanced_options=None,
    ):
        """Restores the files/folders specified in the input paths list to the input client,
            at the specified destionation location.

            Args:
                client                (str/object) --  either the name of the client or
                                                           the instance of the Client

                destination_path      (str)        --  full path of the restore location on client

                paths                 (list)       --  list of full paths of
                                                           files/folders to restore

                overwrite             (bool)       --  unconditional overwrite files during restore
                    default: True

                restore_data_and_acl  (bool)       --  restore data and ACL files
                    default: True

                copy_precedence         (int)   --  copy precedence value of storage policy copy
                    default: None

                from_time           (str)       --  time to retore the contents after
                        format: YYYY-MM-DD HH:MM:SS

                    default: None

                to_time           (str)         --  time to retore the contents before
                        format: YYYY-MM-DD HH:MM:SS

                    default: None

                fs_options      (dict)          -- dictionary that includes all advanced options

                    options:

                        preserve_level      : preserve level option to set in restore

                        proxy_client        : proxy that needed to be used for restore

                        impersonate_user    : Impersonate user options for restore

                        impersonate_password: Impersonate password option for restore
                                                in base64 encoded form

                        all_versions        : if set to True restores all the versions of the
                                                specified file

                        versions            : list of version numbers to be backed up

                        media_agent         : Media Agent need to be used for Browse and restore

                        validate_only       : To validate data backed up for restore

                        no_of_streams   (int)       -- Number of streams to be used for restore

                proxy_client    (str)          -- Proxy client used during FS under NAS operations

                restore_jobs    (list)          --  list of jobs to be restored if the job is index free restore

                advanced_options    (dict)  -- Advanced restore options

                    Options:

                        job_description (str)   --  Restore job description

                        timezone        (str)   --  Timezone to be used for restore

                            **Note** make use of TIMEZONES dict in constants.py to pass timezone

            Returns:
                object - instance of the Job class for this restore job if its an immediate Job
                         instance of the Schedule class for this restore job if its a scheduled Job

            Raises:
                SDKException:
                    if client is not a string or Client instance

                    if destination_path is not a string

                    if paths is not a list

                    if failed to initialize job

                    if response is empty

                    if response is not success

        """
        from .client import Client

        if not ((isinstance(client, basestring) or isinstance(client, Client)) and
                isinstance(destination_path, basestring) and
                isinstance(paths, list) and
                isinstance(overwrite, bool) and
                isinstance(restore_data_and_acl, bool)):
            raise SDKException('Subclient', '101')

        if fs_options is None:
            fs_options = {}

        if isinstance(client, Client):
            client = client
        elif isinstance(client, basestring):
            client = Client(self._commcell_object, client)
        else:
            raise SDKException('Subclient', '105')

        paths = self._filter_paths(paths)

        destination_path = self._filter_paths([destination_path], True)

        request_json = self._restore_json(
            paths=paths,
            in_place=False,
            client=client,
            destination_path=destination_path,
            overwrite=overwrite,
            restore_data_and_acl=restore_data_and_acl,
            copy_precedence=copy_precedence,
            from_time=from_time,
            to_time=to_time,
            restore_option=fs_options,
            schedule_pattern=schedule_pattern,
            proxy_client=proxy_client,
            restore_jobs=restore_jobs,
            advanced_options=advanced_options
        )

        return self._process_restore_response(request_json)

    def _process_update_request(self, request_json):
        """Runs the Instance update API

            Args:
                request_json    (dict)  -- request json sent as payload

            Raises:
                SDKException:
                    if response is empty

                    if response is not success

        """
        flag, response = self._cvpysdk_object.make_request(
            'POST', self._INSTANCE, request_json
        )

        status, _, error_string = self._process_update_response(flag, response)

        if not status:
            raise SDKException('Instance', '102', 'Failed to update the instance properties\nError: "{0}"'.format(
                error_string))
        self.refresh()

    def update_properties(self, properties_dict):
        """Updates the instance properties

            Args:
                properties_dict (dict)  --  instance properties dict which is to be updated

            Returns:
                None

            Raises:
                SDKException:
                    if failed to add

                    if response is empty

                    if response code is not as expected

        **Note** self.properties can be used to get a deep copy of all the properties, modify the properties which you
        need to change and use the update_properties method to set the properties

        """
        request_json = {
            "instanceProperties": {

            }
        }

        request_json['instanceProperties'].update(properties_dict)
        self._process_update_request(request_json)

    @property
    def properties(self):
        """Returns the instance properties"""
        return copy.deepcopy(self._properties)

    @property
    def name(self):
        """Returns the Instance Display name"""
        return self._properties["instance"]["instanceName"]

    @property
    def _task(self):
        """Treats the task dict as read only property"""
        task = {
            "initiatedFrom": 2,
            "taskType": 1,
            "policyType": 0,
            "taskFlags": {
                "disabled": False
            }
        }

        return task

    @property
    def _restore_sub_task(self):
        """Treats the sub task dict as read only property"""
        sub_task = {
            "subTaskType": 3,
            "operationType": 1001
        }

        return sub_task

    @property
    def instance_id(self):
        """Treats the instance id as a read-only attribute."""
        return self._instance_id

    @property
    def instance_name(self):
        """Treats the instance name as a read-only attribute."""
        return self._instance_name

    def browse(self, *args, **kwargs):
        """Browses the content of the Instance.

            Args:
                Dictionary of browse options:
                    Example:

                        browse({
                            'path': 'c:\\\\hello',

                            'show_deleted': True,

                            'from_time': '2014-04-20 12:00:00',

                            'to_time': '2016-04-21 12:00:00'
                        })

            Kwargs:
                Keyword argument of browse options:
                    Example:

                        browse(
                            path='c:\\hello',

                            show_deleted=True,

                            from_time='2014-04-20 12:00:00',

                            to_time='2016-04-21 12:00:00'
                        )

            Returns:
                (list, dict)
                    list    -   List of only the file, folder paths from the browse response

                    dict    -   Dictionary of all the paths with additional metadata retrieved
                    from browse operation

            Raises:
                SDKException:
                    if there are more than one backupsets in the instance


            Refer `default_browse_options`_ for all the supported options.

            .. _default_browse_options: https://github.com/CommvaultEngg/cvpysdk/blob/master/cvpysdk/backupset.py#L565

        """
        # do browse operation if there is only one backupset in the instance
        # raise `SDKException` if there is more than one backupset in the instance

        if len(self.backupsets.all_backupsets) == 1:
            backupset_name = list(self.backupsets.all_backupsets.keys())[0]
            temp_backupset_obj = self.backupsets.get(backupset_name)
            return temp_backupset_obj.browse(*args, **kwargs)
        else:
            raise SDKException('Instance', '104')

    def find(self, *args, **kwargs):
        """Searches a file/folder in the backed up content of the instance,
            and returns all the files matching the filters given.

            Args:
                Dictionary of browse options:
                    Example:

                        find({
                            'file_name': '*.txt',

                            'show_deleted': True,

                            'from_time': '2014-04-20 12:00:00',

                            'to_time': '2016-04-31 12:00:00'
                        })

            Kwargs:
                Keyword argument of browse options:
                    Example:

                        find(
                            file_name='*.txt',

                            show_deleted=True,

                            'from_time': '2014-04-20 12:00:00',

                            to_time='2016-04-31 12:00:00'
                        )

            Returns:
                (list, dict)
                    list    -   List of only the file, folder paths from the browse response

                    dict    -   Dictionary of all the paths with additional metadata retrieved
                    from browse operation

            Raises:
                SDKException:
                    if there are more than one backupsets in the instance


            Refer `default_browse_options`_ for all the supported options.

            Additional options supported:
                file_name       (str)   --  Find files with name

                file_size_gt    (int)   --  Find files with size greater than size

                file_size_lt    (int)   --  Find files with size lesser than size

                file_size_et    (int)   --  Find files with size equal to size

            .. _default_browse_options: https://github.com/CommvaultEngg/cvpysdk/blob/master/cvpysdk/backupset.py#L565

        """
        # do find operation if there is only one backupset in the instance
        # raise `SDKException` if there is more than one backupset in the instance

        if len(self.backupsets.all_backupsets) == 1:
            backupset_name = list(self.backupsets.all_backupsets.keys())[0]
            temp_backupset_obj = self.backupsets.get(backupset_name)
            return temp_backupset_obj.find(*args, **kwargs)
        else:
            raise SDKException('Instance', '104')

    def _impersonation_json(self, value):
        """setter of Impersonation Json entity of Json"""

        if not isinstance(value, dict):
            raise SDKException('Subclient', '101')

        use_impersonate = bool(value.get("impersonate_user"))

        self._impersonation_json_ = {
            "useImpersonation": use_impersonate,
            "user": {
                "userName": value.get("impersonate_user", ""),
                "password": value.get("impersonate_password", "")
            }
        }

    def _restore_browse_option_json(self, value):
        """setter  the Browse options for restore in Json"""

        if not isinstance(value, dict):
            raise SDKException('Subclient', '101')

        if "copy_precedence" in value and value["copy_precedence"] != 0:
            value["copy_precedence_applicable"] = True

        time_range_dict = {}
        options = value.get("advanced_options") or {}

        if value.get('from_time'):
            time_range_dict['fromTimeValue'] = value.get('from_time')

        if value.get('to_time'):
            time_range_dict['toTimeValue'] = value.get('to_time')

        self._browse_restore_json = {
            "listMedia": False,
            "useExactIndex": False,
            "noImage": value.get("no_image", False),
            "commCellId": 2,
            "liveBrowse": value.get('live_browse', False),
            "mediaOption": {
                "mediaAgent": {
                    "mediaAgentName": value.get("media_agent", None) or ""
                },
                "proxyForSnapClients": {
                    "clientName": value.get("snap_proxy", None) or value.get("proxy_client", None) or ""
                },
                "library": {},
                "copyPrecedence": {
                    "copyPrecedenceApplicable": value.get("copy_precedence_applicable", False),
                    "copyPrecedence": value.get("copy_precedence", 0)
                },
                "drivePool": {}
            },
            "backupset": {
                "clientName": self._agent_object._client_object.client_name,
                "appName": self._agent_object.agent_name
            },
            "timeZone": {
                "TimeZoneName": options.get("timezone", self._commcell_object.default_timezone)
            },
            "timeRange": time_range_dict
        }

        if "browse_job_id" in value:
            self._browse_restore_json["browseJobId"] = value.get("browse_job_id", False)
            self._browse_restore_json["browseJobCommCellId"] = value.get(
                "commcell_id", self._commcell_object.commcell_id)

        if value.get('iscsi_server'):

            self._browse_restore_json['mediaOption']['iSCSIServer'] = {
                'clientName': value.get("iscsi_server")
            }

        # Add this option to enable restoring of troubleshooting folder
        if value.get("include_metadata", False):
            self._browse_restore_json["includeMetaData"] = True

    def _restore_common_opts_json(self, value):
        """ Method to set commonOpts for restore

        Args:
             value  (dict)  -- restore options dictionary

        """
        if not isinstance(value, dict):
            raise SDKException('Subclient', '101')

        options = value.get("advanced_options")

        if not options:
            return

        # taskInfo -> subTasks -> options -> commonOpts
        self._commonopts_restore_json = {
            "jobDescription": options.get("job_description", "")
        }

    def _restore_common_options_json(self, value):
        """setter for  the Common options of in restore JSON"""
        if not isinstance(value, dict):
            raise SDKException('Subclient', '101')

        self._commonoption_restore_json = {
            "systemStateBackup": False,
            "clusterDBBackedup": False,
            "powerRestore": False,
            "restoreToDisk": value.get("restore_to_disk", False),
            "indexFreeRestore": value.get("index_free_restore", False),
            "offlineMiningRestore": False,
            "onePassRestore": False,
            "detectRegularExpression": True,
            "wildCard": False,
            "preserveLevel": value.get("preserve_level", 1),
            "restoreToExchange": False,
            "stripLevel": 0,
            "restoreACLs": value.get("restore_ACL", value.get("restore_data_and_acl", True)),
            "stripLevelType": value.get("striplevel_type", 0),
            "allVersion": value.get("all_versions", False),
            "unconditionalOverwrite": value.get("unconditional_overwrite", False),
            "includeAgedData": value.get("include_aged_data", False),
            "validateOnly": value.get("validate_only", False)
        }

        if value.get("instant_clone_options", {}).get("post_clone_script", None):
            self._commonoption_restore_json['prePostCloneOption'] = {
                'postCloneCmd': value.get("instant_clone_options").get("post_clone_script")
            }

        _advance_fs_keys = ["restoreDataInsteadOfStub",
                            "restoreOnlyStubExists",
                            "overwriteFiles",
                            "doNotOverwriteFileOnDisk",
                            "disableStubRestore"]

        if "fs_options" in value:
            _fs_option_value = value["fs_options"]
            if _fs_option_value is not None:
                for _key in _advance_fs_keys:
                    if _key in _fs_option_value:
                        self._commonoption_restore_json[_key] = _fs_option_value[_key]

    def _restore_destination_json(self, value):
        """setter for  the destination restore option in restore JSON"""
        if not isinstance(value, dict):
            raise SDKException('Subclient', '101')

        if value.get("proxy_client") is not None and \
                (self._agent_object.agent_name).upper() == "FILE SYSTEM":
            self._destination_restore_json = {
                "inPlace": value.get("in_place", True),
                "destClient": {
                    "clientName": value.get("proxy_client", "")
                }
            }
            if value.get('destination_path'):
                destination_path = value.get("destination_path", "")
                self._destination_restore_json["destPath"] = [destination_path] if destination_path != "" else []

        # For Index server restore, we need to set proxy client & in-place flag
        elif value.get("proxy_client") is not None and \
                (self._agent_object.agent_name).upper() == "BIG DATA APPS" and \
                self.name.upper() == "DYNAMICINDEXINSTANCE":
            self._destination_restore_json = {
                "inPlace": value.get("in_place", True),
                "destClient": {
                    "clientName": value.get("proxy_client", "")
                }
            }
        else:
            # removed clientId from destClient as VSA Restores fail with it
            self._destination_restore_json = {
                "isLegalHold": False,
                "inPlace": value.get("in_place", True),
                "destPath": [value.get("destination_path", "")],
                "destClient": {
                    "clientName": value.get("client_name", ""),
                }
            }
            # removing 'destPath' if restoring in place
            self._destination_restore_json.pop('destPath') if value.get("in_place", True) else None

        if value.get("multinode_restore", False) or value.get("no_of_streams", 1) > 1:
            self._destination_restore_json["destinationInstance"] = {
                "instanceName": value.get('destination_instance', self.instance_name)
            }
            if value.get('destination_instance_id') is not None:
                self._destination_restore_json["destinationInstance"]["instanceId"] = int(
                    value.get('destination_instance_id')
                    )

            self._destination_restore_json["noOfStreams"] = value.get('no_of_streams', 2)

    def _restore_fileoption_json(self, value):
        """setter for  the fileoption restore option in restore JSON"""
        self._fileoption_restore_json = {
            "sourceItem": value["instant_clone_options"]["instant_clone_src_path"] if value.get("instant_clone_options", None) else value.get("paths", []),
            "browseFilters": value.get("browse_filters", [])
        }

        if value.get("instant_clone_options", None):
            self._fileoption_restore_json["fsCloneOptions"] = {
                "reservationTime": value["instant_clone_options"]["reservation_time"],
                "cloneMountPath": value["instant_clone_options"]["clone_mount_path"]}

            if value["instant_clone_options"].get("clone_cleanup_script", None):
                self._fileoption_restore_json["fsCloneOptions"]["cloneCleanupOptions"] = {
                    "cleanupScriptPath": value.get("instant_clone_options").get("clone_cleanup_script")
                }

    def _restore_virtual_rst_option_json(self, value):
        """setter for the virtualServer restore option in restore JSON"""
        self._virtualserver_restore_json = {
            "isFileBrowse": value.get("fileBrowse")
        }

    def _restore_volume_rst_option_json(self, value):
        """setter for the volumeRst restore option in restore JSON"""
        if not isinstance(value, dict):
            raise SDKException('Instance', '101')

        self._volume_restore_json = {
            "volumeLeveRestore": value.get("volume_level_restore", False),
            "volumeLevelRestoreType": value.get("volume_level_restore_type", "PHYSICAL_VOLUME")
        }

    def _sync_restore_option_json(self, value):
        """setter for the Sync. Restore option in restore JSON"""
        if not isinstance(value, dict):
            raise SDKException('Instance', '101')

        self._sync_restore_json = {
            "PreserveModifiedFiles": True,
            "isMigration": True,
            "isSyncRestore": True,
            "paths": value.get("sync_option_paths")
        }

    @property
    def _restore_sharepoint_json(self):
        """getter for Sharepoint restore option in JSON. it is read only attribute"""
        _sharepoint_restore_json = {
            "is90OrUpgradedClient": False
        }

        return _sharepoint_restore_json

    @property
    def _json_task(self):
        """getter for the task information in JSON"""

        _taks_option_json = {
            "initiatedFrom": 2,
            "taskType": 1,
            "policyType": 0,
            "taskFlags": {
                "disabled": False
            }
        }

        return _taks_option_json

    @property
    def _json_restore_subtask(self):
        """getter for the subtask in restore JSON . It is read only attribute"""

        _subtask_restore_json = {
            "subTaskType": 3,
            "operationType": 1001
        }

        return _subtask_restore_json

    @property
    def _json_restore_by_job_subtask(self):
        """getter for the subtast in restore by job JSON"""

        _subtask_restore_by_job_json = {
            "subTaskType": 3,
            "operationType": 1005
        }

        return _subtask_restore_by_job_json

    @property
    def _json_backup_subtasks(self):
        """getter for the subtask in restore JSON . It is read only attribute"""

        _backup_subtask = {
            "subTaskType": 2,
            "operationType": 2
        }

        return _backup_subtask

    def refresh(self):
        """Refresh the properties of the Instance."""
        from .backupset import Backupsets

        self._get_instance_properties()
        self.backupsets = Backupsets(self)
        self.subclients = Subclients(self)<|MERGE_RESOLUTION|>--- conflicted
+++ resolved
@@ -187,51 +187,6 @@
         self._vs_instance_type_dict = {}
         self.refresh()
 
-<<<<<<< HEAD
-        from .instances.vsinstance import VirtualServerInstance
-        from .instances.cainstance import CloudAppsInstance
-        from .instances.bigdataappsinstance import BigDataAppsInstance
-        from .instances.sqlinstance import SQLServerInstance
-        from .instances.hanainstance import SAPHANAInstance
-        from .instances.oracleinstance import OracleInstance
-        from .instances.sybaseinstance import SybaseInstance
-        from .instances.saporacleinstance import SAPOracleInstance
-        from .instances.mysqlinstance import MYSQLInstance
-        from .instances.lotusnotes.lndbinstance import LNDBInstance
-        from .instances.lotusnotes.lndocinstance import LNDOCInstance
-        from .instances.lotusnotes.lndminstance import LNDMInstance
-        from .instances.postgresinstance import PostgreSQLInstance
-        from .instances.informixinstance import InformixInstance
-        from .instances.vminstance import VMInstance
-        from .instances.db2instance import DB2Instance
-        from .instances.aadinstance import AzureAdInstance
-        from .instances.sharepointinstance import SharepointInstance
-
-        # add the agent name to this dict, and its class as the value
-        # the appropriate class object will be initialized based on the agent
-        self._instances_dict = {
-            'virtual server': [VirtualServerInstance, VMInstance],
-            'big data apps': BigDataAppsInstance,
-            'cloud apps': CloudAppsInstance,
-            'sql server': SQLServerInstance,
-            'sap hana': SAPHANAInstance,
-            'oracle': OracleInstance,
-            'oracle rac': OracleInstance,
-            'sybase': SybaseInstance,
-            'sap for oracle': SAPOracleInstance,
-            'mysql': MYSQLInstance,
-            'notes database': LNDBInstance,
-            'notes document': LNDOCInstance,
-            'domino mailbox archiver': LNDMInstance,
-            'postgresql': PostgreSQLInstance,
-            'informix': InformixInstance,
-            'db2': DB2Instance,
-            'azure ad': AzureAdInstance,
-            'sharepoint server': SharepointInstance
-        }
-
-=======
->>>>>>> 80b73210
     def __str__(self):
         """Representation string consisting of all instances of the agent of a client.
 
