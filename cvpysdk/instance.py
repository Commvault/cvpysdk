--- conflicted
+++ resolved
@@ -187,48 +187,6 @@
         self._vs_instance_type_dict = {}
         self.refresh()
 
-        from .instances.vsinstance import VirtualServerInstance
-        from .instances.cainstance import CloudAppsInstance
-        from .instances.bigdataappsinstance import BigDataAppsInstance
-        from .instances.sqlinstance import SQLServerInstance
-        from .instances.hanainstance import SAPHANAInstance
-        from .instances.oracleinstance import OracleInstance
-        from .instances.sybaseinstance import SybaseInstance
-        from .instances.saporacleinstance import SAPOracleInstance
-        from .instances.mysqlinstance import MYSQLInstance
-        from .instances.lotusnotes.lndbinstance import LNDBInstance
-        from .instances.lotusnotes.lndocinstance import LNDOCInstance
-        from .instances.lotusnotes.lndminstance import LNDMInstance
-        from .instances.postgresinstance import PostgreSQLInstance
-        from .instances.informixinstance import InformixInstance
-        from .instances.vminstance import VMInstance
-        from .instances.db2instance import DB2Instance
-        from .instances.aadinstance import AzureAdInstance
-        from .instances.sharepointinstance import SharepointInstance
-
-        # add the agent name to this dict, and its class as the value
-        # the appropriate class object will be initialized based on the agent
-        self._instances_dict = {
-            'virtual server': [VirtualServerInstance, VMInstance],
-            'big data apps': BigDataAppsInstance,
-            'cloud apps': CloudAppsInstance,
-            'sql server': SQLServerInstance,
-            'sap hana': SAPHANAInstance,
-            'oracle': OracleInstance,
-            'oracle rac': OracleInstance,
-            'sybase': SybaseInstance,
-            'sap for oracle': SAPOracleInstance,
-            'mysql': MYSQLInstance,
-            'notes database': LNDBInstance,
-            'notes document': LNDOCInstance,
-            'domino mailbox archiver': LNDMInstance,
-            'postgresql': PostgreSQLInstance,
-            'informix': InformixInstance,
-            'db2': DB2Instance,
-            'azure ad': AzureAdInstance,
-            'sharepoint server': SharepointInstance
-        }
-
     def __str__(self):
         """Representation string consisting of all instances of the agent of a client.
 
@@ -340,7 +298,7 @@
                 else:
                     raise SDKException('Response', '102')
             else:
-                raise SDKException('Response', '102')
+                return {}
         else:
             raise SDKException('Response', '101', self._update_response_(response.text))
 
@@ -393,24 +351,8 @@
         if isinstance(instance_name, basestring):
             instance_name = instance_name.lower()
 
-            agent_name = self._agent_object.agent_name
-
             if self.has_instance(instance_name):
-                if agent_name in self._instances_dict:
-                    if isinstance(self._instances_dict[agent_name], list):
-                        if instance_name == "vminstance":
-                            instance = self._instances_dict[agent_name][-1]
-                        else:
-                            instance = self._instances_dict[agent_name][0]
-                    else:
-                        instance = self._instances_dict[agent_name]
-                    return instance(
-                        self._agent_object, instance_name, self._instances[instance_name]
-                    )
-                else:
-                    return Instance(
-                        self._agent_object, instance_name, self._instances[instance_name]
-                    )
+                return Instance(self._agent_object, instance_name, self._instances[instance_name])
 
             raise SDKException(
                 'Instance', '102', 'No instance exists with name: "{0}"'.format(instance_name)
@@ -480,21 +422,14 @@
                 Dictionary of informix instance creation options:
                     Example:
                        informix_options = {
-<<<<<<< HEAD
-                            'instance_name': '',
-                            'onconfig_file': '',
-                            'sql_host_file': '',
-                            'informix_dir': '',
-=======
-                            'instance_name': 'ol_informix1210',
-                            'onconfig_file': 'onconfig.ol_informix1210',
-                            'sql_host_file': 'C:\\IBM\\etc\\sqlhosts.ol_informix1210',
-                            'informix_dir': 'C:\\IBM',
->>>>>>> 36277e2a
-                            'user_name':'',
-                            'domain_name':'',
-                            'password':'',
-                            'storage_policy':'',
+                            'instance_name': "",
+                            'onconfig_file': "",
+                            'sql_host_file': "",
+                            'informix_dir': "",
+                            'user_name': "",
+                            'domain_name': "",
+                            'password': "",
+                            'storage_policy': "",
                             'description':'created from automation'
                         }
 
@@ -677,15 +612,15 @@
                             'sybase_ocs': '',
                             'sybase_ase': '',
                             'backup_server': '',
-                            'sybase_home':'',
-                            'config_file':'',
-                            'enable_auto_discovery':True,
-                            'shared_memory_directory':'',
-                            'storage_policy':'',
-                            'sa_username':'',
-                            'sa_password':'',
-                            'localadmin_username':'',
-                            'localadmin_password':''
+                            'sybase_home': '',
+                            'config_file': '',
+                            'enable_auto_discovery': True,
+                            'shared_memory_directory': '',
+                            'storage_policy': '',
+                            'sa_username': '',
+                            'sa_password': '',
+                            'localadmin_username': '',
+                            'localadmin_password': ''
                         }
             Raises:
                 SDKException:
@@ -1729,6 +1664,62 @@
 class Instance(object):
     """Class for performing instance operations for a specific instance."""
 
+    def __new__(cls, agent_object, instance_name, instance_id=None):
+        from .instances.vsinstance import VirtualServerInstance
+        from .instances.cainstance import CloudAppsInstance
+        from .instances.bigdataappsinstance import BigDataAppsInstance
+        from .instances.sqlinstance import SQLServerInstance
+        from .instances.hanainstance import SAPHANAInstance
+        from .instances.oracleinstance import OracleInstance
+        from .instances.sybaseinstance import SybaseInstance
+        from .instances.saporacleinstance import SAPOracleInstance
+        from .instances.mysqlinstance import MYSQLInstance
+        from .instances.lotusnotes.lndbinstance import LNDBInstance
+        from .instances.lotusnotes.lndocinstance import LNDOCInstance
+        from .instances.lotusnotes.lndminstance import LNDMInstance
+        from .instances.postgresinstance import PostgreSQLInstance
+        from .instances.informixinstance import InformixInstance
+        from .instances.vminstance import VMInstance
+        from .instances.db2instance import DB2Instance
+        from .instances.aadinstance import AzureAdInstance
+        from .instances.sharepointinstance import SharepointInstance
+
+        # add the agent name to this dict, and its class as the value
+        # the appropriate class object will be initialized based on the agent
+        _instances_dict = {
+            'virtual server': [VirtualServerInstance, VMInstance],
+            'big data apps': BigDataAppsInstance,
+            'cloud apps': CloudAppsInstance,
+            'sql server': SQLServerInstance,
+            'sap hana': SAPHANAInstance,
+            'oracle': OracleInstance,
+            'oracle rac': OracleInstance,
+            'sybase': SybaseInstance,
+            'sap for oracle': SAPOracleInstance,
+            'mysql': MYSQLInstance,
+            'notes database': LNDBInstance,
+            'notes document': LNDOCInstance,
+            'domino mailbox archiver': LNDMInstance,
+            'postgresql': PostgreSQLInstance,
+            'informix': InformixInstance,
+            'db2': DB2Instance,
+            'azure ad': AzureAdInstance,
+            'sharepoint server': SharepointInstance
+        }
+        agent_name = agent_object.agent_name
+
+        if agent_name in _instances_dict:
+            if isinstance(_instances_dict[agent_name], list):
+                if instance_name == "vminstance":
+                    _class = _instances_dict[agent_name][-1]
+                else:
+                    _class = _instances_dict[agent_name][0]
+            else:
+                _class = _instances_dict[agent_name]
+            return _class.__new__(_class, agent_object, instance_name, instance_id)
+        else:
+            return object.__new__(cls)
+
     def __init__(self, agent_object, instance_name, instance_id=None):
         """Initialise the instance object.
 
@@ -1824,25 +1815,17 @@
         )
         flag, response = self._cvpysdk_object.make_request('GET', instance_service)
 
+        if not flag:
+            instance_service = (
+                "{0}&applicationId={1}".format(self._ALLINSTANCES, self._agent_object.agent_id))
+            flag, response = self._cvpysdk_object.make_request('GET', instance_service)
+
         if flag:
             if response.json() and "instanceProperties" in response.json():
                 self._properties = response.json()["instanceProperties"][0]
-                try:
-                    self._instance = self._properties["instance"]
-                    self._instance_name = self._properties["instance"]["instanceName"].lower()
-                    self._instanceActivityControl = self._properties["instanceActivityControl"]
-                except KeyError:
-                    instance_service = (
-                        "{0}&applicationId={1}".format(self._ALLINSTANCES, self._agent_object.agent_id))
-                    flag, response = self._cvpysdk_object.make_request('GET', instance_service)
-                    if flag:
-                        if response.json() and "instanceProperties" in response.json():
-                            self._properties = response.json()["instanceProperties"][0]
-                            self._instance = self._properties["instance"]
-                            self._instance_name = self._properties["instance"]["instanceName"].lower()
-                            self._instanceActivityControl = self._properties["instanceActivityControl"]
-                    else:
-                        raise SDKException('Response', '102')
+                self._instance = self._properties["instance"]
+                self._instance_name = self._properties["instance"]["instanceName"].lower()
+                self._instanceActivityControl = self._properties["instanceActivityControl"]
             else:
                 raise SDKException('Response', '102')
         else:
