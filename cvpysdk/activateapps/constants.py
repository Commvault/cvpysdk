--- conflicted
+++ resolved
@@ -196,7 +196,6 @@
             ]
         }
     }
-<<<<<<< HEAD
 
     REVIEW_ACTION_FSO_SUPPORTED = [ReviewActions.DELETE.value, ReviewActions.MOVE.value, ReviewActions.ARCHIVE.value]
 
@@ -480,6 +479,8 @@
     FIELD_SUBCLIENT_ID = 'subclientid'
     FIELD_CRAWL_TYPE = 'crawltype'
     FIELD_DATA_SOURCE_NAME_SEA = 'seaDataSourceName'
+    FIELD_CONTENT_ID = 'contentid'
+    FIELD_IS_FILE = 'IsFile:1'
     DYNAMIC_FEDERATED_SEARCH_PARAMS = {"searchParams": []}
 
     CRITERIA_EXTRACTED_DOCS = "entities_extracted:*"
@@ -545,231 +546,51 @@
 
 class InventoryConstants:
     """Class to maintain constants for inventory manager"""
-=======
->>>>>>> d193ea3f
-
-    REVIEW_ACTION_FSO_SUPPORTED = [ReviewActions.DELETE.value, ReviewActions.MOVE.value, ReviewActions.ARCHIVE.value]
-
-    REVIEW_ACTION_SDG_SUPPORTED = [
-        ReviewActions.DELETE.value,
-        ReviewActions.MOVE.value,
-        ReviewActions.ARCHIVE.value,
-        ReviewActions.RETENTION.value,
-        ReviewActions.IGNORE.value]
-
-    CREATE_CLIENT_REQ_JSON = {
-        "clientInfo": {
-            "clientType": 19,
-            "edgeDrivePseudoClientProperties": {
-                "systemDriveType": 6,
-                "edgeDriveAssociations": {},
-                "eDiscoveryInfo": {
-                    "eDiscoverySubType": 2,
-                    "inventoryDataSource": {
-                        "seaDataSourceId": 0
-                    }
-                }
-            },
-            "plan": {
-                "planId": 0
-            }
-        },
-        "entity": {
-            "clientName": "",
-            "_type_": 3
-        }
-    }
-
-    REVIEW_ACTION_DELETE_REQ_JSON = {
-        "operation": ReviewActions.DELETE.value,
-        "files": "",
-        "deleteFromBackup": False,
-        "options": ""}
-
-    REVIEW_ACTION_MOVE_REQ_JSON = {"operation": ReviewActions.MOVE.value, "files": "", "options": ""}
-
-    REVIEW_ACTION_SET_RETENTION_REQ_JSON = {
-        "operation": ReviewActions.RETENTION.value,
-        "remActionRequest": {
-            "dataSourceId": 0,
-            "handlerName": "default",
-            "isBulkOperation": False,
-            "searchRequest": ""},
-        "setRetentionReq": {"numOfMonthsRemain": 0},
-    }
-
-    REVIEW_ACTION_IGNORE_FILES_REQ_JSON = {
-        "operation": ReviewActions.IGNORE.value,
-        "remActionRequest": {
-            "dataSourceId": 0,
-            "handlerName": "default",
-            "isBulkOperation": False,
-            "searchRequest": ""},
-        "ignoreRisksReq": {"ignoreAllRisks": False},
-    }
-
-    REVIEW_ACTION_TAG_REQ_JSON = {
-        "operation": ReviewActions.TAG.value,
-        "remActionRequest": {
-            "dataSourceId": 0,
-            "isBulkOperation": False},
-        "taggingRequest": {}}
-
-    REVIEW_ACTION_BULK_SEARCH_REQ = "{\"searchParams\":" \
-                                    "[{\"key\":\"q\",\"value\":\"*:*\"},{\"key\":\"wt\",\"value\":\"json\"}," \
-                                    "{\"key\":\"rows\",\"value\":\"0\"},{\"key\":\"defType\",\"value\":\"edismax\"}," \
-                                    "{\"key\":\"fq\",\"value\":\"IsFile:\\\"1\\\"\"}," \
-                                    "{\"key\":\"fl\",\"value\":\"FileName\"},{\"key\":\"fl\",\"value\":\"OwnerName\"}," \
-                                    "{\"key\":\"fl\",\"value\":\"OwnerLocation\"}," \
-                                    "{\"key\":\"fl\",\"value\":\"CountryCode\"}," \
-                                    "{\"key\":\"fl\",\"value\":\"FileExtension\"}," \
-                                    "{\"key\":\"fl\",\"value\":\"operatingSystem\"}," \
-                                    "{\"key\":\"fl\",\"value\":\"IsProtected\"}," \
-                                    "{\"key\":\"fl\",\"value\":\"FileName_path\"},{\"key\":\"fl\",\"value\":\"Url\"}," \
-                                    "{\"key\":\"fl\",\"value\":\"ClientId\"}," \
-                                    "{\"key\":\"fl\",\"value\":\"DocumentType\"}," \
-                                    "{\"key\":\"fl\",\"value\":\"contentid\"}," \
-                                    "{\"key\":\"fl\",\"value\":\"AllowListUsername\"}," \
-                                    "{\"key\":\"fl\",\"value\":\"AllowModifyUsername\"}," \
-                                    "{\"key\":\"fl\",\"value\":\"AllowWriteUsername\"}," \
-                                    "{\"key\":\"fl\",\"value\":\"AllowExecuteUsername\"}," \
-                                    "{\"key\":\"fl\",\"value\":\"AllowFullControlUsername\"}," \
-                                    "{\"key\":\"fl\",\"value\":\"ExpiryDate\"}," \
-                                    "{\"key\":\"fl\",\"value\":\"CreatedTime\"}," \
-                                    "{\"key\":\"fl\",\"value\":\"data_source\"}," \
-                                    "{\"key\":\"fl\",\"value\":\"data_source_name\"}," \
-                                    "{\"key\":\"fl\",\"value\":\"data_source_type\"}," \
-                                    "{\"key\":\"fl\",\"value\":\"entities_extracted\"}," \
-                                    "{\"key\":\"fl\",\"value\":\"ConsentFor_*\"}," \
-                                    "{\"key\":\"fl\",\"value\":\"RedactFor_*\"}," \
-                                    "{\"key\":\"fl\",\"value\":\"RedactMode_*\"}," \
-                                    "{\"key\":\"fl\",\"value\":\"CommentFor_*\"}," \
-                                    "{\"key\":\"fl\",\"value\":\"AppType\"}," \
-                                    "{\"key\":\"fl\",\"value\":\"ApplicationId\"}," \
-                                    "{\"key\":\"fl\",\"value\":\"CVTurboGUID\"}," \
-                                    "{\"key\":\"fl\",\"value\":\"CommcellNumber\"}," \
-                                    "{\"key\":\"fl\",\"value\":\"AchiveFileId\"}," \
-                                    "{\"key\":\"fl\",\"value\":\"ArchiveFileOffset\"}," \
-                                    "{\"key\":\"fl\",\"value\":\"Size\"}," \
-                                    "{\"key\":\"fl\",\"value\":\"Risk_*\"}," \
-                                    "{\"key\":\"fl\",\"value\":\"LastAccessedBy\"}," \
-                                    "{\"key\":\"fl\",\"value\":\"LastModifiedBy\"}," \
-                                    "{\"key\":\"fl\",\"value\":\"ModifiedTimeAsStr\"}," \
-                                    "{\"key\":\"fl\",\"value\":\"entity_doc_tags\"}," \
-                                    "{\"key\":\"fl\",\"value\":\"TagIds\"},{\"key\":\"fl\",\"value\":\"FileName\"}," \
-                                    "{\"key\":\"fl\",\"value\":\"Url\"},{\"key\":\"fl\",\"value\":\"Size\"}," \
-                                    "{\"key\":\"fl\",\"value\":\"OwnerName\"}," \
-                                    "{\"key\":\"fl\",\"value\":\"entity_doc_tags\"}," \
-                                    "{\"key\":\"start\",\"value\":\"0\"}]}"
-
-    REVIEW_ACTION_SEARCH_FL_SET = {
-        "FileName",
-        "OwnerName",
-        "OwnerLocation",
-        "CountryCode",
-        "FileExtension",
-        "operatingSystem",
-        "IsProtected",
-        "FileName_path",
-        "Url",
-        "ClientId",
-        "DocumentType",
-        "contentid",
-        "AllowListUsername",
-        "AllowModifyUsername",
-        "AllowWriteUsername",
-        "AllowExecuteUsername",
-        "AllowFullControlUsername",
-        "ExpiryDate",
-        "CreatedTime",
-        "data_source",
-        "data_source_name",
-        "data_source_type",
-        "entities_extracted",
-        "ConsentFor_*",
-        "RedactFor_*",
-        "RedactMode_*",
-        "CommentFor_*",
-        "AppType",
-        "ApplicationId",
-        "CVTurboGUID",
-        "CommcellNumber",
-        "AchiveFileId",
-        "ArchiveFileOffset",
-        "Size",
-        "Risk_*",
-        "LastAccessedBy",
-        "LastModifiedBy",
-        "ModifiedTimeAsStr",
-        "entity_doc_tags",
-        "TagIds"}
-
-    REVIEW_ACTION_IDA_SELECT_SET = {
-        5: {'contentid', 'Url', 'ClientId', 'CreatedTime', 'FileName'}}
-
-    FS_SERVER_HANDLER_NAME = 'GetFileServers'
-    ADD_FS_REQ_JSON = {
-        "datasourceId": 0,
-        "indexServerClientId": 0,
-        "followScheduleCrawl": False,
-        "datasources": [
-            {
-                "datasourceName": "",
-                "properties": [],
-                "datasourceType": 5,
-                "accessNodes": [
-                    {
-                        "clientId": 0,
-                        "clientName": ""
-                    }
-                ]
-            }
-        ]
-    }
-
-    FS_DEFAULT_EXPORT_FIELDS = {'FileName', 'Url', 'Size', 'OwnerName', 'CreatedTime', 'AccessTime', 'ModifiedTime'}
-    EXPORT_DOWNLOAD_REQ = {
-        "appTypeId": 200,
-        "responseFileName": "",
-        "fileParams": [
-            {
-                "name": "",
-                "id": 2
-            },
-            {
-                "name": "zip",
-                "id": 3
-            },
-            {
-                "name": "Streamed",
-                "id": 10
-            }
-        ]
-    }
-
-    DATA_SOURCE_TYPES = {
-        0: 'NONE',
-        1: 'jdbc',
-        5: 'file',
-        9: 'ldap',
-        10: 'federated',
-        11: 'blank',
-        15: 'fla',
-        16: 'edge',
-        17: 'exchange',
-        18: 'reviewset',
-        22: 'nfs',
-        24: 'systemdefault',
-        26: 'onedrive',
-        27: 'sharepoint',
-        28: 'email',
-        29: 'dbanalysis',
-        30: 'cloudpaas',
-        31: 'googledrive',
-        32: 'gmail',
-        34: 'onedriveindex',
-        37: 'dynamic365'
-    }
+
+    CRAWL_JOB_FAILED_STATE = [5, 6, 7, 8, 9, 10, 11, 12]
+
+    CRAWL_JOB_COMPLETE_STATE = 4
+
+    CRAWL_JOB_COMPLETE_ERROR_STATE = 13
+
+    INVENTORY_ADD_REQUEST_JSON = {
+        "name": "",
+        "identityServers": [],
+        "indexServer": {
+            "cloudId": 0,
+            "displayName": ""
+        }
+    }
+
+    FIELD_PROPERTY_NAME = 'name'
+    FIELD_PROPERTY_DNSHOST = 'hostName'
+    FIELD_PROPERTY_OS = 'operatingSystem'
+    FIELD_PROPERTY_IP = 'ipAddress'
+    FIELD_PROPERTY_COUNTRYCODE = 'countryCode'
+
+    KWARGS_NAME = 'name'
+    KWARGS_IP = 'ip'
+    KWARGS_OS = 'os'
+    KWARGS_FQDN = 'fqdn'
+    KWARGS_COUNTRY_CODE = 'country_code'
+
+    FIELD_PROPS_MAPPING = {
+        FIELD_PROPERTY_NAME: KWARGS_NAME,
+        FIELD_PROPERTY_IP: KWARGS_IP,
+        FIELD_PROPERTY_OS: KWARGS_OS,
+        FIELD_PROPERTY_DNSHOST: KWARGS_FQDN,
+        FIELD_PROPERTY_COUNTRYCODE: KWARGS_COUNTRY_CODE
+    }
+
+    ASSET_FILE_SERVER_PROPERTY = [
+        FIELD_PROPERTY_NAME,
+        FIELD_PROPERTY_DNSHOST,
+        FIELD_PROPERTY_OS,
+        FIELD_PROPERTY_IP,
+        FIELD_PROPERTY_COUNTRYCODE
+    ]
+
+    IDENTITY_SERVER_ASSET_ADD_TO_INVENTORY_JSON = {"identityServers": [], "startDataCollection": True}
 
     VIEW_CATEGORY_PERMISSION = {
         "permissionId": 31,
@@ -782,12 +603,12 @@
         "_type_": 122
     }
 
-    SHARE_REQUEST_JSON = {
+    INVENTORY_SHARE_REQUEST_JSON = {
         "entityAssociated": {
             "entity": [
                 {
-                    "_type_": 3,
-                    "clientId": 0
+                    "_type_": 132,
+                    "seaDataSourceId": 0
                 }
             ]
         },
@@ -815,185 +636,9 @@
         }
     }
 
-    DS_FILE = 'file'
-    DS_CLOUD_STORAGE = 'cloudstorage'
-    FIELD_DATA_SOURCE_DISPLAY_NAME = 'datasourceDisplayName'
-    FIELD_DISPLAY_NAME = 'displayName'
-    FIELD_DATA_SOURCE_NAME = 'datasourceName'
-    FIELD_DATA_SOURCE_ID_NON_SEA = 'datasourceId'
-    FIELD_DOCUMENT_COUNT = 'documentCount'
-    FIELD_DATA_SOURCE_TYPE = 'datasourceType'
-    FIELD_DATA_SOURCE_ID = 'seaDataSourceId'
-    FIELD_PLAN_ID = 'planId'
-    FIELD_DC_PLAN_ID = 'dcplanid'
-    FIELD_PSEDUCO_CLIENT_ID = 'pseudoclientid'
-    FIELD_SUBCLIENT_ID = 'subclientid'
-    FIELD_CRAWL_TYPE = 'crawltype'
-    FIELD_DATA_SOURCE_NAME_SEA = 'seaDataSourceName'
-    FIELD_CONTENT_ID = 'contentid'
-    FIELD_IS_FILE = 'IsFile:1'
-    DYNAMIC_FEDERATED_SEARCH_PARAMS = {"searchParams": []}
-
-    CRITERIA_EXTRACTED_DOCS = "entities_extracted:*"
-
-    TAGGING_ITEMS_REQUEST = {
-        "entityType": "SEA_DATASOURCE_ENTITY",
-        "entityIds": [],
-        "handler": "default",
-        "searchRequest": {},
-        "opType": "ADD",
-        "tags": [],
-        "isAsync": True}
-    TAGGING_ITEMS_REVIEW_REQUEST = {"operation": ReviewActions.TAG.value, "files": "",
-                                    "options": "",
-                                    "taggingInformation": {'opType': 'ADD', "tagIds": []}}
-
-    START_CRAWL_SERVER_REQUEST_JSON = {
-        "taskInfo": {
-            "associations": [
-                {
-                    "clientId": 0,
-                    "_type_": 3
-                }
-            ],
-            "task": {
-                "taskType": 1,
-                "taskName": "",
-                "taskFlags": {
-                    "isEdiscovery": True
-                }
-            },
-            "subTasks": [
-                {
-                    "subTask": {
-                        "subTaskName": "CVPYSDK_FSO_IMMEDIATE",
-                        "subTaskType": 1,
-                        "operationType": 5025
-                    },
-                    "options": {
-                        "backupOpts": {
-                            "backupLevel": 2,
-                            "mediaOpt": {
-                                "auxcopyJobOption": {
-                                    "maxNumberOfStreams": 1,
-                                    "allCopies": True,
-                                    "useMaximumStreams": True
-                                }
-                            }
-                        },
-                        "adminOpts": {
-                            "contentIndexingOption": {
-                                "fileAnalytics": False,
-                                "idaType": 1,
-                                "operationType": 2
-                            }
-                        }
-                    }
-                }
-            ]
-        }
-    }
-
-
-class InventoryConstants:
-    """Class to maintain constants for inventory manager"""
-
-    CRAWL_JOB_FAILED_STATE = [5, 6, 7, 8, 9, 10, 11, 12]
-
-    CRAWL_JOB_COMPLETE_STATE = 4
-
-    CRAWL_JOB_COMPLETE_ERROR_STATE = 13
-
-    INVENTORY_ADD_REQUEST_JSON = {
-        "name": "",
-        "identityServers": [],
-        "indexServer": {
-            "cloudId": 0,
-            "displayName": ""
-        }
-    }
-
-    FIELD_PROPERTY_NAME = 'name'
-    FIELD_PROPERTY_DNSHOST = 'hostName'
-    FIELD_PROPERTY_OS = 'operatingSystem'
-    FIELD_PROPERTY_IP = 'ipAddress'
-    FIELD_PROPERTY_COUNTRYCODE = 'countryCode'
-
-    KWARGS_NAME = 'name'
-    KWARGS_IP = 'ip'
-    KWARGS_OS = 'os'
-    KWARGS_FQDN = 'fqdn'
-    KWARGS_COUNTRY_CODE = 'country_code'
-
-    FIELD_PROPS_MAPPING = {
-        FIELD_PROPERTY_NAME: KWARGS_NAME,
-        FIELD_PROPERTY_IP: KWARGS_IP,
-        FIELD_PROPERTY_OS: KWARGS_OS,
-        FIELD_PROPERTY_DNSHOST: KWARGS_FQDN,
-        FIELD_PROPERTY_COUNTRYCODE: KWARGS_COUNTRY_CODE
-    }
-
-    ASSET_FILE_SERVER_PROPERTY = [
-        FIELD_PROPERTY_NAME,
-        FIELD_PROPERTY_DNSHOST,
-        FIELD_PROPERTY_OS,
-        FIELD_PROPERTY_IP,
-        FIELD_PROPERTY_COUNTRYCODE
-    ]
-
-    IDENTITY_SERVER_ASSET_ADD_TO_INVENTORY_JSON = {"identityServers": [], "startDataCollection": True}
-
-    VIEW_CATEGORY_PERMISSION = {
-        "permissionId": 31,
-        "permissionName": "View",
-        "_type_": 122
-    }
-    EDIT_CATEGORY_PERMISSION = {
-        "permissionId": 2,
-        "permissionName": "Agent Management",
-        "_type_": 122
-    }
-
-    INVENTORY_SHARE_REQUEST_JSON = {
-        "entityAssociated": {
-            "entity": [
-                {
-                    "_type_": 132,
-                    "seaDataSourceId": 0
-                }
-            ]
-        },
-        "securityAssociations": {
-            "associationsOperationType": 1,
-            "associations": [
-                {
-                    "userOrGroup": [
-                        {
-                            "userId": 0,
-                            "_type_": 0,
-                            "userName": ""
-                        }
-                    ],
-                    "properties": {
-                        "categoryPermission": {
-                            "categoriesPermissionOperationType": 1,
-                            "categoriesPermissionList": [
-                                VIEW_CATEGORY_PERMISSION
-                            ]
-                        }
-                    }
-                }
-            ]
-        }
-    }
-
     class AssetType(Enum):
         """Asset type for inventory"""
-<<<<<<< HEAD
-        NAME_SERVER = 61
-=======
         IDENTITY_SERVER = 61
->>>>>>> d193ea3f
         FILE_SERVER = 132
 
 
