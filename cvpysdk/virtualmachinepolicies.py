<<<<<<< HEAD
# -*- coding: utf-8 -*-

# --------------------------------------------------------------------------
# Copyright Commvault Systems, Inc.
#
# Licensed under the Apache License, Version 2.0 (the "License");
# you may not use this file except in compliance with the License.
# You may obtain a copy of the License at
#
#     http://www.apache.org/licenses/LICENSE-2.0
#
# Unless required by applicable law or agreed to in writing, software
# distributed under the License is distributed on an "AS IS" BASIS,
# WITHOUT WARRANTIES OR CONDITIONS OF ANY KIND, either express or implied.
# See the License for the specific language governing permissions and
# limitations under the License.
# --------------------------------------------------------------------------

"""Main file for performing virtual machine policy related operations on the Commcell.

VirtualMachinePolicies:         Class for representing all the Virtual Machine Policies associated
                                    with the Commcell

VirtualMachinePolicy:           Class for representing a single Virtual Machine Policy. Contains
                                    method definitions for common methods among all VM Policies

LiveMountPolicy:                Class for representing a single Live Mount Policy associated with
                                    the Commcell; inherits VirtualMachinePolicy


VirtualMachinePolicies:
    __init__(commcell_object)               --  initialize the VirtualMachinePolicies instance for
                                                    the Commcell

    __str__()                               --  returns all the Virtual Machine policies associated
                                                    with the Commcell

    __repr__()                              --  returns a string for the instance of the
                                                    VirtualMachinePolicies class

    _get_vm_policies()                      --  gets all the Virtual Machine policies of the
                                                    Commcell

    _set_vclient_and_vcenter_names()        --  sets the virtualization client name; if a
                                                    vclient name is passed, checks against the
                                                    available virtualization clients, otherwise
                                                    sets the first one in the lists the vclient

    _prepare_add_vmpolicy_json_default
                    (vm_policy_options)     --  sets values for creating the add policy json
                                                    that are common across all vm policies

    _get_data_center_json
                    (vm_policy_options)     --  sets values for creating the datacenter json value
                                                    in the add policy json

    _set_data_center(vm_policy_options)     --  sets the datacenter name if provided by user, or
                                                    sets the alphabetically lowest one in the
                                                    vcenter as default

    _get_esx_servers_json
                    (vm_policy_options)     --  sets values for creating the esxServers value in
                                                    the add policy json

    _get_esx_server_list(_datacenter)       --  returns list of esx servers in the datacenter

    _get_data_stores_json
                (vm_policy_options)         --  sets values for creating the datastore value in the
                                                    add policy json

    _get_datastores_list(_esxservers)       --  returns list of datastores for all the esx servers
                                                    that are specified

    _clone_vm_policy(vm_policy_json)        --  private method to clone a vm policy from
                                                    VirtualMachinePolicy object

    _prepare_add_vmpolicy_json_livemount
                     (vm_policy_options)    --  sets values for creating the add policy json that
                                                    are specific for creating Live Mount policy

    _security_associations_json
                    (vm_policy_options)     --  sets values for creating the security associations
                                                    value in the add policy json

    _network_names_json
                (vm_policy_options)         --  sets values for creating the network names value in
                                                    the add policy json

    _media_agent_json(vm_policy_options)    --  sets values for creating the media agent json
                                                    value in the add policy json (only for
                                                    Live Mount policy)

    _entity_json(vm_policy_options)         --  sets values for creating the entity json value in
                                                    the add policy json

    has_policy(vm_policy_name)              --  checks if a Virtual Machine policy exists with the
                                                    given name in a particular instance

    get(vm_policy_name)                     --  returns a VirtualMachinePolicy object of the
                                                    specified virtual machine policy name

    add(vm_policy_name, vm_policy_type,
        vclient_name, vm_policy_options)    --  adds a new Virtual Machine policy to the
                                                    VirtualMachinePolicies instance,and returns an
                                                    object of corresponding vm_policy_type

    delete(vm_policy_name)                  --  removes the specified Virtual Machine policy from
                                                    the Commcell

    refresh()                               --  refresh the virtual machine policies


VirtualMachinePolicy:
    __new__(
            cls,
            commcell_object,
            vm_policy_name,
            vm_policy_type_id,
            vm_policy_id=None)                    --  decides which instance object needs to be
                                                          created

    __init__(commcell_object,
             vm_policy_name,
             vm_policy_type,
             VMPolicy_id,
             vm_policy_details)                   --  initialize the instance of
                                                          VirtualMachinePolicy class for a specific
                                                          virtual machine policy of the Commcell

    __repr__()                                    --  returns a string representation of the
                                                          VirtualMachinePolicy instance

    _get_vm_policy_id()                           --  gets the id of the vm policy

    _get_vm_policy_properties()                  --  returns the  policy properties

    _update_vm_policy()                           --  updates the vm policy using a PUT request
                                                          with the updated properties json.

    disable(vm_policy_name)                       --  disables the specified policy, if enabled

    enable(vm_policy_name)                        --  enables the specified policy, if disabled

    clone(desired_vm_policy_name)                 --  copies properties of the vm policy instance
                                                          and creates a new VM Policy with the
                                                          specified name

    properties()                                  --  returns the properties of the vm policy as a
                                                          dictionary

    refresh()                                     --  refresh the virtual machine policy properties

LiveMountPolicy:
    __init__(commcell_object,
             vm_policy_name,
             vm_policy_type,
             VMPolicy_id,
             vm_policy_details)                     --  initialize the instance of LiveMountPolicy
                                                            class for a specific virtual machine
                                                            policy of the Commcell

    __repr__()                                      --  returns a string representation of the
                                                            LiveMountPolicy instance

    _set_mounted_vm_name(live_mount_options)        --  sets the vm name for the live mounted vm

    _prepare_live_mount_json(live_mount_options)    --  sets values for creating the add policy
                                                            json

    __associations_json(live_mount_options)         --  sets the associations value for the live
                                                            mount job json

    _task_json(live_mount_options)                  --  sets the task value for the live mount job
                                                            json

    _subtask_json(live_mount_options)               --  sets the subTask value for the live mount
                                                            job json

    _one_touch_response_json(live_mount_options)    --  sets the oneTouchResponse value for the
                                                            live mount job json

    _hwconfig_json(live_mount_options)              --  sets the hwConfig value for the live mount
                                                            job json

    _netconfig_json(live_mount_options)             --  sets the netConfig value for the live mount
                                                            job json

    _vm_entity_json(live_mount_options)             --  sets the vmEntity value for the live mount
                                                            job json

    _vm_info_json(live_mount_options)               --  Sets the vmInfo value for the live mount
                                                            job json

    _is_hidden_client(self, client_name)            --  checks if specified client is a hidden
                                                            client for the Commcell instance

    _validate_live_mount(self, client_name)         --  check if the specified vm has a backup
                                                            for live mount

    view_active_mounts()                            --  shows all active mounts for the specified
                                                            Live Mount Policy instance

    live_mount(vm_name,
                live_mount_options=None)            --  run Live Mount for this Live Mount policy
                                                            instance
"""

from __future__ import unicode_literals

from past.builtins import basestring

from .exception import SDKException
from .job import Job


class VirtualMachinePolicies(object):
    """Class for representing all the Virtual Machine Policies associated with the Commcell."""

    def __init__(self, commcell_object):
        """Initialize object of the VirtualMachinePolicies class.

            Args:
                commcell_object (object)  --  instance of the Commcell class
            Returns:
                object - instance of the VirtualMachinePolicies class
        """
        self._commcell_object = commcell_object

        self._VMPOLICIES_URL = self._commcell_object._services['VM_ALLOCATION_POLICY']
        self._ALL_VMPOLICIES_URL = self._commcell_object._services['ALL_VM_ALLOCATION_POLICY']
        self._VCLIENTS_URL = self._commcell_object._services['GET_VIRTUAL_CLIENTS']
        self._QOPERATION_URL = self._commcell_object._services['EXECUTE_QCOMMAND']

        self._vm_policies = None
        self.refresh()

    def __str__(self):
        """Representation string consisting of all virtual machine policies of the commcell.

            Returns:
                str - string of all the virtual machine policies associated with the commcell
        """
        representation_string = '{:^5}\t{:^28}'.format('S. No.', 'Virtual Machine Policy')

        for (index, vm_policy) in enumerate(self._vm_policies):
            sub_str = '{:^5}\t{:20}\n'.format(index + 1, vm_policy)
            representation_string += sub_str

        return representation_string.strip()

    def __repr__(self):
        """Representation string for the instance of the Clients class."""
        return "VirtualMachinePolicies class instance for Commcell: '{0}'".format(
            self._commcell_object.commserv_name)

    def _get_vm_policies(self):
        """Gets all the virtual machine policies associated to the commcell specified by the
            Commcell object.

            Returns:
                dict - consists of all virtual machine policies for the commcell
                    {
                        "vm_policy1_name": {
                                                "id": vm_policy1Id,
                                                "policyType": policyTypeId
                                            }
                        "vm_policy2_name": {
                                                "id": vm_policy2Id,
                                                "policyType": policyTypeId
                                            }
                    }
            Raises:
                SDKException:
                    if response is empty
                    if response is not success
        """
        (flag, response) = self._commcell_object._cvpysdk_object.make_request(
            method='GET', url=self._ALL_VMPOLICIES_URL)

        if flag:
            if response.json() and 'policy' in response.json():
                vm_policies = response.json()['policy']

                if vm_policies == []:
                    return {}

                vm_policies_dict = {}

                for vm_policy in vm_policies:
                    temp_name = vm_policy['entity']['vmAllocPolicyName'].lower()
                    temp_id = str(vm_policy['entity']['vmAllocPolicyId']).lower()
                    temp_policy_type = str(vm_policy['entity']['policyType']).lower()
                    vm_policies_dict[temp_name] = {
                        'id': temp_id,
                        'policyType': temp_policy_type
                    }

                return vm_policies_dict
            else:
                return {}
        else:
            response_string = self._commcell_object._update_response_(response.text)
            raise SDKException('Response', '101', response_string)

    def _set_vclient_and_vcenter_names(self, vm_policy_options, vclient_name):
        """Sets the virtualization client name and the vcenter name for the corresponding vclient

            Args:
                vm_policy_options    --  optional policy paramters passed by user (None if user
                                             passes nothing

                vclient_name         --  virtualization client name

            Raises:
                SDKException:
                    if response is not success

                    if no virtualization client exists on the Commcell

                    if virtualization client with given name does not exist on this Commcell
        """
        clients = self._commcell_object.clients
        vclient_name_dict = clients._get_virtualization_clients()

        if not vclient_name_dict:
            err_msg = 'No virtualization clients exist on this Commcell.'
            raise SDKException('Virtual Machine', '102', err_msg)

        if vclient_name in vclient_name_dict:
            vm_policy_options['clientName'] = vclient_name
            # fetching the vcenter from the corresponding instance object
            client = self._commcell_object.clients.get(vm_policy_options['clientName'])
            agent = client.agents.get('Virtual Server')
            instance_keys = next(iter(agent.instances._instances))
            instance = agent.instances.get(instance_keys)
            vm_policy_options['vCenterName'] = instance.server_host_name[0]
        else:
            err_msg = 'Virtualization client "{0}" does not exist'.format(vclient_name)
            raise SDKException('Virtual Machine', '102', err_msg)

    def _get_proxy_client_json(self, options):
        try:
            id_ = self._commcell_object.clients[options.get("proxy_client")]["id"]
        except KeyError:
            return dict()
        return{
            "clientId": int(id_),
            "clientName": options["proxy_client"]
        }

    def _prepare_add_vmpolicy_json_default(self, vm_policy_options):
        """Sets values for creating the add policy json

            Args:
                vm_policy_options    (dict)  --  main dict containing vm policy options

            Returns:
                vm_policy_json    (dict)  --  json to be passed for add policy POST request
        """
        #  setting the json values using functions for elements having nested values
        _datacenter = self._get_data_center_json(vm_policy_options)
        _entity = VirtualMachinePolicies._entity_json(vm_policy_options)
        _esxservers = [{"esxServerName": esx_server} for esx_server in vm_policy_options.get("esxServers", "")]
        _datastores = [{"dataStoreName": datastore} for datastore in vm_policy_options.get("dataStores", "")]
        _security_associations = VirtualMachinePolicies._security_associations_json(
            vm_policy_options)
        _network_names = VirtualMachinePolicies._network_names_json(vm_policy_options)

        _vm_policy_json = {
            'action': 0,        # 0 for add
            'policy': {
                "vmNameEditType": vm_policy_options.get("vm_name_edit", 1),
                "vmNameEditString": vm_policy_options.get("vm_name_edit_string", "Replicated_"),
                "createIsolatedNetwork": False,
                "isResourceGroupPolicy": True,
                "resourcePoolPath": "//",
                "destinationHyperV": {
                    "clientId": int(self._commcell_object.clients[vm_policy_options['clientName']]["id"]),
                    "clientName": vm_policy_options['clientName']
                },
                'allDataStoresSelected': vm_policy_options.get('allDataStoresSelected', False),
                'daysRetainUntil': vm_policy_options.get('daysRetainUntil', -1),
                'migrateVMs': vm_policy_options.get('migrateVMs', False),
                'senderEmailId': vm_policy_options.get('senderEmailId', ''),
                'notifyToEmailIds': vm_policy_options.get('notifyToEmailIds', ''),
                'quotaType': vm_policy_options.get('quotaType', 0),
                'maxVMQuota': vm_policy_options.get('maxVMQuota', 10),
                'namingPattern': vm_policy_options.get('namingPattern', ''),
                'description': vm_policy_options.get('description', ''),
                'enabled': vm_policy_options.get('enabled', True),
                'allowRenewals': vm_policy_options.get('allowRenewals', True),
                'disableSuccessEmail': vm_policy_options.get('disableSuccessEmail', False),
                'performAutoMigration': vm_policy_options.get('performAutoMigration', False),
                'allESXServersSelected': vm_policy_options.get('allESXServersSelected', False),
                'dataCenter': _datacenter,
                'entity': _entity,
                "proxyClientEntity": self._get_proxy_client_json(vm_policy_options),
                "networkList": [
                    {
                        "destinationNetwork": vm_policy_options.get("destination_network"),
                        "sourceNetwork": "Any Network"
                    }
                ]
            }
        }

        # adding the optional values for the json if they exist
        if _esxservers and not _vm_policy_json['policy']['allESXServersSelected']:
            _vm_policy_json['policy']['esxServers'] = _esxservers

        if _datastores and not _vm_policy_json['policy']['allDataStoresSelected']:
            _vm_policy_json['policy']['dataStores'] = _datastores

        if _network_names:
            _vm_policy_json['policy']['networkNames'] = _network_names

        if _security_associations:
            _vm_policy_json['policy']['securityAssociations'] = _security_associations

        # setting json values that are specific to a particular policy type

        if vm_policy_options["policyType"] == 4:  # for Live Mount policy
            self._prepare_add_vmpolicy_json_livemount(vm_policy_options, _vm_policy_json)
        # TODO: future support for Clone from Template policy
        elif vm_policy_options["policyType"] == 0:
            pass
        # TODO: future support for Restore from Backup policy
        else:
            pass

        return _vm_policy_json

    def _get_data_center_json(self, vm_policy_options):
        """Returns value for the datacenter json value in the add policy json

            Args:
                vm_policy_options    (dict)  --  main dict containing vm policy options

            Returns:
                _datacenter (dict)        --  datacenter json to add to vm policy json
        """
        client = self._commcell_object.clients.get(vm_policy_options['clientName'])
        vm_policy_options['clientId'] = client.client_id
        agent = client.agents.get('Virtual Server')
        instance_keys = next(iter(agent.instances._instances))
        instance = agent.instances.get(instance_keys)
        vm_policy_options['instanceId'] = instance.instance_id

        # self._set_data_center(vm_policy_options)
        _datacenter = {
            'vCenterName': vm_policy_options['vCenterName'],
            'instanceEntity': {
                'clientId': int(vm_policy_options['clientId']),
                'instanceName': vm_policy_options['clientName'],
                'instanceId': int(vm_policy_options['instanceId'])
            },
        }

        return _datacenter

    def _set_data_center(self, vm_policy_options):
        """Sets the datacenter name if provided by user, or sets the alphabetically lowest one in
            the vcenter as default

            Args:
                vm_policy_options    (dict)  --  main dict containing vm policy options

            Raises:
                SDKException:
                    if specified datacenter is not found for the corresponding virtualization
                     client

                    if no datacenter is found for the virtaulization client

                    if no response is found

                    if response is not a success
        """
        get_datacenter_xml = (
            '<?xml version="1.0" encoding="UTF-8" standalone="no" ?>'
            '<Ida_GetDataCenterListReq><policyType policyType="4" '
            'vmAllocPolicyName="" vCenterName="' + vm_policy_options['vCenterName'] +
            '"/></Ida_GetDataCenterListReq>'
        )
        response_json = self._commcell_object._qoperation_execute(request_xml=get_datacenter_xml)

        if 'dataCenterList' in response_json:
            all_nodes = response_json['dataCenterList']
            datacenter_dict = {}
            for node in all_nodes:
                if node['vCenterName'] == vm_policy_options['vCenterName']:
                    datacenter_dict[node['dataCenterName']] = node['dataCenterId']
            if 'dataCenterName' in vm_policy_options:
                if vm_policy_options['dataCenterName'] in datacenter_dict:
                    vm_policy_options['dataCenterId'] = datacenter_dict[
                        vm_policy_options['dataCenterName']]
                else:
                    # if no datacenter is found for the vclient, throw error
                    err_msg = (
                        'No datacenter found with name: {0} in virtual client: {1}'.format(
                            vm_policy_options['dataCenterName'],
                            vm_policy_options['clientName'])
                    )
                    raise SDKException('Virtual Machine', '102', err_msg)
            else:
                vm_policy_options['dataCenterName'] = next(iter(datacenter_dict))
                vm_policy_options['dataCenterId'] = datacenter_dict[vm_policy_options[
                    'dataCenterName']]
        else:
            # if no datacenter is found for the vclient, throw error
            err_msg = ('No datacenter found for virtual client: {0}'.format(
                vm_policy_options['clientName']))
            raise SDKException('Virtual Machine', '102', err_msg)

    def _clone_vm_policy(self, vm_policy_json):
        """Private method to clone a vm policy from VirtualMachinePolicy object

            Args:
                vm_policy_json    --  dict containing information to clone a particular policy
                                          along with optional information passed by user
            Returns:
                object            --  VirtualMachinePolicy object of the newly cloned policy

            Raises:
                SDKException:
                    if failed to create vm policy

                    if response is empty

                    if response is not success
        """
        (flag, response) = self._commcell_object._cvpysdk_object.make_request(
            method='POST', url=self._ALL_VMPOLICIES_URL, payload=vm_policy_json)

        if flag:
            if response.json():
                if 'error' in response.json():
                    if response.json()['error']['errorCode'] != 0:
                        error_message = response.json()['error']['errorMessage']
                        o_str = 'Failed to create virtual machine policy\nError: "{0}"'.format(
                            error_message)

                        raise SDKException('Virtual Machine', '102', o_str)
                # return object of VirtualMachinePolicy if there is no error in response
                self.refresh()
                return VirtualMachinePolicy(
                    self._commcell_object,
                    vm_policy_json['policy']['entity']['vmAllocPolicyName'],
                    int(vm_policy_json['policy']['entity']['policyType']),
                    int(self._vm_policies[vm_policy_json['policy']['entity']
                                          ['vmAllocPolicyName']]['id'])
                )
            else:
                raise SDKException('Response', '102')
        else:
            response_string = self._commcell_object._update_response_(response.text)
            raise SDKException('Response', '101', response_string)

    def _prepare_add_vmpolicy_json_livemount(self, vm_policy_options, _vm_policy_json):
        """Sets values for creating the add policy json that are specific for creating Live Mount
            policy.

            Args:
                vm_policy_options (dict)  --  vm policy options provided by user

                _vm_policy_json (dict)    --  vm policy json to which Live Mount policy specific
                                            information is added
        """
        _media_agent_json = self._media_agent_json(vm_policy_options)

        _vm_policy_json['policy']['minutesRetainUntil'] = vm_policy_options.get(
            'minutesRetainUntil', 1)

        _vm_policy_json['policy']['mediaAgent'] = _media_agent_json

    @staticmethod
    def _security_associations_json(vm_policy_options):
        """Returns json for the security associations in the add policy json

            Args:
                vm_policy_options (dict)  --  vm policy options provided by user
        """
        _users = []
        if 'users' in vm_policy_options:
            # TODO: get user info using REST API. For every user, add user dict to _users
            pass
        else:
            # default - admin
            default_user = {
                "_type_": 13,
                "userGUID": "admin",
                "userName": "admin",
                "userId": 1
            }
            _users.append(default_user)

        _usergroups = []
        if 'userGroups' in vm_policy_options:
            # TODO: get usergroups info using REST API. For every userGroup, add corresponding dict
            pass

        _security_associations = {}
        if _users:
            _security_associations['users'] = _users
        if _usergroups:
            _security_associations['userGroups'] = _usergroups

        return _security_associations

    @staticmethod
    def _network_names_json(vm_policy_options):
        """Returns list of network names for the add policy json

            Args:
                vm_policy_options (dict)    --  vm policy options provided by user

            Returns:
                _network_names   (list)     --  list of network names (str)
        """
        _network_names = []
        if 'networkNames' in vm_policy_options:
            for network in vm_policy_options['networkNames']:
                _network_names.append(network)

        return _network_names

    def _media_agent_json(self, vm_policy_options):
        """Returns json for the media agent json value in the add policy json (only for LM)

            Args:
                vm_policy_options (dict)  --  vm policy options provided by user (optional)

            Returns:
                _media_agent_json (dict)  --  json containing media agent information if media
                                                agent info is passed by user
        """
        _media_agent_json = {}
        if 'mediaAgent' in vm_policy_options:
            # TODO: there can be only one MA -- validate this (whole vm_policy_options)
            media_agent = vm_policy_options['mediaAgent']
            if not self._commcell_object.media_agents.has_media_agent(media_agent):
                raise SDKException(
                    'Virtual Machine', '102',
                    'No media agent exists "{0}" exists in commserv "{1}"'.format(
                        media_agent, self._commcell_object.commserv_name))
            else:
                _media_agent_json['clientName'] = media_agent
        else:   # adding a default media agent for automation
            media_agent_dict = self._commcell_object.media_agents._media_agents
            media_agent = [ma for ma in media_agent_dict][0]
            _media_agent_json['clientName'] = media_agent

        return _media_agent_json

    @staticmethod
    def _entity_json(vm_policy_options):
        """Returns json for the entity  attribute in the add policy json

            Args:
                vm_policy_options  (dict)    --  vm policy options provided by user

            Returns:
                _entity            (dict)    --  json for the entity attribute in add policy json
        """
        _entity = {
            'vmAllocPolicyName': vm_policy_options['vmAllocPolicyName'],
            '_type_': 93,           # hardcoded
            'policyType': vm_policy_options["policyType"],
            'region': {},
        }

        return _entity

    def has_policy(self, vm_policy_name):
        """Checks if a Virtual Machine policy exists with the given name

            Args:
                policy_name (str)  --  name of the vm policy

            Returns:
                bool - boolean output whether the vm policy exists in the commcell or not

            Raises:
                SDKException:
                    if type of the vm policy name argument is not string
        """
        if not isinstance(vm_policy_name, basestring):
            raise SDKException('Virtual Machine', '101')

        return (self._vm_policies and
                vm_policy_name.lower() in self._vm_policies)

    def get(self, vm_policy_name):
        """Returns a VirtualMachinePolicy object of the specified virtual machine policy name.

            Args:
                vm_policy_name     (str)   --  name of the virtual machine policy

            Returns:
                object - instance of the VirtualMachinePolicy class for the given policy name

            Raises:
                SDKException:
                    if type of the virtual machine policy name argument is not string
                    if no virtual machine policy exists with the given name
        """
        if not isinstance(vm_policy_name, basestring):
            raise SDKException('Virtual Machine', '101')

        vm_policy_name = vm_policy_name.lower()
        if self.has_policy(vm_policy_name):
            vm_policy_type_id = int(self._vm_policies[vm_policy_name]['policyType'])
            return VirtualMachinePolicy(
                self._commcell_object,
                vm_policy_name=vm_policy_name,
                vm_policy_type_id=vm_policy_type_id,
                vm_policy_id=int(self._vm_policies[vm_policy_name]['id'])
            )
        else:
            raise SDKException(
                'Virtual Machine',
                '102',
                'No policy exists with name: {0}'.format(vm_policy_name))

    def add(
            self,
            vm_policy_name,
            vm_policy_type,
            vclient_name,
            vm_policy_options=None
    ):
        """Adds a new Virtual Machine Policy to the Commcell.

            Args:
                vm_policy_name       (str)   --  name of the new virtual machine policy to add to
                                                    the Commcell instance

                vm_policy_type       (str)   --  type of virtual machine policy to be added
                                                    ["Live Mount", "Clone From Template",
                                                    "Restore From Backup"]

                vclient_name         (str)   --  the name of the virtualization client under which
                                                    vm policy is to be added

                vm_policy_options    (dict)  --  optional dictionary passed by user to create a vm
                                                   policy. Allowed key-value pairs and input types
                                                   are given below
                    default: None

                    "allDataStoresSelected"    (Boolean)  : if all data stores are to be selected;
                                                                matters only if migrateVMs is set
                                                                to True,
                    "daysRetainUntil"          (int)      : how many days to retain backup until,
                    "migrateVMs"               (Boolean)  : migrate to datastore after expiry
                                                                (only for LiveMount),
                    "senderEmailId"            (str)      : email id of sender,
                    "minutesRetainUntil"       (int)      : how many days to retain backup until
                    "notifyToEmailIds"         (str)      : email id's to notify to; multiple
                                                                emails separated by a comma
                    "quotaType"                (int)      : number of vm's/live mounts/labs per
                                                                user,
                    "maxVMQuota"               (int)      : maximum number of VM quota,
                    "namingPattern"            (str)      : naming patter,
                    "description"              (str)      : description of vm policy,
                    "enabled"                  (Boolean)  : whether vm policy is enabled or not,
                    "allowRenewals"            (Boolean)  : whether to allow renewals or not,
                    "disableSuccessEmail"      (Boolean)  : send email on succesful creation of vm
                                                                policy,
                    "allESXServersSelected"    (Boolean)  : select all esx servers in the vcenter,
                    "dataCenterName"           (str)      : data center name for vm policy,
                    "dataStores"               list(str)  : list of data store names,
                    "esxServers"               list(str)  : list of esx server names,
                    "users"                    list(str)  : list of users (user-names) to add to vm
                                                                policy,
                    "userGroups"               list(str)  : list of usergroups (usergroup-names) to
                                                                add to vm policy,
                    "networkNames"             list(str)  : list of network names,
                    ------------------------ only for Live Mount ------------------------
                    "mediaAgent"               (str)      : media agent name for Live Mount,
                    "performAutoMigration"     (Boolean)  : automatic migration of vm

            Returns:
                object    --  object of the corresponding virtual machine policy type

            Raises:
                SDKException:
                    if type of the vm policy name argument is not string

                    if type of the vcenter name argument is not string

                    if type of virtualization client name argument is not string or None

                    if policy type is not one of the virtual machine policy types as defined

                    if the type of vm_policy_options is not dict or None

                    if vm policy already exists with the given name (case insensitive)

                    if failed to create vm policy

                    if response is empty

                    if response is not success
                """
        vm_policy_name = vm_policy_name.lower()
        vm_policy_type = vm_policy_type.lower()
        vclient_name = vclient_name.lower()
        _vm_policy_types = {'live mount': 4,
                            'clone from template': 0,
                            'restore from backup': 13}
        self.refresh()
        if (
                not isinstance(vm_policy_name, basestring)
                or not isinstance(vclient_name, basestring)
                or not isinstance(vm_policy_options, (dict, type(None)))
        ):
            raise SDKException('Virtual Machine', '101')
        elif vm_policy_type not in _vm_policy_types:
            err_msg = '{0} is not a valid virtual machine policy type.'.format(
                vm_policy_type)
            raise SDKException('Virtual Machine', '102', err_msg)
        elif self.has_policy(vm_policy_name):
            err_msg = 'Virtual Machine Policy "{0}" already exists (not case sensitive)'.format(
                vm_policy_name)
            raise SDKException('Virtual Machine', '102', err_msg)
        else:
            if not vm_policy_options:
                vm_policy_options = {}
            vm_policy_options['vmAllocPolicyName'] = vm_policy_name.lower()

            # setting the vclient name, vcenter name and policy type
            self._set_vclient_and_vcenter_names(vm_policy_options, vclient_name)
            vm_policy_options['policyType'] = _vm_policy_types[vm_policy_type]

            # preparing the json values for adding the new policy
            _vm_policy_json = self._prepare_add_vmpolicy_json_default(vm_policy_options)

            # passing the built json to create the vm policy
            (flag, response) = self._commcell_object._cvpysdk_object.make_request(
                method='POST', url=self._VMPOLICIES_URL, payload=_vm_policy_json)

            if flag:
                if response.json():
                    if 'error' in response.json():
                        if response.json()['error']['errorCode'] != 0:
                            error_message = response.json()['error']['errorMessage']
                            o_str = 'Failed to create virtual machine policy\nError: "{0}"'.format(
                                error_message)
                            raise SDKException('Virtual Machine', '102', o_str)
                    # returning object of VirtualMachinePolicy if there is no error in response
                    self.refresh()
                    return VirtualMachinePolicy(
                        self._commcell_object,
                        vm_policy_name=vm_policy_options['vmAllocPolicyName'],
                        vm_policy_type_id=int(vm_policy_options['policyType']),
                        vm_policy_id=int(self._vm_policies[vm_policy_name]['id']))
                else:
                    raise SDKException('Response', '102')
            else:
                response_string = self._commcell_object._update_response_(response.text)
                raise SDKException('Response', '101', response_string)

    def delete(self, vm_policy_name):
        """Deletes the specified virtual machine policy from the commcell.

            Args:
                vm_policy_name (str)  --  name of the virtual machine policy to delete

            Raises:
                SDKException:
                    if type of the virtual machine policy name argument is not string

                    if failed to delete virtual machine policy

                    if response is empty

                    if response is not success
        """
        if not isinstance(vm_policy_name, basestring):
            raise SDKException('Virtual Machine', '101')

        if self.has_policy(vm_policy_name):
            # retrieving the corresponding policy id for API call
            vm_policy_id = self._get_vm_policies()[vm_policy_name]['id']
            policy_delete_url = self._VMPOLICIES_URL + '/{0}'.format(vm_policy_id)

            (flag, response) = self._commcell_object._cvpysdk_object.make_request(
                'DELETE', policy_delete_url)

            if flag:
                try:
                    if response.json():
                        if 'errorCode' in response.json() and 'errorMessage' in response.json():
                            error_message = response.json()['errorMessage']
                            output_string = 'Failed to delete virtual machine policy\nError: "{0}"'
                            raise SDKException(
                                'Virtual Machine', '102', output_string.format(error_message))
                except ValueError:
                    if response.text:
                        self.refresh()
                        return response.text.strip()
                    else:
                        raise SDKException('Response', '102')
            else:
                response_string = self._commcell_object._update_response_(response.text)
                raise SDKException('Response', '101', response_string)

        else:
            raise SDKException(
                'Virtual Machine',
                '102',
                'No policy exists with name: {0}'.format(vm_policy_name))

    def refresh(self):
        """Refresh the Virtual Machine policies."""
        self._vm_policies = self._get_vm_policies()


class VirtualMachinePolicy(object):
    """Class for representing a single Virtual Machine Policy. Contains method definitions for
        common operations among all VM Policies"""

    def __new__(
            cls,
            commcell_object,
            vm_policy_name,
            vm_policy_type_id,
            vm_policy_id=None
    ):
        """Decides which instance object needs to be created"""
        if vm_policy_type_id == 4 or vm_policy_type_id == 2:  # for 'Live Mount'
            return object.__new__(LiveMountPolicy)
        # TODO: future support for 'Clone From Template'
        elif vm_policy_type_id == 0:
            return object.__new__(VirtualMachinePolicy)
        # TODO: future support for 'Restore From Backup'
        else:
            return

    def __init__(
            self,
            commcell_object,
            vm_policy_name,
            vm_policy_type_id,
            vm_policy_id=None
    ):
        """Initialize object of the VirtualMachinePolicy class.

            Args:
                commcell_object      (object)  --  instance of the Commcell class
                vm_policy_name       (str)     --  name of the vm policy to be created
                vm_policy_type_id    (int)     --  type of policy (integer code for vm policy)
                vm_policy_id         (int)     --  vm policy id if available (optional)

            Returns:
                object                       -- instance of the VirtualMachinePolicy class
        """
        self._commcell_object = commcell_object
        self._vm_policy_name = vm_policy_name
        self._vm_policy_type_id = vm_policy_type_id

        if vm_policy_id:
            self._vm_policy_id = str(vm_policy_id)
        else:
            self._vm_policy_id = self._get_vm_policy_id()

        self._VM_POLICY_URL = (self._commcell_object._services['GET_VM_ALLOCATION_POLICY']
                               % self._vm_policy_id)

        self._vm_policy_properties = None
        self.refresh()

    def __repr__(self):
        """Representation string for the instance of this class."""
        return ("VirtualMachinePolicy class instance for Virtual Machine Policy: '{0}' for "
                "Commcell: '{1}'".format(self.vm_policy_name, self._commcell_object.commserv_name))

    def _get_vm_policy_id(self):
        """Gets the virtual machine policy id associated with the svirtual machine policy"""
        vm_policies = VirtualMachinePolicies(self._commcell_object)
        return vm_policies.get(self.vm_policy_name).vm_policy_id

    def _get_vm_policy_properties(self):
        """Gets the properties of the virtual machine policy.

            Returns:
                dict    --  dictionary consisting of the properties of this vm policy

            Raises:
                SDKException:
                    if response is empty

                    if response is not success
        """
        flag, response = self._commcell_object._cvpysdk_object.make_request(
            'GET', self._VM_POLICY_URL
        )

        if flag:
            if response.json()['policy'][0]:        # API returns an array with one element
                return response.json()['policy'][0]
            else:
                raise SDKException('Response', 102)
        else:
            response_str = self._commcell_object._update_response_(response.text)
            raise SDKException('Response', 101, response_str)

    def _update_vm_policy(self):
        """Updates the vm policy using a PUT request with the updated properties json.

            Raises:
                SDKException:
                    if response is empty

                    if response is not success
        """
        update_policy_json = {
            'action': 1,        # action 1 for PUT
            'policy': self._vm_policy_properties
        }

        flag, response = self._commcell_object._cvpysdk_object.make_request(
            'PUT', self._VM_POLICY_URL, update_policy_json
        )

        self.refresh()

        if flag:
            if response.json():
                if 'error' in response.json():
                    if response.json()['error']['errorCode'] != 0:
                        error_message = response.json()['error']['errorMessage']
                        o_str = 'Failed to update virtual machine policy\nError: "{0}"'.format(
                            error_message)
                        raise SDKException('Virtual Machine', '102', o_str)
            else:
                raise SDKException('Response', '102')
        else:
            response_str = self._commcell_object._update_response_(response.text)
            raise SDKException('Response', '101', response_str)

    @property
    def vm_policy_name(self):
        """Treats the virtual machine policy name as a read-only attribute."""
        return self._vm_policy_name

    @property
    def vm_policy_id(self):
        """Treats the virtual machine policy id as a read-only attribute."""
        return self._vm_policy_id

    @property
    def vm_policy_type_id(self):
        """Treats the virtual machine policy type id as a read-only attribute."""
        return self._vm_policy_type_id

    def disable(self):
        """Disables a virtual machine policy if it is enabled.

            Raises:
                SDKException:
                    if vm policy is already disabled
        """
        if not self._vm_policy_properties['enabled']:
            err_msg = 'Policy is already disabled'
            raise SDKException('Virtual Machine', '102', err_msg)

        self._vm_policy_properties['enabled'] = False
        self._update_vm_policy()

    def enable(self):
        """Enables a virtual machine policy if it is disabled.

                    Raises:
                        SDKException:
                            if vm policy is already enabled
                """
        if self._vm_policy_properties['enabled']:
            err_msg = 'Policy is already enabled'
            raise SDKException('Virtual Machine', '102', err_msg)

        self._vm_policy_properties['enabled'] = True
        self._update_vm_policy()

    def clone(self, desired_vm_policy_name):
        """
        copies properties of the particular VM Policy and creates a new VM Policy with the
         specified name

        Args:
            desired_vm_policy_name   (str)  --  name of the policy that is going to be created

        Returns:
            object                          --  object of the Virtual Machine Policy

        Raises:
                SDKException:
                    if type of the desired vm policy name argument is not string

                    if a vm policy already exists by the desired vm policy name
        """
        vm_policies_object = VirtualMachinePolicies(self._commcell_object)
        if not isinstance(desired_vm_policy_name, basestring):
            raise SDKException('Virtual Machine', '101')
        elif vm_policies_object.has_policy(desired_vm_policy_name):
            err_msg = 'Policy "{0}" already exists'.format(desired_vm_policy_name)
            raise SDKException('Virtual Machine', '102', err_msg)
        else:
            import copy
            desired_vm_policy_properties = copy.deepcopy(self._vm_policy_properties)
            desired_vm_policy_name = desired_vm_policy_name.lower()
            desired_vm_policy_properties['entity']['vmAllocPolicyName'] = desired_vm_policy_name
            del desired_vm_policy_properties['entity']['vmAllocPolicyId']
            desired_vm_policy_json = {
                'action': 0,
                'policy': desired_vm_policy_properties
            }

            return vm_policies_object._clone_vm_policy(desired_vm_policy_json)

    # TODO: modify(self, vm_policy_details) - Modifies the policy as per the details passed

    def properties(self):
        """Returns the virtual machine properties"""
        return self._vm_policy_properties

    def refresh(self):
        """Refresh the Virtual Machine policy properties."""
        self._vm_policy_properties = self._get_vm_policy_properties()


class LiveMountPolicy(VirtualMachinePolicy):
    """Derived class from VirtualMachinePolicy base class for representing a single Live Mount
       Policy. Contains method definitions for operations specific for Live Mount and also
       runnning Live Mount job"""

    def __init__(
            self,
            commcell_object,
            vm_policy_name,
            vm_policy_type_id,
            vm_policy_id=None
    ):
        """Initialize object of the LiveMountPolicy class.
            Args:
                commcell_object      (object)  --  instance of the Commcell class
                vm_policy_name       (str)     --  name of the Live Mount policy
                vm_policy_type_id    (int)     -- policy type id
                vm_policy_id         (int)     --  id of the Live Mount policy, if available

            Returns:
                object                       -- instance of the LiveMountPolicy class
        """
        super(LiveMountPolicy, self).__init__(commcell_object,
                                              vm_policy_name,
                                              vm_policy_type_id,
                                              vm_policy_id)
        self._LIVE_MOUNT_JOB_URL = self._commcell_object._services['CREATE_TASK']
        self._QOPERATION_URL = self._commcell_object._services['EXECUTE_QCOMMAND']
        self._live_mounted_vm_name = None

    def _prepare_live_mount_json(self, live_mount_options):
        """Sets values for creating the add policy json
            Args:
                live_mount_options (dict)  --  live mount job  options provided by user
        """
        self._set_mounted_vm_name(live_mount_options)
        self._live_mounted_vm_name = live_mount_options['vmName']

        _associations = LiveMountPolicy.__associations_json(live_mount_options)
        _task = LiveMountPolicy._task_json()
        _subtask = LiveMountPolicy._subtask_json()
        _one_touch_response = LiveMountPolicy._one_touch_response_json(live_mount_options)
        _vm_entity = LiveMountPolicy._vm_entity_json(live_mount_options)
        _vm_info = LiveMountPolicy._vm_info_json(live_mount_options)

        # TODO: only if live mount is scheduled (non default)

        # TODO: _pattern = live_mount_json['taskInfo']['subTasks'][0]['pattern']

        # TODO:  backupOpts = live_mount_json['taskInfo']['subTasks'][0]['options']['backupOpts']
        live_mount_json = {
            'taskInfo': {
                'associations': _associations,
                'task': _task,
                'subTasks': [
                    {
                        'subTaskOperation': 1,
                        'subTask': _subtask,
                        'options': {
                            'adminOpts': {
                                'vmProvisioningOption': {
                                    'operationType': 23,
                                    'virtualMachineOption': [
                                        {
                                            'powerOnVM': True,
                                            'flags': 0,
                                            'useLinkedClone': False,
                                            'vendor': 1,
                                            'doLinkedCloneFromLocalTemplateCopy': False,
                                            'vmAllocPolicy': {
                                                'vmAllocPolicyName': self._vm_policy_name
                                            },
                                            'oneTouchResponse': _one_touch_response,
                                            'vmEntity': _vm_entity,
                                            'vmInfo': _vm_info
                                        }
                                    ]
                                }
                            }
                        }
                    }
                ]
            }
        }
        return live_mount_json

    def _set_mounted_vm_name(self, live_mount_options):
        """
        Sets the vm name for the live mounted vm

        Args:
                live_mount_options    (dict)  --  live mount job options

        Raises:
            SDK Exception:
                if user passes a vm name that already exists as a hidden client on the Commcell
        """
        clients = self._commcell_object.clients
        if 'vmName' in live_mount_options:
            if live_mount_options['vmName'].lower() in clients._hidden_clients:
                err_msg = 'A client already exists by the name "{0}"'.format(
                    live_mount_options['vmName'])
                raise SDKException('Virtual Machine', '102', err_msg)
        else:
            vm_name = live_mount_options['clientName'] + 'VM'
            digit = 1
            while vm_name.lower() in clients._hidden_clients:
                vm_name += str(digit)
            live_mount_options['vmName'] = vm_name

    @staticmethod
    def __associations_json(live_mount_options):
        """
        Sets the associations value for the live mount job json

            Args:
                live_mount_options    (dict)  --  live mount job options

            Returns:
                _associations          (list)  --  list containing the associations value
        """
        _associations = []
        _associations_element = {
            # 'type': 0,
            'clientName': live_mount_options['clientName'],
            # 'clientSidePackage': True,
            'subclientName': '',
            'backupsetName': '',
            'instanceName': '',
            'appName': '',
            # 'consumeLicense': True
        }
        _associations.append(_associations_element)
        return _associations

    @staticmethod
    def _task_json():
        """Sets the task value for the live mount job json

            Returns:
                _task                 (dict)  --  dict containing the task value
        """
        _task = {
            'taskType': 1,
            'initiatedFrom': 2,
            'alert': {
                'alertName': ''
            },
            'taskFlags': {
                'disabled': False
            }
        }

        # TODO: if 'schedule' is there in options, change 06 07 json

        return _task

    @staticmethod
    def _subtask_json():
        """Sets the subTask value for the live mount job json

            Returns:
                _subtask              (dict)  --  dict containing the subTask value
        """
        _subtask = {
            'subTaskType': 1,
            'operationType': 4038
        }

        # TODO: if 'schedule' in live_mount_options: add subTaskName to json

        return _subtask

    @staticmethod
    def _one_touch_response_json(live_mount_options):
        """Sets the oneTouchResponse value for the live mount job json

            Args:
                live_mount_options     (dict)  --  live mount job options

            Returns:
                _one_touch_response    (dict)  --  dict containing the oneTouchResponse value
        """
        _csinfo = LiveMountPolicy._csinfo_json(live_mount_options)
        _hwconfig = LiveMountPolicy._hwconfig_json(live_mount_options)
        _netconfig = LiveMountPolicy._netconfig_json()
        _one_touch_response = {
            'copyPrecedence': live_mount_options.get('copyPrecedence', 0),
            'version': '',
            'platform': 0,
            'dateCreated': '',
            'automationTest': False,
            'autoReboot': True,
            'csinfo': _csinfo,
            'hwconfig': _hwconfig,
            'netconfig': _netconfig,
            'dataBrowseTime': live_mount_options.get('pointInTime', {}),
            'maInfo': {
                'clientName': ''
            },
            'datastoreList': {}
        }

        return _one_touch_response

    @staticmethod
    def _csinfo_json(live_mount_options):
        """Sets the csinfo value for the live mount job json

            Args:
                live_mount_options     (dict)  --  live mount job options

            Returns:
                _csinfo                (dict)  --  dict containing the hwconfig value
        """
        _csinfo = {
            "firewallPort": 0,
            "cvdPort": 0,
            "evmgrPort": 0,
            "fwClientGroupName": "",
            "mediaAgentInfo": {},
            "mediaAgentIP": {},
            "ip": {},
            "commservInfo": {},
            "creds": {
                "password": "",
                "domainName": "",
                "confirmPassword": "",
                "userName": ""
            }
        }

        return _csinfo

    @staticmethod
    def _hwconfig_json(live_mount_options):
        """Sets the hwconfig value for the live mount job json

            Args:
                live_mount_options     (dict)  --  live mount job options

            Returns:
                _hwconfig              (dict)  --  dict containing the hwconfig value
        """
        _hwconfig = {
            'vmName': live_mount_options['vmName'],
            'magicno': '',
            'bootFirmware': 0,
            'version': '',
            'mem_size': 0,
            'cpu_count': 0,
            'nic_count': 0,
            'overwriteVm': False,
            'useMtptSelection': False,
            'ide_count': 0,
            'mtpt_count': 0,
            'scsi_count': 0,
            'diskType': 1,
            'optimizeStorage': False,
            'systemDisk': {
                'forceProvision': False,
                'bus': 0,
                'refcnt': 0,
                'size': 0,
                'name': '',
                'dataStoreName': '',
                'vm_disk_type': 0,
                'slot': 0,
                'diskType': 1,
                'tx_type': 0
            }
        }

        return _hwconfig

    @staticmethod
    def _netconfig_json():
        """Sets the netconfig value for the live mount job json

            Returns:
                _netconfig             (dict)  --  dict containing the netconfig value
        """
        _netconfig = {
            'wins': {
                'useDhcp': False
            },
            'firewall': {
                'certificatePath': '',
                'certificateBlob': '',
                'configBlob': ''
            },
            'dns': {
                'suffix': '',
                'useDhcp': False
            },
            'ipinfo': {
                'defaultgw': ''
            }
        }

        return _netconfig

    @staticmethod
    def _vm_entity_json(live_mount_options):
        """Sets the vmEntity value for the live mount job json
            Args:
                live_mount_options    (dict)  --  live mount job options

            Returns:
                _vm_entity            (dict)  --  dict containing the vmEntity value
        """
        _vm_entity = {
            'vmName': live_mount_options['vmName'],
            'clientName': live_mount_options['clientName'],
            '_type_': 88
        }

        return _vm_entity

    @staticmethod
    def _vm_info_json(live_mount_options):
        """Sets the vmInfo value for the live mount job json
            Args:
                live_mount_options    (dict)  --  live mount job options

            Returns:
                _vm_info              (dict)  --  dict containing the vmInfo value
        """
        _vm_info = {
            'advancedProperties': {
                'networkCards': [
                    {
                        'label': live_mount_options.get('network_name', '')
                    }
                ]
            },
            'vm': {
                'vmName': live_mount_options['vmName'],
                '_type_': 88
            }
        }

        # TODO: if 'original network' is chosen as option in livemount option, verify network json

        return _vm_info

    def _is_hidden_client(self, client_name):
        """Checks if specified client is a hidden client for the Commcell instance

            Args:
                client_name    (str)  -- name of the client

            Returns:
                bool                  -- boolean output whether the client is indeed a hidden
                                            client in the Commcell
        """
        clients = self._commcell_object.clients
        return clients.has_hidden_client(client_name)

    def _validate_live_mount(self, client_name):
        """Check if the specified vm has a backup for live mount

            Args:
                client_name    (str)  --  name of the vm
                client_id      (int)  --  client_id of the vm

            Raises:
                SDKException:
                    if response is empty

                    if response is not success

                    if there is an error in the response json
        """
        clients = self._commcell_object.clients
        client_id = clients.get(client_name.lower()).client_id

        validate_live_mount_xml = (
            '<?xml version="1.0" encoding="UTF-8"?>'
            '<Ida_ValidateLiveMountReq>'
            '<vmClient clientId="' + client_id + '" clientName="' + client_name + '" />'
            '</Ida_ValidateLiveMountReq>'
        )
        response_json = self._commcell_object._qoperation_execute(
            request_xml=validate_live_mount_xml)

        if response_json['error']:
            if response_json['error']['errorCode'] != 0:
                err_msg = 'Unable to validate client "{0}" for live mount. Error: {1}'.format(
                    client_name, response_json['error']['errorMessage'])
                raise SDKException('Virtual Machine', '102', err_msg)

    def view_active_mounts(self):
        """View active mounts for this Live Mount policy instance

            Returns:
                response.json()['virtualMachines']   (list) --  list of dictionary containing
                                                                    information about the vm's
                                                                    that are currently mounted
                                                                    using this ive mount policy

            Raises:
                SDKException:
                    if no response is found

                    if response is not a success
        """
        active_mount_xml = ('<?xml version="1.0" encoding="UTF-8" standalone="no" ?>'
                            '<Ida_GetVirtualMachinesReq><filter>'
                            '<allocationPolicy vmAllocPolicyId="' + str(self.vm_policy_id) + '"/>'
                            '</filter></Ida_GetVirtualMachinesReq>')

        response_json = self._commcell_object._qoperation_execute(request_xml=active_mount_xml)

        if 'virtualMachines' in response_json:
            return response_json['virtualMachines']

    def live_mount(
            self,
            client_vm_name,
            live_mount_options=None
    ):
        """Run Live Mount for this Live Mount policy instance

            Args:
                client_vm_name          (str)  --   client vm name for which live mount is to
                                                         be run
                live_mount_options:    (dict)  --  list of optional parameters  for each live
                                                        mount job.
                                                        Allowed key-value pairs and input types
                                                        are given below
                    default                       :  None
                    'vmName'              (str)   :  name of the new vm that will be mounted
                    'copyPrecedence'      (int)   :  number for the storage policy copy to use
                                                     Default value is zero (copy with highest
                                                     precedence is used)
                    'pointInTime'         (dict)  :  to select live mount from point in time,
                                                     provide a dict with following key-value pairs
                        "timeValue"             (str)  : date and time in below format
                                                         "yyyy-mm-dd hh:mm:ss".
                                                         "2018-06-18 16:09:00", for example.
                        "TimeZoneName"          (str)  : time zone value in given format
                                                        (MS Windows time zone options).
                                                         "(UTC-05:00) Eastern Time (US & Canada)"
                }


            Raises:
                SDKException:
                    if the vm name passed is not string

                    if the vm name passed does not exist

                    if a vm is not backed up

                    if the destination vm name (if provided) is not a string

                    if a vm with the destination vm name already exists (if provided)

            Returns:
                live_mount_job              (object)  -- Job object for the corresponding live
                                                            mount job
        """
        # check if client name is string
        if not isinstance(client_vm_name, basestring):
            raise SDKException('Virtual Machine', '101')
        # check if client is a valid hidden client
        elif not self._is_hidden_client(client_vm_name):
            err_msg = 'Client "{0}" not found in Commcell'.format(client_vm_name)
            raise SDKException('Virtual Machine', '102', err_msg)
        else:
            # check if vm to be live mounted is backed up
            #self._validate_live_mount(client_vm_name)
            
            # default options if nothing is passed
            if not live_mount_options:
                live_mount_options = {}

            live_mount_options['clientName'] = client_vm_name

            live_mount_json = self._prepare_live_mount_json(live_mount_options)

            # making a POST call for running the Live Mount job
            flag, response = self._commcell_object._cvpysdk_object.make_request(
                'POST', self._LIVE_MOUNT_JOB_URL, live_mount_json
            )

            if flag:
                if response.json():
                    if 'error' in response.json():
                        if response.json()['error']['errorCode'] != 0:
                            error_message = response.json()['error']['errorMessage']
                            o_str = 'Failed to run Live Mount\nError: "{0}"'.format(error_message)
                            raise SDKException('Virtual Machine', '102', o_str)
                    # if no valid error in response
                    if 'jobIds' in response.json():
                        return Job(self._commcell_object, response.json()['jobIds'][0])
                    else:
                        raise SDKException('Virtual Machine', '102',
                                           'Failed to run live mount')
                else:
                    raise SDKException('Response', '102')
            else:
                response_string = self._commcell_object._update_response_(response.text)
                raise SDKException('Response', '101', response_string)

    @property
    def live_mounted_vm_name(self):
        """Treats the live mounted vm name as a read-only attribute."""
        return self._live_mounted_vm_name
=======
# -*- coding: utf-8 -*-

# --------------------------------------------------------------------------
# Copyright Commvault Systems, Inc.
#
# Licensed under the Apache License, Version 2.0 (the "License");
# you may not use this file except in compliance with the License.
# You may obtain a copy of the License at
#
#     http://www.apache.org/licenses/LICENSE-2.0
#
# Unless required by applicable law or agreed to in writing, software
# distributed under the License is distributed on an "AS IS" BASIS,
# WITHOUT WARRANTIES OR CONDITIONS OF ANY KIND, either express or implied.
# See the License for the specific language governing permissions and
# limitations under the License.
# --------------------------------------------------------------------------

"""Main file for performing virtual machine policy related operations on the Commcell.

VirtualMachinePolicies:         Class for representing all the Virtual Machine Policies associated
                                    with the Commcell

VirtualMachinePolicy:           Class for representing a single Virtual Machine Policy. Contains
                                    method definitions for common methods among all VM Policies

LiveMountPolicy:                Class for representing a single Live Mount Policy associated with
                                    the Commcell; inherits VirtualMachinePolicy


VirtualMachinePolicies:
    __init__(commcell_object)               --  initialize the VirtualMachinePolicies instance for
                                                    the Commcell

    __str__()                               --  returns all the Virtual Machine policies associated
                                                    with the Commcell

    __repr__()                              --  returns a string for the instance of the
                                                    VirtualMachinePolicies class

    _get_vm_policies()                      --  gets all the Virtual Machine policies of the
                                                    Commcell

    _set_vclient_and_vcenter_names()        --  sets the virtualization client name; if a
                                                    vclient name is passed, checks against the
                                                    available virtualization clients, otherwise
                                                    sets the first one in the lists the vclient

    _prepare_add_vmpolicy_json_default
                    (vm_policy_options)     --  sets values for creating the add policy json
                                                    that are common across all vm policies

    _get_data_center_json
                    (vm_policy_options)     --  sets values for creating the datacenter json value
                                                    in the add policy json

    _set_data_center(vm_policy_options)     --  sets the datacenter name if provided by user, or
                                                    sets the alphabetically lowest one in the
                                                    vcenter as default

    _get_esx_servers_json
                    (vm_policy_options)     --  sets values for creating the esxServers value in
                                                    the add policy json

    _get_esx_server_list(_datacenter)       --  returns list of esx servers in the datacenter

    _get_data_stores_json
                (vm_policy_options)         --  sets values for creating the datastore value in the
                                                    add policy json

    _get_datastores_list(_esxservers)       --  returns list of datastores for all the esx servers
                                                    that are specified

    _clone_vm_policy(vm_policy_json)        --  private method to clone a vm policy from
                                                    VirtualMachinePolicy object

    _prepare_add_vmpolicy_json_livemount
                     (vm_policy_options)    --  sets values for creating the add policy json that
                                                    are specific for creating Live Mount policy

    _security_associations_json
                    (vm_policy_options)     --  sets values for creating the security associations
                                                    value in the add policy json

    _network_names_json
                (vm_policy_options)         --  sets values for creating the network names value in
                                                    the add policy json

    _media_agent_json(vm_policy_options)    --  sets values for creating the media agent json
                                                    value in the add policy json (only for
                                                    Live Mount policy)

    _entity_json(vm_policy_options)         --  sets values for creating the entity json value in
                                                    the add policy json

    has_policy(vm_policy_name)              --  checks if a Virtual Machine policy exists with the
                                                    given name in a particular instance

    get(vm_policy_name)                     --  returns a VirtualMachinePolicy object of the
                                                    specified virtual machine policy name

    add(vm_policy_name, vm_policy_type,
        vclient_name, vm_policy_options)    --  adds a new Virtual Machine policy to the
                                                    VirtualMachinePolicies instance,and returns an
                                                    object of corresponding vm_policy_type

    delete(vm_policy_name)                  --  removes the specified Virtual Machine policy from
                                                    the Commcell

    refresh()                               --  refresh the virtual machine policies


VirtualMachinePolicy:
    __new__(
            cls,
            commcell_object,
            vm_policy_name,
            vm_policy_type_id,
            vm_policy_id=None)                    --  decides which instance object needs to be
                                                          created

    __init__(commcell_object,
             vm_policy_name,
             vm_policy_type,
             VMPolicy_id,
             vm_policy_details)                   --  initialize the instance of
                                                          VirtualMachinePolicy class for a specific
                                                          virtual machine policy of the Commcell

    __repr__()                                    --  returns a string representation of the
                                                          VirtualMachinePolicy instance

    _get_vm_policy_id()                           --  gets the id of the vm policy

    _get_vm_policy_properties()                  --  returns the  policy properties

    _update_vm_policy()                           --  updates the vm policy using a PUT request
                                                          with the updated properties json.

    disable(vm_policy_name)                       --  disables the specified policy, if enabled

    enable(vm_policy_name)                        --  enables the specified policy, if disabled

    clone(desired_vm_policy_name)                 --  copies properties of the vm policy instance
                                                          and creates a new VM Policy with the
                                                          specified name

    properties()                                  --  returns the properties of the vm policy as a
                                                          dictionary

    refresh()                                     --  refresh the virtual machine policy properties

LiveMountPolicy:
    __init__(commcell_object,
             vm_policy_name,
             vm_policy_type,
             VMPolicy_id,
             vm_policy_details)                     --  initialize the instance of LiveMountPolicy
                                                            class for a specific virtual machine
                                                            policy of the Commcell

    __repr__()                                      --  returns a string representation of the
                                                            LiveMountPolicy instance

    _set_mounted_vm_name(live_mount_options)        --  sets the vm name for the live mounted vm

    _prepare_live_mount_json(live_mount_options)    --  sets values for creating the add policy
                                                            json

    __associations_json(live_mount_options)         --  sets the associations value for the live
                                                            mount job json

    _task_json(live_mount_options)                  --  sets the task value for the live mount job
                                                            json

    _subtask_json(live_mount_options)               --  sets the subTask value for the live mount
                                                            job json

    _one_touch_response_json(live_mount_options)    --  sets the oneTouchResponse value for the
                                                            live mount job json

    _hwconfig_json(live_mount_options)              --  sets the hwConfig value for the live mount
                                                            job json

    _netconfig_json(live_mount_options)             --  sets the netConfig value for the live mount
                                                            job json

    _vm_entity_json(live_mount_options)             --  sets the vmEntity value for the live mount
                                                            job json

    _vm_info_json(live_mount_options)               --  Sets the vmInfo value for the live mount
                                                            job json

    _is_hidden_client(self, client_name)            --  checks if specified client is a hidden
                                                            client for the Commcell instance

    _validate_live_mount(self, client_name)         --  check if the specified vm has a backup
                                                            for live mount

    view_active_mounts()                            --  shows all active mounts for the specified
                                                            Live Mount Policy instance

    live_mount(vm_name,
                live_mount_options=None)            --  run Live Mount for this Live Mount policy
                                                            instance
"""

from __future__ import unicode_literals

from past.builtins import basestring

from .exception import SDKException
from .job import Job


class VirtualMachinePolicies(object):
    """Class for representing all the Virtual Machine Policies associated with the Commcell."""

    def __init__(self, commcell_object):
        """Initialize object of the VirtualMachinePolicies class.

            Args:
                commcell_object (object)  --  instance of the Commcell class
            Returns:
                object - instance of the VirtualMachinePolicies class
        """
        self._commcell_object = commcell_object

        self._VMPOLICIES_URL = self._commcell_object._services['VM_ALLOCATION_POLICY']
        self._ALL_VMPOLICIES_URL = self._commcell_object._services['ALL_VM_ALLOCATION_POLICY']
        self._VCLIENTS_URL = self._commcell_object._services['GET_VIRTUAL_CLIENTS']
        self._QOPERATION_URL = self._commcell_object._services['EXECUTE_QCOMMAND']

        self._vm_policies = None
        self.refresh()

    def __str__(self):
        """Representation string consisting of all virtual machine policies of the commcell.

            Returns:
                str - string of all the virtual machine policies associated with the commcell
        """
        representation_string = '{:^5}\t{:^28}'.format('S. No.', 'Virtual Machine Policy')

        for (index, vm_policy) in enumerate(self._vm_policies):
            sub_str = '{:^5}\t{:20}\n'.format(index + 1, vm_policy)
            representation_string += sub_str

        return representation_string.strip()

    def __repr__(self):
        """Representation string for the instance of the Clients class."""
        return "VirtualMachinePolicies class instance for Commcell: '{0}'".format(
            self._commcell_object.commserv_name)

    def _get_vm_policies(self):
        """Gets all the virtual machine policies associated to the commcell specified by the
            Commcell object.

            Returns:
                dict - consists of all virtual machine policies for the commcell
                    {
                        "vm_policy1_name": {
                                                "id": vm_policy1Id,
                                                "policyType": policyTypeId
                                            }
                        "vm_policy2_name": {
                                                "id": vm_policy2Id,
                                                "policyType": policyTypeId
                                            }
                    }
            Raises:
                SDKException:
                    if response is empty
                    if response is not success
        """
        (flag, response) = self._commcell_object._cvpysdk_object.make_request(
            method='GET', url=self._ALL_VMPOLICIES_URL)

        if flag:
            if response.json() and 'policy' in response.json():
                vm_policies = response.json()['policy']

                if vm_policies == []:
                    return {}

                vm_policies_dict = {}

                for vm_policy in vm_policies:
                    temp_name = vm_policy['entity']['vmAllocPolicyName'].lower()
                    temp_id = str(vm_policy['entity']['vmAllocPolicyId']).lower()
                    temp_policy_type = str(vm_policy['entity']['policyType']).lower()
                    vm_policies_dict[temp_name] = {
                        'id': temp_id,
                        'policyType': temp_policy_type
                    }

                return vm_policies_dict
            else:
                return {}
        else:
            response_string = self._commcell_object._update_response_(response.text)
            raise SDKException('Response', '101', response_string)

    def _set_vclient_and_vcenter_names(self, vm_policy_options, vclient_name):
        """Sets the virtualization client name and the vcenter name for the corresponding vclient

            Args:
                vm_policy_options    --  optional policy paramters passed by user (None if user
                                             passes nothing

                vclient_name         --  virtualization client name

            Raises:
                SDKException:
                    if response is not success

                    if no virtualization client exists on the Commcell

                    if virtualization client with given name does not exist on this Commcell
        """
        clients = self._commcell_object.clients
        vclient_name_dict = clients._get_virtualization_clients()

        if not vclient_name_dict:
            err_msg = 'No virtualization clients exist on this Commcell.'
            raise SDKException('Virtual Machine', '102', err_msg)

        if vclient_name in vclient_name_dict:
            vm_policy_options['clientName'] = vclient_name
            # fetching the vcenter from the corresponding instance object
            client = self._commcell_object.clients.get(vm_policy_options['clientName'])
            agent = client.agents.get('Virtual Server')
            instance_keys = next(iter(agent.instances._instances))
            instance = agent.instances.get(instance_keys)
            vm_policy_options['vCenterName'] = instance.server_host_name[0]
        else:
            err_msg = 'Virtualization client "{0}" does not exist'.format(vclient_name)
            raise SDKException('Virtual Machine', '102', err_msg)

    def _get_proxy_client_json(self, options):
        try:
            id_ = self._commcell_object.clients[options.get("proxy_client")]["id"]
        except KeyError:
            return dict()
        return{
            "clientId": int(id_),
            "clientName": options["proxy_client"]
        }

    def _prepare_add_vmpolicy_json_default(self, vm_policy_options):
        """Sets values for creating the add policy json

            Args:
                vm_policy_options    (dict)  --  main dict containing vm policy options

            Returns:
                vm_policy_json    (dict)  --  json to be passed for add policy POST request
        """
        #  setting the json values using functions for elements having nested values
        _datacenter = self._get_data_center_json(vm_policy_options)
        _entity = VirtualMachinePolicies._entity_json(vm_policy_options)
        _esxservers = [{"esxServerName": esx_server} for esx_server in vm_policy_options.get("esxServers", "")]
        _datastores = [{"dataStoreName": datastore} for datastore in vm_policy_options.get("dataStores", "")]
        _security_associations = VirtualMachinePolicies._security_associations_json(
            vm_policy_options)
        _network_names = VirtualMachinePolicies._network_names_json(vm_policy_options)

        _vm_policy_json = {
            'action': 0,        # 0 for add
            'policy': {
                "vmNameEditType": vm_policy_options.get("vm_name_edit", 1),
                "vmNameEditString": vm_policy_options.get("vm_name_edit_string", "Replicated_"),
                "createIsolatedNetwork": False,
                "isResourceGroupPolicy": True,
                "resourcePoolPath": "//",
                "destinationHyperV": {
                    "clientId": int(self._commcell_object.clients[vm_policy_options['clientName']]["id"]),
                    "clientName": vm_policy_options['clientName']
                },
                'allDataStoresSelected': vm_policy_options.get('allDataStoresSelected', False),
                'daysRetainUntil': vm_policy_options.get('daysRetainUntil', -1),
                'migrateVMs': vm_policy_options.get('migrateVMs', False),
                'senderEmailId': vm_policy_options.get('senderEmailId', ''),
                'notifyToEmailIds': vm_policy_options.get('notifyToEmailIds', ''),
                'quotaType': vm_policy_options.get('quotaType', 0),
                'maxVMQuota': vm_policy_options.get('maxVMQuota', 10),
                'namingPattern': vm_policy_options.get('namingPattern', ''),
                'description': vm_policy_options.get('description', ''),
                'enabled': vm_policy_options.get('enabled', True),
                'allowRenewals': vm_policy_options.get('allowRenewals', True),
                'disableSuccessEmail': vm_policy_options.get('disableSuccessEmail', False),
                'performAutoMigration': vm_policy_options.get('performAutoMigration', False),
                'allESXServersSelected': vm_policy_options.get('allESXServersSelected', False),
                'dataCenter': _datacenter,
                'entity': _entity,
                "proxyClientEntity": self._get_proxy_client_json(vm_policy_options),
                "networkList": [
                    {
                        "destinationNetwork": vm_policy_options.get("destination_network"),
                        "sourceNetwork": "Any Network"
                    }
                ]
            }
        }

        # adding the optional values for the json if they exist
        if _esxservers and not _vm_policy_json['policy']['allESXServersSelected']:
            _vm_policy_json['policy']['esxServers'] = _esxservers

        if _datastores and not _vm_policy_json['policy']['allDataStoresSelected']:
            _vm_policy_json['policy']['dataStores'] = _datastores

        if _network_names:
            _vm_policy_json['policy']['networkNames'] = _network_names

        if _security_associations:
            _vm_policy_json['policy']['securityAssociations'] = _security_associations

        # setting json values that are specific to a particular policy type

        if vm_policy_options["policyType"] == 4:  # for Live Mount policy
            self._prepare_add_vmpolicy_json_livemount(vm_policy_options, _vm_policy_json)
        # TODO: future support for Clone from Template policy
        elif vm_policy_options["policyType"] == 0:
            pass
        # TODO: future support for Restore from Backup policy
        else:
            pass

        return _vm_policy_json

    def _get_data_center_json(self, vm_policy_options):
        """Returns value for the datacenter json value in the add policy json

            Args:
                vm_policy_options    (dict)  --  main dict containing vm policy options

            Returns:
                _datacenter (dict)        --  datacenter json to add to vm policy json
        """
        client = self._commcell_object.clients.get(vm_policy_options['clientName'])
        vm_policy_options['clientId'] = client.client_id
        agent = client.agents.get('Virtual Server')
        instance_keys = next(iter(agent.instances._instances))
        instance = agent.instances.get(instance_keys)
        vm_policy_options['instanceId'] = instance.instance_id

        # self._set_data_center(vm_policy_options)
        _datacenter = {
            'vCenterName': vm_policy_options['vCenterName'],
            'instanceEntity': {
                'clientId': int(vm_policy_options['clientId']),
                'instanceName': vm_policy_options['clientName'],
                'instanceId': int(vm_policy_options['instanceId'])
            },
        }

        return _datacenter

    def _set_data_center(self, vm_policy_options):
        """Sets the datacenter name if provided by user, or sets the alphabetically lowest one in
            the vcenter as default

            Args:
                vm_policy_options    (dict)  --  main dict containing vm policy options

            Raises:
                SDKException:
                    if specified datacenter is not found for the corresponding virtualization
                     client

                    if no datacenter is found for the virtaulization client

                    if no response is found

                    if response is not a success
        """
        get_datacenter_xml = (
            '<?xml version="1.0" encoding="UTF-8" standalone="no" ?>'
            '<Ida_GetDataCenterListReq><policyType policyType="4" '
            'vmAllocPolicyName="" vCenterName="' + vm_policy_options['vCenterName'] +
            '"/></Ida_GetDataCenterListReq>'
        )
        response_json = self._commcell_object._qoperation_execute(request_xml=get_datacenter_xml)

        if 'dataCenterList' in response_json:
            all_nodes = response_json['dataCenterList']
            datacenter_dict = {}
            for node in all_nodes:
                if node['vCenterName'] == vm_policy_options['vCenterName']:
                    datacenter_dict[node['dataCenterName']] = node['dataCenterId']
            if 'dataCenterName' in vm_policy_options:
                if vm_policy_options['dataCenterName'] in datacenter_dict:
                    vm_policy_options['dataCenterId'] = datacenter_dict[
                        vm_policy_options['dataCenterName']]
                else:
                    # if no datacenter is found for the vclient, throw error
                    err_msg = (
                        'No datacenter found with name: {0} in virtual client: {1}'.format(
                            vm_policy_options['dataCenterName'],
                            vm_policy_options['clientName'])
                    )
                    raise SDKException('Virtual Machine', '102', err_msg)
            else:
                vm_policy_options['dataCenterName'] = next(iter(datacenter_dict))
                vm_policy_options['dataCenterId'] = datacenter_dict[vm_policy_options[
                    'dataCenterName']]
        else:
            # if no datacenter is found for the vclient, throw error
            err_msg = ('No datacenter found for virtual client: {0}'.format(
                vm_policy_options['clientName']))
            raise SDKException('Virtual Machine', '102', err_msg)

    def _clone_vm_policy(self, vm_policy_json):
        """Private method to clone a vm policy from VirtualMachinePolicy object

            Args:
                vm_policy_json    --  dict containing information to clone a particular policy
                                          along with optional information passed by user
            Returns:
                object            --  VirtualMachinePolicy object of the newly cloned policy

            Raises:
                SDKException:
                    if failed to create vm policy

                    if response is empty

                    if response is not success
        """
        (flag, response) = self._commcell_object._cvpysdk_object.make_request(
            method='POST', url=self._ALL_VMPOLICIES_URL, payload=vm_policy_json)

        if flag:
            if response.json():
                if 'error' in response.json():
                    if response.json()['error']['errorCode'] != 0:
                        error_message = response.json()['error']['errorMessage']
                        o_str = 'Failed to create virtual machine policy\nError: "{0}"'.format(
                            error_message)

                        raise SDKException('Virtual Machine', '102', o_str)
                # return object of VirtualMachinePolicy if there is no error in response
                self.refresh()
                return VirtualMachinePolicy(
                    self._commcell_object,
                    vm_policy_json['policy']['entity']['vmAllocPolicyName'],
                    int(vm_policy_json['policy']['entity']['policyType']),
                    int(self._vm_policies[vm_policy_json['policy']['entity']
                                          ['vmAllocPolicyName']]['id'])
                )
            else:
                raise SDKException('Response', '102')
        else:
            response_string = self._commcell_object._update_response_(response.text)
            raise SDKException('Response', '101', response_string)

    def _prepare_add_vmpolicy_json_livemount(self, vm_policy_options, _vm_policy_json):
        """Sets values for creating the add policy json that are specific for creating Live Mount
            policy.

            Args:
                vm_policy_options (dict)  --  vm policy options provided by user

                _vm_policy_json (dict)    --  vm policy json to which Live Mount policy specific
                                            information is added
        """
        _media_agent_json = self._media_agent_json(vm_policy_options)

        _vm_policy_json['policy']['minutesRetainUntil'] = vm_policy_options.get(
            'minutesRetainUntil', 1)

        _vm_policy_json['policy']['mediaAgent'] = _media_agent_json

    @staticmethod
    def _security_associations_json(vm_policy_options):
        """Returns json for the security associations in the add policy json

            Args:
                vm_policy_options (dict)  --  vm policy options provided by user
        """
        _users = []
        if 'users' in vm_policy_options:
            # TODO: get user info using REST API. For every user, add user dict to _users
            pass
        else:
            # default - admin
            default_user = {
                "_type_": 13,
                "userGUID": "admin",
                "userName": "admin",
                "userId": 1
            }
            _users.append(default_user)

        _usergroups = []
        if 'userGroups' in vm_policy_options:
            # TODO: get usergroups info using REST API. For every userGroup, add corresponding dict
            pass

        _security_associations = {}
        if _users:
            _security_associations['users'] = _users
        if _usergroups:
            _security_associations['userGroups'] = _usergroups

        return _security_associations

    @staticmethod
    def _network_names_json(vm_policy_options):
        """Returns list of network names for the add policy json

            Args:
                vm_policy_options (dict)    --  vm policy options provided by user

            Returns:
                _network_names   (list)     --  list of network names (str)
        """
        _network_names = []
        if 'networkNames' in vm_policy_options:
            for network in vm_policy_options['networkNames']:
                _network_names.append(network)

        return _network_names

    def _media_agent_json(self, vm_policy_options):
        """Returns json for the media agent json value in the add policy json (only for LM)

            Args:
                vm_policy_options (dict)  --  vm policy options provided by user (optional)

            Returns:
                _media_agent_json (dict)  --  json containing media agent information if media
                                                agent info is passed by user
        """
        _media_agent_json = {}
        if 'mediaAgent' in vm_policy_options:
            # TODO: there can be only one MA -- validate this (whole vm_policy_options)
            media_agent = vm_policy_options['mediaAgent']
            if not self._commcell_object.media_agents.has_media_agent(media_agent):
                raise SDKException(
                    'Virtual Machine', '102',
                    'No media agent exists "{0}" exists in commserv "{1}"'.format(
                        media_agent, self._commcell_object.commserv_name))
            else:
                _media_agent_json['clientName'] = media_agent
        else:   # adding a default media agent for automation
            media_agent_dict = self._commcell_object.media_agents._media_agents
            media_agent = [ma for ma in media_agent_dict][0]
            _media_agent_json['clientName'] = media_agent

        return _media_agent_json

    @staticmethod
    def _entity_json(vm_policy_options):
        """Returns json for the entity  attribute in the add policy json

            Args:
                vm_policy_options  (dict)    --  vm policy options provided by user

            Returns:
                _entity            (dict)    --  json for the entity attribute in add policy json
        """
        _entity = {
            'vmAllocPolicyName': vm_policy_options['vmAllocPolicyName'],
            '_type_': 93,           # hardcoded
            'policyType': vm_policy_options["policyType"],
            'region': {},
        }

        return _entity

    def has_policy(self, vm_policy_name):
        """Checks if a Virtual Machine policy exists with the given name

            Args:
                policy_name (str)  --  name of the vm policy

            Returns:
                bool - boolean output whether the vm policy exists in the commcell or not

            Raises:
                SDKException:
                    if type of the vm policy name argument is not string
        """
        if not isinstance(vm_policy_name, basestring):
            raise SDKException('Virtual Machine', '101')

        return (self._vm_policies and
                vm_policy_name.lower() in self._vm_policies)

    def get(self, vm_policy_name):
        """Returns a VirtualMachinePolicy object of the specified virtual machine policy name.

            Args:
                vm_policy_name     (str)   --  name of the virtual machine policy

            Returns:
                object - instance of the VirtualMachinePolicy class for the given policy name

            Raises:
                SDKException:
                    if type of the virtual machine policy name argument is not string
                    if no virtual machine policy exists with the given name
        """
        if not isinstance(vm_policy_name, basestring):
            raise SDKException('Virtual Machine', '101')

        vm_policy_name = vm_policy_name.lower()
        if self.has_policy(vm_policy_name):
            vm_policy_type_id = int(self._vm_policies[vm_policy_name]['policyType'])
            return VirtualMachinePolicy(
                self._commcell_object,
                vm_policy_name=vm_policy_name,
                vm_policy_type_id=vm_policy_type_id,
                vm_policy_id=int(self._vm_policies[vm_policy_name]['id'])
            )
        else:
            raise SDKException(
                'Virtual Machine',
                '102',
                'No policy exists with name: {0}'.format(vm_policy_name))

    def add(
            self,
            vm_policy_name,
            vm_policy_type,
            vclient_name,
            vm_policy_options=None
    ):
        """Adds a new Virtual Machine Policy to the Commcell.

            Args:
                vm_policy_name       (str)   --  name of the new virtual machine policy to add to
                                                    the Commcell instance

                vm_policy_type       (str)   --  type of virtual machine policy to be added
                                                    ["Live Mount", "Clone From Template",
                                                    "Restore From Backup"]

                vclient_name         (str)   --  the name of the virtualization client under which
                                                    vm policy is to be added

                vm_policy_options    (dict)  --  optional dictionary passed by user to create a vm
                                                   policy. Allowed key-value pairs and input types
                                                   are given below
                    default: None

                    "allDataStoresSelected"    (Boolean)  : if all data stores are to be selected;
                                                                matters only if migrateVMs is set
                                                                to True,
                    "daysRetainUntil"          (int)      : how many days to retain backup until,
                    "migrateVMs"               (Boolean)  : migrate to datastore after expiry
                                                                (only for LiveMount),
                    "senderEmailId"            (str)      : email id of sender,
                    "minutesRetainUntil"       (int)      : how many days to retain backup until
                    "notifyToEmailIds"         (str)      : email id's to notify to; multiple
                                                                emails separated by a comma
                    "quotaType"                (int)      : number of vm's/live mounts/labs per
                                                                user,
                    "maxVMQuota"               (int)      : maximum number of VM quota,
                    "namingPattern"            (str)      : naming patter,
                    "description"              (str)      : description of vm policy,
                    "enabled"                  (Boolean)  : whether vm policy is enabled or not,
                    "allowRenewals"            (Boolean)  : whether to allow renewals or not,
                    "disableSuccessEmail"      (Boolean)  : send email on succesful creation of vm
                                                                policy,
                    "allESXServersSelected"    (Boolean)  : select all esx servers in the vcenter,
                    "dataCenterName"           (str)      : data center name for vm policy,
                    "dataStores"               list(str)  : list of data store names,
                    "esxServers"               list(str)  : list of esx server names,
                    "users"                    list(str)  : list of users (user-names) to add to vm
                                                                policy,
                    "userGroups"               list(str)  : list of usergroups (usergroup-names) to
                                                                add to vm policy,
                    "networkNames"             list(str)  : list of network names,
                    ------------------------ only for Live Mount ------------------------
                    "mediaAgent"               (str)      : media agent name for Live Mount,
                    "performAutoMigration"     (Boolean)  : automatic migration of vm

            Returns:
                object    --  object of the corresponding virtual machine policy type

            Raises:
                SDKException:
                    if type of the vm policy name argument is not string

                    if type of the vcenter name argument is not string

                    if type of virtualization client name argument is not string or None

                    if policy type is not one of the virtual machine policy types as defined

                    if the type of vm_policy_options is not dict or None

                    if vm policy already exists with the given name (case insensitive)

                    if failed to create vm policy

                    if response is empty

                    if response is not success
                """
        vm_policy_name = vm_policy_name.lower()
        vm_policy_type = vm_policy_type.lower()
        vclient_name = vclient_name.lower()
        _vm_policy_types = {'live mount': 4,
                            'clone from template': 0,
                            'restore from backup': 13}
        self.refresh()
        if (
                not isinstance(vm_policy_name, basestring)
                or not isinstance(vclient_name, basestring)
                or not isinstance(vm_policy_options, (dict, type(None)))
        ):
            raise SDKException('Virtual Machine', '101')
        elif vm_policy_type not in _vm_policy_types:
            err_msg = '{0} is not a valid virtual machine policy type.'.format(
                vm_policy_type)
            raise SDKException('Virtual Machine', '102', err_msg)
        elif self.has_policy(vm_policy_name):
            err_msg = 'Virtual Machine Policy "{0}" already exists (not case sensitive)'.format(
                vm_policy_name)
            raise SDKException('Virtual Machine', '102', err_msg)
        else:
            if not vm_policy_options:
                vm_policy_options = {}
            vm_policy_options['vmAllocPolicyName'] = vm_policy_name.lower()

            # setting the vclient name, vcenter name and policy type
            self._set_vclient_and_vcenter_names(vm_policy_options, vclient_name)
            vm_policy_options['policyType'] = _vm_policy_types[vm_policy_type]

            # preparing the json values for adding the new policy
            _vm_policy_json = self._prepare_add_vmpolicy_json_default(vm_policy_options)

            # passing the built json to create the vm policy
            (flag, response) = self._commcell_object._cvpysdk_object.make_request(
                method='POST', url=self._VMPOLICIES_URL, payload=_vm_policy_json)

            if flag:
                if response.json():
                    if 'error' in response.json():
                        if response.json()['error']['errorCode'] != 0:
                            error_message = response.json()['error']['errorMessage']
                            o_str = 'Failed to create virtual machine policy\nError: "{0}"'.format(
                                error_message)
                            raise SDKException('Virtual Machine', '102', o_str)
                    # returning object of VirtualMachinePolicy if there is no error in response
                    self.refresh()
                    return VirtualMachinePolicy(
                        self._commcell_object,
                        vm_policy_name=vm_policy_options['vmAllocPolicyName'],
                        vm_policy_type_id=int(vm_policy_options['policyType']),
                        vm_policy_id=int(self._vm_policies[vm_policy_name]['id']))
                else:
                    raise SDKException('Response', '102')
            else:
                response_string = self._commcell_object._update_response_(response.text)
                raise SDKException('Response', '101', response_string)

    def delete(self, vm_policy_name):
        """Deletes the specified virtual machine policy from the commcell.

            Args:
                vm_policy_name (str)  --  name of the virtual machine policy to delete

            Raises:
                SDKException:
                    if type of the virtual machine policy name argument is not string

                    if failed to delete virtual machine policy

                    if response is empty

                    if response is not success
        """
        if not isinstance(vm_policy_name, basestring):
            raise SDKException('Virtual Machine', '101')

        if self.has_policy(vm_policy_name):
            # retrieving the corresponding policy id for API call
            vm_policy_id = self._get_vm_policies()[vm_policy_name]['id']
            policy_delete_url = self._VMPOLICIES_URL + '/{0}'.format(vm_policy_id)

            (flag, response) = self._commcell_object._cvpysdk_object.make_request(
                'DELETE', policy_delete_url)

            if flag:
                try:
                    if response.json():
                        if 'errorCode' in response.json() and 'errorMessage' in response.json():
                            error_message = response.json()['errorMessage']
                            output_string = 'Failed to delete virtual machine policy\nError: "{0}"'
                            raise SDKException(
                                'Virtual Machine', '102', output_string.format(error_message))
                except ValueError:
                    if response.text:
                        self.refresh()
                        return response.text.strip()
                    else:
                        raise SDKException('Response', '102')
            else:
                response_string = self._commcell_object._update_response_(response.text)
                raise SDKException('Response', '101', response_string)

        else:
            raise SDKException(
                'Virtual Machine',
                '102',
                'No policy exists with name: {0}'.format(vm_policy_name))

    def refresh(self):
        """Refresh the Virtual Machine policies."""
        self._vm_policies = self._get_vm_policies()


class VirtualMachinePolicy(object):
    """Class for representing a single Virtual Machine Policy. Contains method definitions for
        common operations among all VM Policies"""

    def __new__(
            cls,
            commcell_object,
            vm_policy_name,
            vm_policy_type_id,
            vm_policy_id=None
    ):
        """Decides which instance object needs to be created"""
        if vm_policy_type_id == 4 or vm_policy_type_id == 2:  # for 'Live Mount'
            return object.__new__(LiveMountPolicy)
        # TODO: future support for 'Clone From Template'
        elif vm_policy_type_id == 6:
            return object.__new__(VirtualMachinePolicy)
        # TODO: future support for 'Restore From Backup'
        else:
            return object.__new__(VirtualMachinePolicy)

    def __init__(
            self,
            commcell_object,
            vm_policy_name,
            vm_policy_type_id,
            vm_policy_id=None
    ):
        """Initialize object of the VirtualMachinePolicy class.

            Args:
                commcell_object      (object)  --  instance of the Commcell class
                vm_policy_name       (str)     --  name of the vm policy to be created
                vm_policy_type_id    (int)     --  type of policy (integer code for vm policy)
                vm_policy_id         (int)     --  vm policy id if available (optional)

            Returns:
                object                       -- instance of the VirtualMachinePolicy class
        """
        self._commcell_object = commcell_object
        self._vm_policy_name = vm_policy_name
        self._vm_policy_type_id = vm_policy_type_id

        if vm_policy_id:
            self._vm_policy_id = str(vm_policy_id)
        else:
            self._vm_policy_id = self._get_vm_policy_id()

        self._VM_POLICY_URL = (self._commcell_object._services['GET_VM_ALLOCATION_POLICY']
                               % self._vm_policy_id)

        self._vm_policy_properties = None
        self.refresh()

    def __repr__(self):
        """Representation string for the instance of this class."""
        return ("VirtualMachinePolicy class instance for Virtual Machine Policy: '{0}' for "
                "Commcell: '{1}'".format(self.vm_policy_name, self._commcell_object.commserv_name))

    def _get_vm_policy_id(self):
        """Gets the virtual machine policy id associated with the svirtual machine policy"""
        vm_policies = VirtualMachinePolicies(self._commcell_object)
        return vm_policies.get(self.vm_policy_name).vm_policy_id

    def _get_vm_policy_properties(self):
        """Gets the properties of the virtual machine policy.

            Returns:
                dict    --  dictionary consisting of the properties of this vm policy

            Raises:
                SDKException:
                    if response is empty

                    if response is not success
        """
        flag, response = self._commcell_object._cvpysdk_object.make_request(
            'GET', self._VM_POLICY_URL
        )

        if flag:
            if response.json()['policy'][0]:        # API returns an array with one element
                return response.json()['policy'][0]
            else:
                raise SDKException('Response', 102)
        else:
            response_str = self._commcell_object._update_response_(response.text)
            raise SDKException('Response', 101, response_str)

    def _update_vm_policy(self):
        """Updates the vm policy using a PUT request with the updated properties json.

            Raises:
                SDKException:
                    if response is empty

                    if response is not success
        """
        update_policy_json = {
            'action': 1,        # action 1 for PUT
            'policy': self._vm_policy_properties
        }

        flag, response = self._commcell_object._cvpysdk_object.make_request(
            'PUT', self._VM_POLICY_URL, update_policy_json
        )

        self.refresh()

        if flag:
            if response.json():
                if 'error' in response.json():
                    if response.json()['error']['errorCode'] != 0:
                        error_message = response.json()['error']['errorMessage']
                        o_str = 'Failed to update virtual machine policy\nError: "{0}"'.format(
                            error_message)
                        raise SDKException('Virtual Machine', '102', o_str)
            else:
                raise SDKException('Response', '102')
        else:
            response_str = self._commcell_object._update_response_(response.text)
            raise SDKException('Response', '101', response_str)

    @property
    def vm_policy_name(self):
        """Treats the virtual machine policy name as a read-only attribute."""
        return self._vm_policy_name

    @property
    def vm_policy_id(self):
        """Treats the virtual machine policy id as a read-only attribute."""
        return self._vm_policy_id

    @property
    def vm_policy_type_id(self):
        """Treats the virtual machine policy type id as a read-only attribute."""
        return self._vm_policy_type_id

    def disable(self):
        """Disables a virtual machine policy if it is enabled.

            Raises:
                SDKException:
                    if vm policy is already disabled
        """
        if not self._vm_policy_properties['enabled']:
            err_msg = 'Policy is already disabled'
            raise SDKException('Virtual Machine', '102', err_msg)

        self._vm_policy_properties['enabled'] = False
        self._update_vm_policy()

    def enable(self):
        """Enables a virtual machine policy if it is disabled.

                    Raises:
                        SDKException:
                            if vm policy is already enabled
                """
        if self._vm_policy_properties['enabled']:
            err_msg = 'Policy is already enabled'
            raise SDKException('Virtual Machine', '102', err_msg)

        self._vm_policy_properties['enabled'] = True
        self._update_vm_policy()

    def clone(self, desired_vm_policy_name):
        """
        copies properties of the particular VM Policy and creates a new VM Policy with the
         specified name

        Args:
            desired_vm_policy_name   (str)  --  name of the policy that is going to be created

        Returns:
            object                          --  object of the Virtual Machine Policy

        Raises:
                SDKException:
                    if type of the desired vm policy name argument is not string

                    if a vm policy already exists by the desired vm policy name
        """
        vm_policies_object = VirtualMachinePolicies(self._commcell_object)
        if not isinstance(desired_vm_policy_name, basestring):
            raise SDKException('Virtual Machine', '101')
        elif vm_policies_object.has_policy(desired_vm_policy_name):
            err_msg = 'Policy "{0}" already exists'.format(desired_vm_policy_name)
            raise SDKException('Virtual Machine', '102', err_msg)
        else:
            import copy
            desired_vm_policy_properties = copy.deepcopy(self._vm_policy_properties)
            desired_vm_policy_name = desired_vm_policy_name.lower()
            desired_vm_policy_properties['entity']['vmAllocPolicyName'] = desired_vm_policy_name
            del desired_vm_policy_properties['entity']['vmAllocPolicyId']
            desired_vm_policy_json = {
                'action': 0,
                'policy': desired_vm_policy_properties
            }

            return vm_policies_object._clone_vm_policy(desired_vm_policy_json)

    # TODO: modify(self, vm_policy_details) - Modifies the policy as per the details passed

    def properties(self):
        """Returns the virtual machine properties"""
        return self._vm_policy_properties

    def refresh(self):
        """Refresh the Virtual Machine policy properties."""
        self._vm_policy_properties = self._get_vm_policy_properties()


class LiveMountPolicy(VirtualMachinePolicy):
    """Derived class from VirtualMachinePolicy base class for representing a single Live Mount
       Policy. Contains method definitions for operations specific for Live Mount and also
       runnning Live Mount job"""

    def __init__(
            self,
            commcell_object,
            vm_policy_name,
            vm_policy_type_id,
            vm_policy_id=None
    ):
        """Initialize object of the LiveMountPolicy class.
            Args:
                commcell_object      (object)  --  instance of the Commcell class
                vm_policy_name       (str)     --  name of the Live Mount policy
                vm_policy_type_id    (int)     -- policy type id
                vm_policy_id         (int)     --  id of the Live Mount policy, if available

            Returns:
                object                       -- instance of the LiveMountPolicy class
        """
        super(LiveMountPolicy, self).__init__(commcell_object,
                                              vm_policy_name,
                                              vm_policy_type_id,
                                              vm_policy_id)
        self._LIVE_MOUNT_JOB_URL = self._commcell_object._services['CREATE_TASK']
        self._QOPERATION_URL = self._commcell_object._services['EXECUTE_QCOMMAND']
        self._live_mounted_vm_name = None

    def _prepare_live_mount_json(self, live_mount_options):
        """Sets values for creating the add policy json
            Args:
                live_mount_options (dict)  --  live mount job  options provided by user
        """
        self._set_mounted_vm_name(live_mount_options)
        self._live_mounted_vm_name = live_mount_options['vmName']

        _associations = LiveMountPolicy.__associations_json(live_mount_options)
        _task = LiveMountPolicy._task_json()
        _subtask = LiveMountPolicy._subtask_json()
        _one_touch_response = LiveMountPolicy._one_touch_response_json(live_mount_options)
        _vm_entity = LiveMountPolicy._vm_entity_json(live_mount_options)
        _vm_info = LiveMountPolicy._vm_info_json(live_mount_options)

        # TODO: only if live mount is scheduled (non default)

        # TODO: _pattern = live_mount_json['taskInfo']['subTasks'][0]['pattern']

        # TODO:  backupOpts = live_mount_json['taskInfo']['subTasks'][0]['options']['backupOpts']
        live_mount_json = {
            'taskInfo': {
                'associations': _associations,
                'task': _task,
                'subTasks': [
                    {
                        'subTaskOperation': 1,
                        'subTask': _subtask,
                        'options': {
                            'adminOpts': {
                                'vmProvisioningOption': {
                                    'operationType': 23,
                                    'virtualMachineOption': [
                                        {
                                            'powerOnVM': True,
                                            'flags': 0,
                                            'useLinkedClone': False,
                                            'vendor': 1,
                                            'doLinkedCloneFromLocalTemplateCopy': False,
                                            'vmAllocPolicy': {
                                                'vmAllocPolicyName': self._vm_policy_name
                                            },
                                            'oneTouchResponse': _one_touch_response,
                                            'vmEntity': _vm_entity,
                                            'vmInfo': _vm_info
                                        }
                                    ]
                                }
                            }
                        }
                    }
                ]
            }
        }
        return live_mount_json

    def _set_mounted_vm_name(self, live_mount_options):
        """
        Sets the vm name for the live mounted vm

        Args:
                live_mount_options    (dict)  --  live mount job options

        Raises:
            SDK Exception:
                if user passes a vm name that already exists as a hidden client on the Commcell
        """
        clients = self._commcell_object.clients
        if 'vmName' in live_mount_options:
            if live_mount_options['vmName'].lower() in clients._hidden_clients:
                err_msg = 'A client already exists by the name "{0}"'.format(
                    live_mount_options['vmName'])
                raise SDKException('Virtual Machine', '102', err_msg)
        else:
            vm_name = live_mount_options['clientName'] + 'VM'
            digit = 1
            while vm_name.lower() in clients._hidden_clients:
                vm_name += str(digit)
            live_mount_options['vmName'] = vm_name

    @staticmethod
    def __associations_json(live_mount_options):
        """
        Sets the associations value for the live mount job json

            Args:
                live_mount_options    (dict)  --  live mount job options

            Returns:
                _associations          (list)  --  list containing the associations value
        """
        _associations = []
        _associations_element = {
            # 'type': 0,
            'clientName': live_mount_options['clientName'],
            # 'clientSidePackage': True,
            'subclientName': '',
            'backupsetName': '',
            'instanceName': '',
            'appName': '',
            # 'consumeLicense': True
        }
        _associations.append(_associations_element)
        return _associations

    @staticmethod
    def _task_json():
        """Sets the task value for the live mount job json

            Returns:
                _task                 (dict)  --  dict containing the task value
        """
        _task = {
            'taskType': 1,
            'initiatedFrom': 2,
            'alert': {
                'alertName': ''
            },
            'taskFlags': {
                'disabled': False
            }
        }

        # TODO: if 'schedule' is there in options, change 06 07 json

        return _task

    @staticmethod
    def _subtask_json():
        """Sets the subTask value for the live mount job json

            Returns:
                _subtask              (dict)  --  dict containing the subTask value
        """
        _subtask = {
            'subTaskType': 1,
            'operationType': 4038
        }

        # TODO: if 'schedule' in live_mount_options: add subTaskName to json

        return _subtask

    @staticmethod
    def _one_touch_response_json(live_mount_options):
        """Sets the oneTouchResponse value for the live mount job json

            Args:
                live_mount_options     (dict)  --  live mount job options

            Returns:
                _one_touch_response    (dict)  --  dict containing the oneTouchResponse value
        """
        _csinfo = LiveMountPolicy._csinfo_json(live_mount_options)
        _hwconfig = LiveMountPolicy._hwconfig_json(live_mount_options)
        _netconfig = LiveMountPolicy._netconfig_json()
        _one_touch_response = {
            'copyPrecedence': live_mount_options.get('copyPrecedence', 0),
            'version': '',
            'platform': 0,
            'dateCreated': '',
            'automationTest': False,
            'autoReboot': True,
            'csinfo': _csinfo,
            'hwconfig': _hwconfig,
            'netconfig': _netconfig,
            'dataBrowseTime': live_mount_options.get('pointInTime', {}),
            'maInfo': {
                'clientName': ''
            },
            'datastoreList': {}
        }

        return _one_touch_response

    @staticmethod
    def _csinfo_json(live_mount_options):
        """Sets the csinfo value for the live mount job json

            Args:
                live_mount_options     (dict)  --  live mount job options

            Returns:
                _csinfo                (dict)  --  dict containing the hwconfig value
        """
        _csinfo = {
            "firewallPort": 0,
            "cvdPort": 0,
            "evmgrPort": 0,
            "fwClientGroupName": "",
            "mediaAgentInfo": {},
            "mediaAgentIP": {},
            "ip": {},
            "commservInfo": {},
            "creds": {
                "password": "",
                "domainName": "",
                "confirmPassword": "",
                "userName": ""
            }
        }

        return _csinfo

    @staticmethod
    def _hwconfig_json(live_mount_options):
        """Sets the hwconfig value for the live mount job json

            Args:
                live_mount_options     (dict)  --  live mount job options

            Returns:
                _hwconfig              (dict)  --  dict containing the hwconfig value
        """
        _hwconfig = {
            'vmName': live_mount_options['vmName'],
            'magicno': '',
            'bootFirmware': 0,
            'version': '',
            'mem_size': 0,
            'cpu_count': 0,
            'nic_count': 0,
            'overwriteVm': False,
            'useMtptSelection': False,
            'ide_count': 0,
            'mtpt_count': 0,
            'scsi_count': 0,
            'diskType': 1,
            'optimizeStorage': False,
            'systemDisk': {
                'forceProvision': False,
                'bus': 0,
                'refcnt': 0,
                'size': 0,
                'name': '',
                'dataStoreName': '',
                'vm_disk_type': 0,
                'slot': 0,
                'diskType': 1,
                'tx_type': 0
            }
        }

        return _hwconfig

    @staticmethod
    def _netconfig_json():
        """Sets the netconfig value for the live mount job json

            Returns:
                _netconfig             (dict)  --  dict containing the netconfig value
        """
        _netconfig = {
            'wins': {
                'useDhcp': False
            },
            'firewall': {
                'certificatePath': '',
                'certificateBlob': '',
                'configBlob': ''
            },
            'dns': {
                'suffix': '',
                'useDhcp': False
            },
            'ipinfo': {
                'defaultgw': ''
            }
        }

        return _netconfig

    @staticmethod
    def _vm_entity_json(live_mount_options):
        """Sets the vmEntity value for the live mount job json
            Args:
                live_mount_options    (dict)  --  live mount job options

            Returns:
                _vm_entity            (dict)  --  dict containing the vmEntity value
        """
        _vm_entity = {
            'vmName': live_mount_options['vmName'],
            'clientName': live_mount_options['clientName'],
            '_type_': 88
        }

        return _vm_entity

    @staticmethod
    def _vm_info_json(live_mount_options):
        """Sets the vmInfo value for the live mount job json
            Args:
                live_mount_options    (dict)  --  live mount job options

            Returns:
                _vm_info              (dict)  --  dict containing the vmInfo value
        """
        _vm_info = {
            'advancedProperties': {
                'networkCards': [
                    {
                        'label': live_mount_options.get('network_name', '')
                    }
                ]
            },
            'vm': {
                'vmName': live_mount_options['vmName'],
                '_type_': 88
            }
        }

        # TODO: if 'original network' is chosen as option in livemount option, verify network json

        return _vm_info

    def _is_hidden_client(self, client_name):
        """Checks if specified client is a hidden client for the Commcell instance

            Args:
                client_name    (str)  -- name of the client

            Returns:
                bool                  -- boolean output whether the client is indeed a hidden
                                            client in the Commcell
        """
        clients = self._commcell_object.clients
        return clients.has_hidden_client(client_name)

    def _validate_live_mount(self, client_name):
        """Check if the specified vm has a backup for live mount

            Args:
                client_name    (str)  --  name of the vm
                client_id      (int)  --  client_id of the vm

            Raises:
                SDKException:
                    if response is empty

                    if response is not success

                    if there is an error in the response json
        """
        clients = self._commcell_object.clients
        client_id = clients.get(client_name.lower()).client_id

        validate_live_mount_xml = (
            '<?xml version="1.0" encoding="UTF-8"?>'
            '<Ida_ValidateLiveMountReq>'
            '<vmClient clientId="' + client_id + '" clientName="' + client_name + '" />'
            '</Ida_ValidateLiveMountReq>'
        )
        response_json = self._commcell_object._qoperation_execute(
            request_xml=validate_live_mount_xml)

        if response_json['error']:
            if response_json['error']['errorCode'] != 0:
                err_msg = 'Unable to validate client "{0}" for live mount. Error: {1}'.format(
                    client_name, response_json['error']['errorMessage'])
                raise SDKException('Virtual Machine', '102', err_msg)

    def view_active_mounts(self):
        """View active mounts for this Live Mount policy instance

            Returns:
                response.json()['virtualMachines']   (list) --  list of dictionary containing
                                                                    information about the vm's
                                                                    that are currently mounted
                                                                    using this ive mount policy

            Raises:
                SDKException:
                    if no response is found

                    if response is not a success
        """
        active_mount_xml = ('<?xml version="1.0" encoding="UTF-8" standalone="no" ?>'
                            '<Ida_GetVirtualMachinesReq><filter>'
                            '<allocationPolicy vmAllocPolicyId="' + str(self.vm_policy_id) + '"/>'
                            '</filter></Ida_GetVirtualMachinesReq>')

        response_json = self._commcell_object._qoperation_execute(request_xml=active_mount_xml)

        if 'virtualMachines' in response_json:
            return response_json['virtualMachines']

    def live_mount(
            self,
            client_vm_name,
            live_mount_options=None
    ):
        """Run Live Mount for this Live Mount policy instance

            Args:
                client_vm_name          (str)  --   client vm name for which live mount is to
                                                         be run
                live_mount_options:    (dict)  --  list of optional parameters  for each live
                                                        mount job.
                                                        Allowed key-value pairs and input types
                                                        are given below
                    default                       :  None
                    'vmName'              (str)   :  name of the new vm that will be mounted
                    'copyPrecedence'      (int)   :  number for the storage policy copy to use
                                                     Default value is zero (copy with highest
                                                     precedence is used)
                    'pointInTime'         (dict)  :  to select live mount from point in time,
                                                     provide a dict with following key-value pairs
                        "timeValue"             (str)  : date and time in below format
                                                         "yyyy-mm-dd hh:mm:ss".
                                                         "2018-06-18 16:09:00", for example.
                        "TimeZoneName"          (str)  : time zone value in given format
                                                        (MS Windows time zone options).
                                                         "(UTC-05:00) Eastern Time (US & Canada)"
                }


            Raises:
                SDKException:
                    if the vm name passed is not string

                    if the vm name passed does not exist

                    if a vm is not backed up

                    if the destination vm name (if provided) is not a string

                    if a vm with the destination vm name already exists (if provided)

            Returns:
                live_mount_job              (object)  -- Job object for the corresponding live
                                                            mount job
        """
        # check if client name is string
        if not isinstance(client_vm_name, basestring):
            raise SDKException('Virtual Machine', '101')
        # check if client is a valid hidden client
        elif not self._is_hidden_client(client_vm_name):
            err_msg = 'Client "{0}" not found in Commcell'.format(client_vm_name)
            raise SDKException('Virtual Machine', '102', err_msg)
        else:
            # check if vm to be live mounted is backed up
            #self._validate_live_mount(client_vm_name)
            
            # default options if nothing is passed
            if not live_mount_options:
                live_mount_options = {}

            live_mount_options['clientName'] = client_vm_name

            live_mount_json = self._prepare_live_mount_json(live_mount_options)

            # making a POST call for running the Live Mount job
            flag, response = self._commcell_object._cvpysdk_object.make_request(
                'POST', self._LIVE_MOUNT_JOB_URL, live_mount_json
            )

            if flag:
                if response.json():
                    if 'error' in response.json():
                        if response.json()['error']['errorCode'] != 0:
                            error_message = response.json()['error']['errorMessage']
                            o_str = 'Failed to run Live Mount\nError: "{0}"'.format(error_message)
                            raise SDKException('Virtual Machine', '102', o_str)
                    # if no valid error in response
                    if 'jobIds' in response.json():
                        return Job(self._commcell_object, response.json()['jobIds'][0])
                    else:
                        raise SDKException('Virtual Machine', '102',
                                           'Failed to run live mount')
                else:
                    raise SDKException('Response', '102')
            else:
                response_string = self._commcell_object._update_response_(response.text)
                raise SDKException('Response', '101', response_string)

    @property
    def live_mounted_vm_name(self):
        """Treats the live mounted vm name as a read-only attribute."""
        return self._live_mounted_vm_name
>>>>>>> 4f4cc8b4
<|MERGE_RESOLUTION|>--- conflicted
+++ resolved
@@ -1,4 +1,3 @@
-<<<<<<< HEAD
 # -*- coding: utf-8 -*-
 
 # --------------------------------------------------------------------------
@@ -932,11 +931,11 @@
         if vm_policy_type_id == 4 or vm_policy_type_id == 2:  # for 'Live Mount'
             return object.__new__(LiveMountPolicy)
         # TODO: future support for 'Clone From Template'
-        elif vm_policy_type_id == 0:
+        elif vm_policy_type_id == 6:
             return object.__new__(VirtualMachinePolicy)
         # TODO: future support for 'Restore From Backup'
         else:
-            return
+            return object.__new__(VirtualMachinePolicy)
 
     def __init__(
             self,
@@ -1639,1647 +1638,4 @@
     @property
     def live_mounted_vm_name(self):
         """Treats the live mounted vm name as a read-only attribute."""
-        return self._live_mounted_vm_name
-=======
-# -*- coding: utf-8 -*-
-
-# --------------------------------------------------------------------------
-# Copyright Commvault Systems, Inc.
-#
-# Licensed under the Apache License, Version 2.0 (the "License");
-# you may not use this file except in compliance with the License.
-# You may obtain a copy of the License at
-#
-#     http://www.apache.org/licenses/LICENSE-2.0
-#
-# Unless required by applicable law or agreed to in writing, software
-# distributed under the License is distributed on an "AS IS" BASIS,
-# WITHOUT WARRANTIES OR CONDITIONS OF ANY KIND, either express or implied.
-# See the License for the specific language governing permissions and
-# limitations under the License.
-# --------------------------------------------------------------------------
-
-"""Main file for performing virtual machine policy related operations on the Commcell.
-
-VirtualMachinePolicies:         Class for representing all the Virtual Machine Policies associated
-                                    with the Commcell
-
-VirtualMachinePolicy:           Class for representing a single Virtual Machine Policy. Contains
-                                    method definitions for common methods among all VM Policies
-
-LiveMountPolicy:                Class for representing a single Live Mount Policy associated with
-                                    the Commcell; inherits VirtualMachinePolicy
-
-
-VirtualMachinePolicies:
-    __init__(commcell_object)               --  initialize the VirtualMachinePolicies instance for
-                                                    the Commcell
-
-    __str__()                               --  returns all the Virtual Machine policies associated
-                                                    with the Commcell
-
-    __repr__()                              --  returns a string for the instance of the
-                                                    VirtualMachinePolicies class
-
-    _get_vm_policies()                      --  gets all the Virtual Machine policies of the
-                                                    Commcell
-
-    _set_vclient_and_vcenter_names()        --  sets the virtualization client name; if a
-                                                    vclient name is passed, checks against the
-                                                    available virtualization clients, otherwise
-                                                    sets the first one in the lists the vclient
-
-    _prepare_add_vmpolicy_json_default
-                    (vm_policy_options)     --  sets values for creating the add policy json
-                                                    that are common across all vm policies
-
-    _get_data_center_json
-                    (vm_policy_options)     --  sets values for creating the datacenter json value
-                                                    in the add policy json
-
-    _set_data_center(vm_policy_options)     --  sets the datacenter name if provided by user, or
-                                                    sets the alphabetically lowest one in the
-                                                    vcenter as default
-
-    _get_esx_servers_json
-                    (vm_policy_options)     --  sets values for creating the esxServers value in
-                                                    the add policy json
-
-    _get_esx_server_list(_datacenter)       --  returns list of esx servers in the datacenter
-
-    _get_data_stores_json
-                (vm_policy_options)         --  sets values for creating the datastore value in the
-                                                    add policy json
-
-    _get_datastores_list(_esxservers)       --  returns list of datastores for all the esx servers
-                                                    that are specified
-
-    _clone_vm_policy(vm_policy_json)        --  private method to clone a vm policy from
-                                                    VirtualMachinePolicy object
-
-    _prepare_add_vmpolicy_json_livemount
-                     (vm_policy_options)    --  sets values for creating the add policy json that
-                                                    are specific for creating Live Mount policy
-
-    _security_associations_json
-                    (vm_policy_options)     --  sets values for creating the security associations
-                                                    value in the add policy json
-
-    _network_names_json
-                (vm_policy_options)         --  sets values for creating the network names value in
-                                                    the add policy json
-
-    _media_agent_json(vm_policy_options)    --  sets values for creating the media agent json
-                                                    value in the add policy json (only for
-                                                    Live Mount policy)
-
-    _entity_json(vm_policy_options)         --  sets values for creating the entity json value in
-                                                    the add policy json
-
-    has_policy(vm_policy_name)              --  checks if a Virtual Machine policy exists with the
-                                                    given name in a particular instance
-
-    get(vm_policy_name)                     --  returns a VirtualMachinePolicy object of the
-                                                    specified virtual machine policy name
-
-    add(vm_policy_name, vm_policy_type,
-        vclient_name, vm_policy_options)    --  adds a new Virtual Machine policy to the
-                                                    VirtualMachinePolicies instance,and returns an
-                                                    object of corresponding vm_policy_type
-
-    delete(vm_policy_name)                  --  removes the specified Virtual Machine policy from
-                                                    the Commcell
-
-    refresh()                               --  refresh the virtual machine policies
-
-
-VirtualMachinePolicy:
-    __new__(
-            cls,
-            commcell_object,
-            vm_policy_name,
-            vm_policy_type_id,
-            vm_policy_id=None)                    --  decides which instance object needs to be
-                                                          created
-
-    __init__(commcell_object,
-             vm_policy_name,
-             vm_policy_type,
-             VMPolicy_id,
-             vm_policy_details)                   --  initialize the instance of
-                                                          VirtualMachinePolicy class for a specific
-                                                          virtual machine policy of the Commcell
-
-    __repr__()                                    --  returns a string representation of the
-                                                          VirtualMachinePolicy instance
-
-    _get_vm_policy_id()                           --  gets the id of the vm policy
-
-    _get_vm_policy_properties()                  --  returns the  policy properties
-
-    _update_vm_policy()                           --  updates the vm policy using a PUT request
-                                                          with the updated properties json.
-
-    disable(vm_policy_name)                       --  disables the specified policy, if enabled
-
-    enable(vm_policy_name)                        --  enables the specified policy, if disabled
-
-    clone(desired_vm_policy_name)                 --  copies properties of the vm policy instance
-                                                          and creates a new VM Policy with the
-                                                          specified name
-
-    properties()                                  --  returns the properties of the vm policy as a
-                                                          dictionary
-
-    refresh()                                     --  refresh the virtual machine policy properties
-
-LiveMountPolicy:
-    __init__(commcell_object,
-             vm_policy_name,
-             vm_policy_type,
-             VMPolicy_id,
-             vm_policy_details)                     --  initialize the instance of LiveMountPolicy
-                                                            class for a specific virtual machine
-                                                            policy of the Commcell
-
-    __repr__()                                      --  returns a string representation of the
-                                                            LiveMountPolicy instance
-
-    _set_mounted_vm_name(live_mount_options)        --  sets the vm name for the live mounted vm
-
-    _prepare_live_mount_json(live_mount_options)    --  sets values for creating the add policy
-                                                            json
-
-    __associations_json(live_mount_options)         --  sets the associations value for the live
-                                                            mount job json
-
-    _task_json(live_mount_options)                  --  sets the task value for the live mount job
-                                                            json
-
-    _subtask_json(live_mount_options)               --  sets the subTask value for the live mount
-                                                            job json
-
-    _one_touch_response_json(live_mount_options)    --  sets the oneTouchResponse value for the
-                                                            live mount job json
-
-    _hwconfig_json(live_mount_options)              --  sets the hwConfig value for the live mount
-                                                            job json
-
-    _netconfig_json(live_mount_options)             --  sets the netConfig value for the live mount
-                                                            job json
-
-    _vm_entity_json(live_mount_options)             --  sets the vmEntity value for the live mount
-                                                            job json
-
-    _vm_info_json(live_mount_options)               --  Sets the vmInfo value for the live mount
-                                                            job json
-
-    _is_hidden_client(self, client_name)            --  checks if specified client is a hidden
-                                                            client for the Commcell instance
-
-    _validate_live_mount(self, client_name)         --  check if the specified vm has a backup
-                                                            for live mount
-
-    view_active_mounts()                            --  shows all active mounts for the specified
-                                                            Live Mount Policy instance
-
-    live_mount(vm_name,
-                live_mount_options=None)            --  run Live Mount for this Live Mount policy
-                                                            instance
-"""
-
-from __future__ import unicode_literals
-
-from past.builtins import basestring
-
-from .exception import SDKException
-from .job import Job
-
-
-class VirtualMachinePolicies(object):
-    """Class for representing all the Virtual Machine Policies associated with the Commcell."""
-
-    def __init__(self, commcell_object):
-        """Initialize object of the VirtualMachinePolicies class.
-
-            Args:
-                commcell_object (object)  --  instance of the Commcell class
-            Returns:
-                object - instance of the VirtualMachinePolicies class
-        """
-        self._commcell_object = commcell_object
-
-        self._VMPOLICIES_URL = self._commcell_object._services['VM_ALLOCATION_POLICY']
-        self._ALL_VMPOLICIES_URL = self._commcell_object._services['ALL_VM_ALLOCATION_POLICY']
-        self._VCLIENTS_URL = self._commcell_object._services['GET_VIRTUAL_CLIENTS']
-        self._QOPERATION_URL = self._commcell_object._services['EXECUTE_QCOMMAND']
-
-        self._vm_policies = None
-        self.refresh()
-
-    def __str__(self):
-        """Representation string consisting of all virtual machine policies of the commcell.
-
-            Returns:
-                str - string of all the virtual machine policies associated with the commcell
-        """
-        representation_string = '{:^5}\t{:^28}'.format('S. No.', 'Virtual Machine Policy')
-
-        for (index, vm_policy) in enumerate(self._vm_policies):
-            sub_str = '{:^5}\t{:20}\n'.format(index + 1, vm_policy)
-            representation_string += sub_str
-
-        return representation_string.strip()
-
-    def __repr__(self):
-        """Representation string for the instance of the Clients class."""
-        return "VirtualMachinePolicies class instance for Commcell: '{0}'".format(
-            self._commcell_object.commserv_name)
-
-    def _get_vm_policies(self):
-        """Gets all the virtual machine policies associated to the commcell specified by the
-            Commcell object.
-
-            Returns:
-                dict - consists of all virtual machine policies for the commcell
-                    {
-                        "vm_policy1_name": {
-                                                "id": vm_policy1Id,
-                                                "policyType": policyTypeId
-                                            }
-                        "vm_policy2_name": {
-                                                "id": vm_policy2Id,
-                                                "policyType": policyTypeId
-                                            }
-                    }
-            Raises:
-                SDKException:
-                    if response is empty
-                    if response is not success
-        """
-        (flag, response) = self._commcell_object._cvpysdk_object.make_request(
-            method='GET', url=self._ALL_VMPOLICIES_URL)
-
-        if flag:
-            if response.json() and 'policy' in response.json():
-                vm_policies = response.json()['policy']
-
-                if vm_policies == []:
-                    return {}
-
-                vm_policies_dict = {}
-
-                for vm_policy in vm_policies:
-                    temp_name = vm_policy['entity']['vmAllocPolicyName'].lower()
-                    temp_id = str(vm_policy['entity']['vmAllocPolicyId']).lower()
-                    temp_policy_type = str(vm_policy['entity']['policyType']).lower()
-                    vm_policies_dict[temp_name] = {
-                        'id': temp_id,
-                        'policyType': temp_policy_type
-                    }
-
-                return vm_policies_dict
-            else:
-                return {}
-        else:
-            response_string = self._commcell_object._update_response_(response.text)
-            raise SDKException('Response', '101', response_string)
-
-    def _set_vclient_and_vcenter_names(self, vm_policy_options, vclient_name):
-        """Sets the virtualization client name and the vcenter name for the corresponding vclient
-
-            Args:
-                vm_policy_options    --  optional policy paramters passed by user (None if user
-                                             passes nothing
-
-                vclient_name         --  virtualization client name
-
-            Raises:
-                SDKException:
-                    if response is not success
-
-                    if no virtualization client exists on the Commcell
-
-                    if virtualization client with given name does not exist on this Commcell
-        """
-        clients = self._commcell_object.clients
-        vclient_name_dict = clients._get_virtualization_clients()
-
-        if not vclient_name_dict:
-            err_msg = 'No virtualization clients exist on this Commcell.'
-            raise SDKException('Virtual Machine', '102', err_msg)
-
-        if vclient_name in vclient_name_dict:
-            vm_policy_options['clientName'] = vclient_name
-            # fetching the vcenter from the corresponding instance object
-            client = self._commcell_object.clients.get(vm_policy_options['clientName'])
-            agent = client.agents.get('Virtual Server')
-            instance_keys = next(iter(agent.instances._instances))
-            instance = agent.instances.get(instance_keys)
-            vm_policy_options['vCenterName'] = instance.server_host_name[0]
-        else:
-            err_msg = 'Virtualization client "{0}" does not exist'.format(vclient_name)
-            raise SDKException('Virtual Machine', '102', err_msg)
-
-    def _get_proxy_client_json(self, options):
-        try:
-            id_ = self._commcell_object.clients[options.get("proxy_client")]["id"]
-        except KeyError:
-            return dict()
-        return{
-            "clientId": int(id_),
-            "clientName": options["proxy_client"]
-        }
-
-    def _prepare_add_vmpolicy_json_default(self, vm_policy_options):
-        """Sets values for creating the add policy json
-
-            Args:
-                vm_policy_options    (dict)  --  main dict containing vm policy options
-
-            Returns:
-                vm_policy_json    (dict)  --  json to be passed for add policy POST request
-        """
-        #  setting the json values using functions for elements having nested values
-        _datacenter = self._get_data_center_json(vm_policy_options)
-        _entity = VirtualMachinePolicies._entity_json(vm_policy_options)
-        _esxservers = [{"esxServerName": esx_server} for esx_server in vm_policy_options.get("esxServers", "")]
-        _datastores = [{"dataStoreName": datastore} for datastore in vm_policy_options.get("dataStores", "")]
-        _security_associations = VirtualMachinePolicies._security_associations_json(
-            vm_policy_options)
-        _network_names = VirtualMachinePolicies._network_names_json(vm_policy_options)
-
-        _vm_policy_json = {
-            'action': 0,        # 0 for add
-            'policy': {
-                "vmNameEditType": vm_policy_options.get("vm_name_edit", 1),
-                "vmNameEditString": vm_policy_options.get("vm_name_edit_string", "Replicated_"),
-                "createIsolatedNetwork": False,
-                "isResourceGroupPolicy": True,
-                "resourcePoolPath": "//",
-                "destinationHyperV": {
-                    "clientId": int(self._commcell_object.clients[vm_policy_options['clientName']]["id"]),
-                    "clientName": vm_policy_options['clientName']
-                },
-                'allDataStoresSelected': vm_policy_options.get('allDataStoresSelected', False),
-                'daysRetainUntil': vm_policy_options.get('daysRetainUntil', -1),
-                'migrateVMs': vm_policy_options.get('migrateVMs', False),
-                'senderEmailId': vm_policy_options.get('senderEmailId', ''),
-                'notifyToEmailIds': vm_policy_options.get('notifyToEmailIds', ''),
-                'quotaType': vm_policy_options.get('quotaType', 0),
-                'maxVMQuota': vm_policy_options.get('maxVMQuota', 10),
-                'namingPattern': vm_policy_options.get('namingPattern', ''),
-                'description': vm_policy_options.get('description', ''),
-                'enabled': vm_policy_options.get('enabled', True),
-                'allowRenewals': vm_policy_options.get('allowRenewals', True),
-                'disableSuccessEmail': vm_policy_options.get('disableSuccessEmail', False),
-                'performAutoMigration': vm_policy_options.get('performAutoMigration', False),
-                'allESXServersSelected': vm_policy_options.get('allESXServersSelected', False),
-                'dataCenter': _datacenter,
-                'entity': _entity,
-                "proxyClientEntity": self._get_proxy_client_json(vm_policy_options),
-                "networkList": [
-                    {
-                        "destinationNetwork": vm_policy_options.get("destination_network"),
-                        "sourceNetwork": "Any Network"
-                    }
-                ]
-            }
-        }
-
-        # adding the optional values for the json if they exist
-        if _esxservers and not _vm_policy_json['policy']['allESXServersSelected']:
-            _vm_policy_json['policy']['esxServers'] = _esxservers
-
-        if _datastores and not _vm_policy_json['policy']['allDataStoresSelected']:
-            _vm_policy_json['policy']['dataStores'] = _datastores
-
-        if _network_names:
-            _vm_policy_json['policy']['networkNames'] = _network_names
-
-        if _security_associations:
-            _vm_policy_json['policy']['securityAssociations'] = _security_associations
-
-        # setting json values that are specific to a particular policy type
-
-        if vm_policy_options["policyType"] == 4:  # for Live Mount policy
-            self._prepare_add_vmpolicy_json_livemount(vm_policy_options, _vm_policy_json)
-        # TODO: future support for Clone from Template policy
-        elif vm_policy_options["policyType"] == 0:
-            pass
-        # TODO: future support for Restore from Backup policy
-        else:
-            pass
-
-        return _vm_policy_json
-
-    def _get_data_center_json(self, vm_policy_options):
-        """Returns value for the datacenter json value in the add policy json
-
-            Args:
-                vm_policy_options    (dict)  --  main dict containing vm policy options
-
-            Returns:
-                _datacenter (dict)        --  datacenter json to add to vm policy json
-        """
-        client = self._commcell_object.clients.get(vm_policy_options['clientName'])
-        vm_policy_options['clientId'] = client.client_id
-        agent = client.agents.get('Virtual Server')
-        instance_keys = next(iter(agent.instances._instances))
-        instance = agent.instances.get(instance_keys)
-        vm_policy_options['instanceId'] = instance.instance_id
-
-        # self._set_data_center(vm_policy_options)
-        _datacenter = {
-            'vCenterName': vm_policy_options['vCenterName'],
-            'instanceEntity': {
-                'clientId': int(vm_policy_options['clientId']),
-                'instanceName': vm_policy_options['clientName'],
-                'instanceId': int(vm_policy_options['instanceId'])
-            },
-        }
-
-        return _datacenter
-
-    def _set_data_center(self, vm_policy_options):
-        """Sets the datacenter name if provided by user, or sets the alphabetically lowest one in
-            the vcenter as default
-
-            Args:
-                vm_policy_options    (dict)  --  main dict containing vm policy options
-
-            Raises:
-                SDKException:
-                    if specified datacenter is not found for the corresponding virtualization
-                     client
-
-                    if no datacenter is found for the virtaulization client
-
-                    if no response is found
-
-                    if response is not a success
-        """
-        get_datacenter_xml = (
-            '<?xml version="1.0" encoding="UTF-8" standalone="no" ?>'
-            '<Ida_GetDataCenterListReq><policyType policyType="4" '
-            'vmAllocPolicyName="" vCenterName="' + vm_policy_options['vCenterName'] +
-            '"/></Ida_GetDataCenterListReq>'
-        )
-        response_json = self._commcell_object._qoperation_execute(request_xml=get_datacenter_xml)
-
-        if 'dataCenterList' in response_json:
-            all_nodes = response_json['dataCenterList']
-            datacenter_dict = {}
-            for node in all_nodes:
-                if node['vCenterName'] == vm_policy_options['vCenterName']:
-                    datacenter_dict[node['dataCenterName']] = node['dataCenterId']
-            if 'dataCenterName' in vm_policy_options:
-                if vm_policy_options['dataCenterName'] in datacenter_dict:
-                    vm_policy_options['dataCenterId'] = datacenter_dict[
-                        vm_policy_options['dataCenterName']]
-                else:
-                    # if no datacenter is found for the vclient, throw error
-                    err_msg = (
-                        'No datacenter found with name: {0} in virtual client: {1}'.format(
-                            vm_policy_options['dataCenterName'],
-                            vm_policy_options['clientName'])
-                    )
-                    raise SDKException('Virtual Machine', '102', err_msg)
-            else:
-                vm_policy_options['dataCenterName'] = next(iter(datacenter_dict))
-                vm_policy_options['dataCenterId'] = datacenter_dict[vm_policy_options[
-                    'dataCenterName']]
-        else:
-            # if no datacenter is found for the vclient, throw error
-            err_msg = ('No datacenter found for virtual client: {0}'.format(
-                vm_policy_options['clientName']))
-            raise SDKException('Virtual Machine', '102', err_msg)
-
-    def _clone_vm_policy(self, vm_policy_json):
-        """Private method to clone a vm policy from VirtualMachinePolicy object
-
-            Args:
-                vm_policy_json    --  dict containing information to clone a particular policy
-                                          along with optional information passed by user
-            Returns:
-                object            --  VirtualMachinePolicy object of the newly cloned policy
-
-            Raises:
-                SDKException:
-                    if failed to create vm policy
-
-                    if response is empty
-
-                    if response is not success
-        """
-        (flag, response) = self._commcell_object._cvpysdk_object.make_request(
-            method='POST', url=self._ALL_VMPOLICIES_URL, payload=vm_policy_json)
-
-        if flag:
-            if response.json():
-                if 'error' in response.json():
-                    if response.json()['error']['errorCode'] != 0:
-                        error_message = response.json()['error']['errorMessage']
-                        o_str = 'Failed to create virtual machine policy\nError: "{0}"'.format(
-                            error_message)
-
-                        raise SDKException('Virtual Machine', '102', o_str)
-                # return object of VirtualMachinePolicy if there is no error in response
-                self.refresh()
-                return VirtualMachinePolicy(
-                    self._commcell_object,
-                    vm_policy_json['policy']['entity']['vmAllocPolicyName'],
-                    int(vm_policy_json['policy']['entity']['policyType']),
-                    int(self._vm_policies[vm_policy_json['policy']['entity']
-                                          ['vmAllocPolicyName']]['id'])
-                )
-            else:
-                raise SDKException('Response', '102')
-        else:
-            response_string = self._commcell_object._update_response_(response.text)
-            raise SDKException('Response', '101', response_string)
-
-    def _prepare_add_vmpolicy_json_livemount(self, vm_policy_options, _vm_policy_json):
-        """Sets values for creating the add policy json that are specific for creating Live Mount
-            policy.
-
-            Args:
-                vm_policy_options (dict)  --  vm policy options provided by user
-
-                _vm_policy_json (dict)    --  vm policy json to which Live Mount policy specific
-                                            information is added
-        """
-        _media_agent_json = self._media_agent_json(vm_policy_options)
-
-        _vm_policy_json['policy']['minutesRetainUntil'] = vm_policy_options.get(
-            'minutesRetainUntil', 1)
-
-        _vm_policy_json['policy']['mediaAgent'] = _media_agent_json
-
-    @staticmethod
-    def _security_associations_json(vm_policy_options):
-        """Returns json for the security associations in the add policy json
-
-            Args:
-                vm_policy_options (dict)  --  vm policy options provided by user
-        """
-        _users = []
-        if 'users' in vm_policy_options:
-            # TODO: get user info using REST API. For every user, add user dict to _users
-            pass
-        else:
-            # default - admin
-            default_user = {
-                "_type_": 13,
-                "userGUID": "admin",
-                "userName": "admin",
-                "userId": 1
-            }
-            _users.append(default_user)
-
-        _usergroups = []
-        if 'userGroups' in vm_policy_options:
-            # TODO: get usergroups info using REST API. For every userGroup, add corresponding dict
-            pass
-
-        _security_associations = {}
-        if _users:
-            _security_associations['users'] = _users
-        if _usergroups:
-            _security_associations['userGroups'] = _usergroups
-
-        return _security_associations
-
-    @staticmethod
-    def _network_names_json(vm_policy_options):
-        """Returns list of network names for the add policy json
-
-            Args:
-                vm_policy_options (dict)    --  vm policy options provided by user
-
-            Returns:
-                _network_names   (list)     --  list of network names (str)
-        """
-        _network_names = []
-        if 'networkNames' in vm_policy_options:
-            for network in vm_policy_options['networkNames']:
-                _network_names.append(network)
-
-        return _network_names
-
-    def _media_agent_json(self, vm_policy_options):
-        """Returns json for the media agent json value in the add policy json (only for LM)
-
-            Args:
-                vm_policy_options (dict)  --  vm policy options provided by user (optional)
-
-            Returns:
-                _media_agent_json (dict)  --  json containing media agent information if media
-                                                agent info is passed by user
-        """
-        _media_agent_json = {}
-        if 'mediaAgent' in vm_policy_options:
-            # TODO: there can be only one MA -- validate this (whole vm_policy_options)
-            media_agent = vm_policy_options['mediaAgent']
-            if not self._commcell_object.media_agents.has_media_agent(media_agent):
-                raise SDKException(
-                    'Virtual Machine', '102',
-                    'No media agent exists "{0}" exists in commserv "{1}"'.format(
-                        media_agent, self._commcell_object.commserv_name))
-            else:
-                _media_agent_json['clientName'] = media_agent
-        else:   # adding a default media agent for automation
-            media_agent_dict = self._commcell_object.media_agents._media_agents
-            media_agent = [ma for ma in media_agent_dict][0]
-            _media_agent_json['clientName'] = media_agent
-
-        return _media_agent_json
-
-    @staticmethod
-    def _entity_json(vm_policy_options):
-        """Returns json for the entity  attribute in the add policy json
-
-            Args:
-                vm_policy_options  (dict)    --  vm policy options provided by user
-
-            Returns:
-                _entity            (dict)    --  json for the entity attribute in add policy json
-        """
-        _entity = {
-            'vmAllocPolicyName': vm_policy_options['vmAllocPolicyName'],
-            '_type_': 93,           # hardcoded
-            'policyType': vm_policy_options["policyType"],
-            'region': {},
-        }
-
-        return _entity
-
-    def has_policy(self, vm_policy_name):
-        """Checks if a Virtual Machine policy exists with the given name
-
-            Args:
-                policy_name (str)  --  name of the vm policy
-
-            Returns:
-                bool - boolean output whether the vm policy exists in the commcell or not
-
-            Raises:
-                SDKException:
-                    if type of the vm policy name argument is not string
-        """
-        if not isinstance(vm_policy_name, basestring):
-            raise SDKException('Virtual Machine', '101')
-
-        return (self._vm_policies and
-                vm_policy_name.lower() in self._vm_policies)
-
-    def get(self, vm_policy_name):
-        """Returns a VirtualMachinePolicy object of the specified virtual machine policy name.
-
-            Args:
-                vm_policy_name     (str)   --  name of the virtual machine policy
-
-            Returns:
-                object - instance of the VirtualMachinePolicy class for the given policy name
-
-            Raises:
-                SDKException:
-                    if type of the virtual machine policy name argument is not string
-                    if no virtual machine policy exists with the given name
-        """
-        if not isinstance(vm_policy_name, basestring):
-            raise SDKException('Virtual Machine', '101')
-
-        vm_policy_name = vm_policy_name.lower()
-        if self.has_policy(vm_policy_name):
-            vm_policy_type_id = int(self._vm_policies[vm_policy_name]['policyType'])
-            return VirtualMachinePolicy(
-                self._commcell_object,
-                vm_policy_name=vm_policy_name,
-                vm_policy_type_id=vm_policy_type_id,
-                vm_policy_id=int(self._vm_policies[vm_policy_name]['id'])
-            )
-        else:
-            raise SDKException(
-                'Virtual Machine',
-                '102',
-                'No policy exists with name: {0}'.format(vm_policy_name))
-
-    def add(
-            self,
-            vm_policy_name,
-            vm_policy_type,
-            vclient_name,
-            vm_policy_options=None
-    ):
-        """Adds a new Virtual Machine Policy to the Commcell.
-
-            Args:
-                vm_policy_name       (str)   --  name of the new virtual machine policy to add to
-                                                    the Commcell instance
-
-                vm_policy_type       (str)   --  type of virtual machine policy to be added
-                                                    ["Live Mount", "Clone From Template",
-                                                    "Restore From Backup"]
-
-                vclient_name         (str)   --  the name of the virtualization client under which
-                                                    vm policy is to be added
-
-                vm_policy_options    (dict)  --  optional dictionary passed by user to create a vm
-                                                   policy. Allowed key-value pairs and input types
-                                                   are given below
-                    default: None
-
-                    "allDataStoresSelected"    (Boolean)  : if all data stores are to be selected;
-                                                                matters only if migrateVMs is set
-                                                                to True,
-                    "daysRetainUntil"          (int)      : how many days to retain backup until,
-                    "migrateVMs"               (Boolean)  : migrate to datastore after expiry
-                                                                (only for LiveMount),
-                    "senderEmailId"            (str)      : email id of sender,
-                    "minutesRetainUntil"       (int)      : how many days to retain backup until
-                    "notifyToEmailIds"         (str)      : email id's to notify to; multiple
-                                                                emails separated by a comma
-                    "quotaType"                (int)      : number of vm's/live mounts/labs per
-                                                                user,
-                    "maxVMQuota"               (int)      : maximum number of VM quota,
-                    "namingPattern"            (str)      : naming patter,
-                    "description"              (str)      : description of vm policy,
-                    "enabled"                  (Boolean)  : whether vm policy is enabled or not,
-                    "allowRenewals"            (Boolean)  : whether to allow renewals or not,
-                    "disableSuccessEmail"      (Boolean)  : send email on succesful creation of vm
-                                                                policy,
-                    "allESXServersSelected"    (Boolean)  : select all esx servers in the vcenter,
-                    "dataCenterName"           (str)      : data center name for vm policy,
-                    "dataStores"               list(str)  : list of data store names,
-                    "esxServers"               list(str)  : list of esx server names,
-                    "users"                    list(str)  : list of users (user-names) to add to vm
-                                                                policy,
-                    "userGroups"               list(str)  : list of usergroups (usergroup-names) to
-                                                                add to vm policy,
-                    "networkNames"             list(str)  : list of network names,
-                    ------------------------ only for Live Mount ------------------------
-                    "mediaAgent"               (str)      : media agent name for Live Mount,
-                    "performAutoMigration"     (Boolean)  : automatic migration of vm
-
-            Returns:
-                object    --  object of the corresponding virtual machine policy type
-
-            Raises:
-                SDKException:
-                    if type of the vm policy name argument is not string
-
-                    if type of the vcenter name argument is not string
-
-                    if type of virtualization client name argument is not string or None
-
-                    if policy type is not one of the virtual machine policy types as defined
-
-                    if the type of vm_policy_options is not dict or None
-
-                    if vm policy already exists with the given name (case insensitive)
-
-                    if failed to create vm policy
-
-                    if response is empty
-
-                    if response is not success
-                """
-        vm_policy_name = vm_policy_name.lower()
-        vm_policy_type = vm_policy_type.lower()
-        vclient_name = vclient_name.lower()
-        _vm_policy_types = {'live mount': 4,
-                            'clone from template': 0,
-                            'restore from backup': 13}
-        self.refresh()
-        if (
-                not isinstance(vm_policy_name, basestring)
-                or not isinstance(vclient_name, basestring)
-                or not isinstance(vm_policy_options, (dict, type(None)))
-        ):
-            raise SDKException('Virtual Machine', '101')
-        elif vm_policy_type not in _vm_policy_types:
-            err_msg = '{0} is not a valid virtual machine policy type.'.format(
-                vm_policy_type)
-            raise SDKException('Virtual Machine', '102', err_msg)
-        elif self.has_policy(vm_policy_name):
-            err_msg = 'Virtual Machine Policy "{0}" already exists (not case sensitive)'.format(
-                vm_policy_name)
-            raise SDKException('Virtual Machine', '102', err_msg)
-        else:
-            if not vm_policy_options:
-                vm_policy_options = {}
-            vm_policy_options['vmAllocPolicyName'] = vm_policy_name.lower()
-
-            # setting the vclient name, vcenter name and policy type
-            self._set_vclient_and_vcenter_names(vm_policy_options, vclient_name)
-            vm_policy_options['policyType'] = _vm_policy_types[vm_policy_type]
-
-            # preparing the json values for adding the new policy
-            _vm_policy_json = self._prepare_add_vmpolicy_json_default(vm_policy_options)
-
-            # passing the built json to create the vm policy
-            (flag, response) = self._commcell_object._cvpysdk_object.make_request(
-                method='POST', url=self._VMPOLICIES_URL, payload=_vm_policy_json)
-
-            if flag:
-                if response.json():
-                    if 'error' in response.json():
-                        if response.json()['error']['errorCode'] != 0:
-                            error_message = response.json()['error']['errorMessage']
-                            o_str = 'Failed to create virtual machine policy\nError: "{0}"'.format(
-                                error_message)
-                            raise SDKException('Virtual Machine', '102', o_str)
-                    # returning object of VirtualMachinePolicy if there is no error in response
-                    self.refresh()
-                    return VirtualMachinePolicy(
-                        self._commcell_object,
-                        vm_policy_name=vm_policy_options['vmAllocPolicyName'],
-                        vm_policy_type_id=int(vm_policy_options['policyType']),
-                        vm_policy_id=int(self._vm_policies[vm_policy_name]['id']))
-                else:
-                    raise SDKException('Response', '102')
-            else:
-                response_string = self._commcell_object._update_response_(response.text)
-                raise SDKException('Response', '101', response_string)
-
-    def delete(self, vm_policy_name):
-        """Deletes the specified virtual machine policy from the commcell.
-
-            Args:
-                vm_policy_name (str)  --  name of the virtual machine policy to delete
-
-            Raises:
-                SDKException:
-                    if type of the virtual machine policy name argument is not string
-
-                    if failed to delete virtual machine policy
-
-                    if response is empty
-
-                    if response is not success
-        """
-        if not isinstance(vm_policy_name, basestring):
-            raise SDKException('Virtual Machine', '101')
-
-        if self.has_policy(vm_policy_name):
-            # retrieving the corresponding policy id for API call
-            vm_policy_id = self._get_vm_policies()[vm_policy_name]['id']
-            policy_delete_url = self._VMPOLICIES_URL + '/{0}'.format(vm_policy_id)
-
-            (flag, response) = self._commcell_object._cvpysdk_object.make_request(
-                'DELETE', policy_delete_url)
-
-            if flag:
-                try:
-                    if response.json():
-                        if 'errorCode' in response.json() and 'errorMessage' in response.json():
-                            error_message = response.json()['errorMessage']
-                            output_string = 'Failed to delete virtual machine policy\nError: "{0}"'
-                            raise SDKException(
-                                'Virtual Machine', '102', output_string.format(error_message))
-                except ValueError:
-                    if response.text:
-                        self.refresh()
-                        return response.text.strip()
-                    else:
-                        raise SDKException('Response', '102')
-            else:
-                response_string = self._commcell_object._update_response_(response.text)
-                raise SDKException('Response', '101', response_string)
-
-        else:
-            raise SDKException(
-                'Virtual Machine',
-                '102',
-                'No policy exists with name: {0}'.format(vm_policy_name))
-
-    def refresh(self):
-        """Refresh the Virtual Machine policies."""
-        self._vm_policies = self._get_vm_policies()
-
-
-class VirtualMachinePolicy(object):
-    """Class for representing a single Virtual Machine Policy. Contains method definitions for
-        common operations among all VM Policies"""
-
-    def __new__(
-            cls,
-            commcell_object,
-            vm_policy_name,
-            vm_policy_type_id,
-            vm_policy_id=None
-    ):
-        """Decides which instance object needs to be created"""
-        if vm_policy_type_id == 4 or vm_policy_type_id == 2:  # for 'Live Mount'
-            return object.__new__(LiveMountPolicy)
-        # TODO: future support for 'Clone From Template'
-        elif vm_policy_type_id == 6:
-            return object.__new__(VirtualMachinePolicy)
-        # TODO: future support for 'Restore From Backup'
-        else:
-            return object.__new__(VirtualMachinePolicy)
-
-    def __init__(
-            self,
-            commcell_object,
-            vm_policy_name,
-            vm_policy_type_id,
-            vm_policy_id=None
-    ):
-        """Initialize object of the VirtualMachinePolicy class.
-
-            Args:
-                commcell_object      (object)  --  instance of the Commcell class
-                vm_policy_name       (str)     --  name of the vm policy to be created
-                vm_policy_type_id    (int)     --  type of policy (integer code for vm policy)
-                vm_policy_id         (int)     --  vm policy id if available (optional)
-
-            Returns:
-                object                       -- instance of the VirtualMachinePolicy class
-        """
-        self._commcell_object = commcell_object
-        self._vm_policy_name = vm_policy_name
-        self._vm_policy_type_id = vm_policy_type_id
-
-        if vm_policy_id:
-            self._vm_policy_id = str(vm_policy_id)
-        else:
-            self._vm_policy_id = self._get_vm_policy_id()
-
-        self._VM_POLICY_URL = (self._commcell_object._services['GET_VM_ALLOCATION_POLICY']
-                               % self._vm_policy_id)
-
-        self._vm_policy_properties = None
-        self.refresh()
-
-    def __repr__(self):
-        """Representation string for the instance of this class."""
-        return ("VirtualMachinePolicy class instance for Virtual Machine Policy: '{0}' for "
-                "Commcell: '{1}'".format(self.vm_policy_name, self._commcell_object.commserv_name))
-
-    def _get_vm_policy_id(self):
-        """Gets the virtual machine policy id associated with the svirtual machine policy"""
-        vm_policies = VirtualMachinePolicies(self._commcell_object)
-        return vm_policies.get(self.vm_policy_name).vm_policy_id
-
-    def _get_vm_policy_properties(self):
-        """Gets the properties of the virtual machine policy.
-
-            Returns:
-                dict    --  dictionary consisting of the properties of this vm policy
-
-            Raises:
-                SDKException:
-                    if response is empty
-
-                    if response is not success
-        """
-        flag, response = self._commcell_object._cvpysdk_object.make_request(
-            'GET', self._VM_POLICY_URL
-        )
-
-        if flag:
-            if response.json()['policy'][0]:        # API returns an array with one element
-                return response.json()['policy'][0]
-            else:
-                raise SDKException('Response', 102)
-        else:
-            response_str = self._commcell_object._update_response_(response.text)
-            raise SDKException('Response', 101, response_str)
-
-    def _update_vm_policy(self):
-        """Updates the vm policy using a PUT request with the updated properties json.
-
-            Raises:
-                SDKException:
-                    if response is empty
-
-                    if response is not success
-        """
-        update_policy_json = {
-            'action': 1,        # action 1 for PUT
-            'policy': self._vm_policy_properties
-        }
-
-        flag, response = self._commcell_object._cvpysdk_object.make_request(
-            'PUT', self._VM_POLICY_URL, update_policy_json
-        )
-
-        self.refresh()
-
-        if flag:
-            if response.json():
-                if 'error' in response.json():
-                    if response.json()['error']['errorCode'] != 0:
-                        error_message = response.json()['error']['errorMessage']
-                        o_str = 'Failed to update virtual machine policy\nError: "{0}"'.format(
-                            error_message)
-                        raise SDKException('Virtual Machine', '102', o_str)
-            else:
-                raise SDKException('Response', '102')
-        else:
-            response_str = self._commcell_object._update_response_(response.text)
-            raise SDKException('Response', '101', response_str)
-
-    @property
-    def vm_policy_name(self):
-        """Treats the virtual machine policy name as a read-only attribute."""
-        return self._vm_policy_name
-
-    @property
-    def vm_policy_id(self):
-        """Treats the virtual machine policy id as a read-only attribute."""
-        return self._vm_policy_id
-
-    @property
-    def vm_policy_type_id(self):
-        """Treats the virtual machine policy type id as a read-only attribute."""
-        return self._vm_policy_type_id
-
-    def disable(self):
-        """Disables a virtual machine policy if it is enabled.
-
-            Raises:
-                SDKException:
-                    if vm policy is already disabled
-        """
-        if not self._vm_policy_properties['enabled']:
-            err_msg = 'Policy is already disabled'
-            raise SDKException('Virtual Machine', '102', err_msg)
-
-        self._vm_policy_properties['enabled'] = False
-        self._update_vm_policy()
-
-    def enable(self):
-        """Enables a virtual machine policy if it is disabled.
-
-                    Raises:
-                        SDKException:
-                            if vm policy is already enabled
-                """
-        if self._vm_policy_properties['enabled']:
-            err_msg = 'Policy is already enabled'
-            raise SDKException('Virtual Machine', '102', err_msg)
-
-        self._vm_policy_properties['enabled'] = True
-        self._update_vm_policy()
-
-    def clone(self, desired_vm_policy_name):
-        """
-        copies properties of the particular VM Policy and creates a new VM Policy with the
-         specified name
-
-        Args:
-            desired_vm_policy_name   (str)  --  name of the policy that is going to be created
-
-        Returns:
-            object                          --  object of the Virtual Machine Policy
-
-        Raises:
-                SDKException:
-                    if type of the desired vm policy name argument is not string
-
-                    if a vm policy already exists by the desired vm policy name
-        """
-        vm_policies_object = VirtualMachinePolicies(self._commcell_object)
-        if not isinstance(desired_vm_policy_name, basestring):
-            raise SDKException('Virtual Machine', '101')
-        elif vm_policies_object.has_policy(desired_vm_policy_name):
-            err_msg = 'Policy "{0}" already exists'.format(desired_vm_policy_name)
-            raise SDKException('Virtual Machine', '102', err_msg)
-        else:
-            import copy
-            desired_vm_policy_properties = copy.deepcopy(self._vm_policy_properties)
-            desired_vm_policy_name = desired_vm_policy_name.lower()
-            desired_vm_policy_properties['entity']['vmAllocPolicyName'] = desired_vm_policy_name
-            del desired_vm_policy_properties['entity']['vmAllocPolicyId']
-            desired_vm_policy_json = {
-                'action': 0,
-                'policy': desired_vm_policy_properties
-            }
-
-            return vm_policies_object._clone_vm_policy(desired_vm_policy_json)
-
-    # TODO: modify(self, vm_policy_details) - Modifies the policy as per the details passed
-
-    def properties(self):
-        """Returns the virtual machine properties"""
-        return self._vm_policy_properties
-
-    def refresh(self):
-        """Refresh the Virtual Machine policy properties."""
-        self._vm_policy_properties = self._get_vm_policy_properties()
-
-
-class LiveMountPolicy(VirtualMachinePolicy):
-    """Derived class from VirtualMachinePolicy base class for representing a single Live Mount
-       Policy. Contains method definitions for operations specific for Live Mount and also
-       runnning Live Mount job"""
-
-    def __init__(
-            self,
-            commcell_object,
-            vm_policy_name,
-            vm_policy_type_id,
-            vm_policy_id=None
-    ):
-        """Initialize object of the LiveMountPolicy class.
-            Args:
-                commcell_object      (object)  --  instance of the Commcell class
-                vm_policy_name       (str)     --  name of the Live Mount policy
-                vm_policy_type_id    (int)     -- policy type id
-                vm_policy_id         (int)     --  id of the Live Mount policy, if available
-
-            Returns:
-                object                       -- instance of the LiveMountPolicy class
-        """
-        super(LiveMountPolicy, self).__init__(commcell_object,
-                                              vm_policy_name,
-                                              vm_policy_type_id,
-                                              vm_policy_id)
-        self._LIVE_MOUNT_JOB_URL = self._commcell_object._services['CREATE_TASK']
-        self._QOPERATION_URL = self._commcell_object._services['EXECUTE_QCOMMAND']
-        self._live_mounted_vm_name = None
-
-    def _prepare_live_mount_json(self, live_mount_options):
-        """Sets values for creating the add policy json
-            Args:
-                live_mount_options (dict)  --  live mount job  options provided by user
-        """
-        self._set_mounted_vm_name(live_mount_options)
-        self._live_mounted_vm_name = live_mount_options['vmName']
-
-        _associations = LiveMountPolicy.__associations_json(live_mount_options)
-        _task = LiveMountPolicy._task_json()
-        _subtask = LiveMountPolicy._subtask_json()
-        _one_touch_response = LiveMountPolicy._one_touch_response_json(live_mount_options)
-        _vm_entity = LiveMountPolicy._vm_entity_json(live_mount_options)
-        _vm_info = LiveMountPolicy._vm_info_json(live_mount_options)
-
-        # TODO: only if live mount is scheduled (non default)
-
-        # TODO: _pattern = live_mount_json['taskInfo']['subTasks'][0]['pattern']
-
-        # TODO:  backupOpts = live_mount_json['taskInfo']['subTasks'][0]['options']['backupOpts']
-        live_mount_json = {
-            'taskInfo': {
-                'associations': _associations,
-                'task': _task,
-                'subTasks': [
-                    {
-                        'subTaskOperation': 1,
-                        'subTask': _subtask,
-                        'options': {
-                            'adminOpts': {
-                                'vmProvisioningOption': {
-                                    'operationType': 23,
-                                    'virtualMachineOption': [
-                                        {
-                                            'powerOnVM': True,
-                                            'flags': 0,
-                                            'useLinkedClone': False,
-                                            'vendor': 1,
-                                            'doLinkedCloneFromLocalTemplateCopy': False,
-                                            'vmAllocPolicy': {
-                                                'vmAllocPolicyName': self._vm_policy_name
-                                            },
-                                            'oneTouchResponse': _one_touch_response,
-                                            'vmEntity': _vm_entity,
-                                            'vmInfo': _vm_info
-                                        }
-                                    ]
-                                }
-                            }
-                        }
-                    }
-                ]
-            }
-        }
-        return live_mount_json
-
-    def _set_mounted_vm_name(self, live_mount_options):
-        """
-        Sets the vm name for the live mounted vm
-
-        Args:
-                live_mount_options    (dict)  --  live mount job options
-
-        Raises:
-            SDK Exception:
-                if user passes a vm name that already exists as a hidden client on the Commcell
-        """
-        clients = self._commcell_object.clients
-        if 'vmName' in live_mount_options:
-            if live_mount_options['vmName'].lower() in clients._hidden_clients:
-                err_msg = 'A client already exists by the name "{0}"'.format(
-                    live_mount_options['vmName'])
-                raise SDKException('Virtual Machine', '102', err_msg)
-        else:
-            vm_name = live_mount_options['clientName'] + 'VM'
-            digit = 1
-            while vm_name.lower() in clients._hidden_clients:
-                vm_name += str(digit)
-            live_mount_options['vmName'] = vm_name
-
-    @staticmethod
-    def __associations_json(live_mount_options):
-        """
-        Sets the associations value for the live mount job json
-
-            Args:
-                live_mount_options    (dict)  --  live mount job options
-
-            Returns:
-                _associations          (list)  --  list containing the associations value
-        """
-        _associations = []
-        _associations_element = {
-            # 'type': 0,
-            'clientName': live_mount_options['clientName'],
-            # 'clientSidePackage': True,
-            'subclientName': '',
-            'backupsetName': '',
-            'instanceName': '',
-            'appName': '',
-            # 'consumeLicense': True
-        }
-        _associations.append(_associations_element)
-        return _associations
-
-    @staticmethod
-    def _task_json():
-        """Sets the task value for the live mount job json
-
-            Returns:
-                _task                 (dict)  --  dict containing the task value
-        """
-        _task = {
-            'taskType': 1,
-            'initiatedFrom': 2,
-            'alert': {
-                'alertName': ''
-            },
-            'taskFlags': {
-                'disabled': False
-            }
-        }
-
-        # TODO: if 'schedule' is there in options, change 06 07 json
-
-        return _task
-
-    @staticmethod
-    def _subtask_json():
-        """Sets the subTask value for the live mount job json
-
-            Returns:
-                _subtask              (dict)  --  dict containing the subTask value
-        """
-        _subtask = {
-            'subTaskType': 1,
-            'operationType': 4038
-        }
-
-        # TODO: if 'schedule' in live_mount_options: add subTaskName to json
-
-        return _subtask
-
-    @staticmethod
-    def _one_touch_response_json(live_mount_options):
-        """Sets the oneTouchResponse value for the live mount job json
-
-            Args:
-                live_mount_options     (dict)  --  live mount job options
-
-            Returns:
-                _one_touch_response    (dict)  --  dict containing the oneTouchResponse value
-        """
-        _csinfo = LiveMountPolicy._csinfo_json(live_mount_options)
-        _hwconfig = LiveMountPolicy._hwconfig_json(live_mount_options)
-        _netconfig = LiveMountPolicy._netconfig_json()
-        _one_touch_response = {
-            'copyPrecedence': live_mount_options.get('copyPrecedence', 0),
-            'version': '',
-            'platform': 0,
-            'dateCreated': '',
-            'automationTest': False,
-            'autoReboot': True,
-            'csinfo': _csinfo,
-            'hwconfig': _hwconfig,
-            'netconfig': _netconfig,
-            'dataBrowseTime': live_mount_options.get('pointInTime', {}),
-            'maInfo': {
-                'clientName': ''
-            },
-            'datastoreList': {}
-        }
-
-        return _one_touch_response
-
-    @staticmethod
-    def _csinfo_json(live_mount_options):
-        """Sets the csinfo value for the live mount job json
-
-            Args:
-                live_mount_options     (dict)  --  live mount job options
-
-            Returns:
-                _csinfo                (dict)  --  dict containing the hwconfig value
-        """
-        _csinfo = {
-            "firewallPort": 0,
-            "cvdPort": 0,
-            "evmgrPort": 0,
-            "fwClientGroupName": "",
-            "mediaAgentInfo": {},
-            "mediaAgentIP": {},
-            "ip": {},
-            "commservInfo": {},
-            "creds": {
-                "password": "",
-                "domainName": "",
-                "confirmPassword": "",
-                "userName": ""
-            }
-        }
-
-        return _csinfo
-
-    @staticmethod
-    def _hwconfig_json(live_mount_options):
-        """Sets the hwconfig value for the live mount job json
-
-            Args:
-                live_mount_options     (dict)  --  live mount job options
-
-            Returns:
-                _hwconfig              (dict)  --  dict containing the hwconfig value
-        """
-        _hwconfig = {
-            'vmName': live_mount_options['vmName'],
-            'magicno': '',
-            'bootFirmware': 0,
-            'version': '',
-            'mem_size': 0,
-            'cpu_count': 0,
-            'nic_count': 0,
-            'overwriteVm': False,
-            'useMtptSelection': False,
-            'ide_count': 0,
-            'mtpt_count': 0,
-            'scsi_count': 0,
-            'diskType': 1,
-            'optimizeStorage': False,
-            'systemDisk': {
-                'forceProvision': False,
-                'bus': 0,
-                'refcnt': 0,
-                'size': 0,
-                'name': '',
-                'dataStoreName': '',
-                'vm_disk_type': 0,
-                'slot': 0,
-                'diskType': 1,
-                'tx_type': 0
-            }
-        }
-
-        return _hwconfig
-
-    @staticmethod
-    def _netconfig_json():
-        """Sets the netconfig value for the live mount job json
-
-            Returns:
-                _netconfig             (dict)  --  dict containing the netconfig value
-        """
-        _netconfig = {
-            'wins': {
-                'useDhcp': False
-            },
-            'firewall': {
-                'certificatePath': '',
-                'certificateBlob': '',
-                'configBlob': ''
-            },
-            'dns': {
-                'suffix': '',
-                'useDhcp': False
-            },
-            'ipinfo': {
-                'defaultgw': ''
-            }
-        }
-
-        return _netconfig
-
-    @staticmethod
-    def _vm_entity_json(live_mount_options):
-        """Sets the vmEntity value for the live mount job json
-            Args:
-                live_mount_options    (dict)  --  live mount job options
-
-            Returns:
-                _vm_entity            (dict)  --  dict containing the vmEntity value
-        """
-        _vm_entity = {
-            'vmName': live_mount_options['vmName'],
-            'clientName': live_mount_options['clientName'],
-            '_type_': 88
-        }
-
-        return _vm_entity
-
-    @staticmethod
-    def _vm_info_json(live_mount_options):
-        """Sets the vmInfo value for the live mount job json
-            Args:
-                live_mount_options    (dict)  --  live mount job options
-
-            Returns:
-                _vm_info              (dict)  --  dict containing the vmInfo value
-        """
-        _vm_info = {
-            'advancedProperties': {
-                'networkCards': [
-                    {
-                        'label': live_mount_options.get('network_name', '')
-                    }
-                ]
-            },
-            'vm': {
-                'vmName': live_mount_options['vmName'],
-                '_type_': 88
-            }
-        }
-
-        # TODO: if 'original network' is chosen as option in livemount option, verify network json
-
-        return _vm_info
-
-    def _is_hidden_client(self, client_name):
-        """Checks if specified client is a hidden client for the Commcell instance
-
-            Args:
-                client_name    (str)  -- name of the client
-
-            Returns:
-                bool                  -- boolean output whether the client is indeed a hidden
-                                            client in the Commcell
-        """
-        clients = self._commcell_object.clients
-        return clients.has_hidden_client(client_name)
-
-    def _validate_live_mount(self, client_name):
-        """Check if the specified vm has a backup for live mount
-
-            Args:
-                client_name    (str)  --  name of the vm
-                client_id      (int)  --  client_id of the vm
-
-            Raises:
-                SDKException:
-                    if response is empty
-
-                    if response is not success
-
-                    if there is an error in the response json
-        """
-        clients = self._commcell_object.clients
-        client_id = clients.get(client_name.lower()).client_id
-
-        validate_live_mount_xml = (
-            '<?xml version="1.0" encoding="UTF-8"?>'
-            '<Ida_ValidateLiveMountReq>'
-            '<vmClient clientId="' + client_id + '" clientName="' + client_name + '" />'
-            '</Ida_ValidateLiveMountReq>'
-        )
-        response_json = self._commcell_object._qoperation_execute(
-            request_xml=validate_live_mount_xml)
-
-        if response_json['error']:
-            if response_json['error']['errorCode'] != 0:
-                err_msg = 'Unable to validate client "{0}" for live mount. Error: {1}'.format(
-                    client_name, response_json['error']['errorMessage'])
-                raise SDKException('Virtual Machine', '102', err_msg)
-
-    def view_active_mounts(self):
-        """View active mounts for this Live Mount policy instance
-
-            Returns:
-                response.json()['virtualMachines']   (list) --  list of dictionary containing
-                                                                    information about the vm's
-                                                                    that are currently mounted
-                                                                    using this ive mount policy
-
-            Raises:
-                SDKException:
-                    if no response is found
-
-                    if response is not a success
-        """
-        active_mount_xml = ('<?xml version="1.0" encoding="UTF-8" standalone="no" ?>'
-                            '<Ida_GetVirtualMachinesReq><filter>'
-                            '<allocationPolicy vmAllocPolicyId="' + str(self.vm_policy_id) + '"/>'
-                            '</filter></Ida_GetVirtualMachinesReq>')
-
-        response_json = self._commcell_object._qoperation_execute(request_xml=active_mount_xml)
-
-        if 'virtualMachines' in response_json:
-            return response_json['virtualMachines']
-
-    def live_mount(
-            self,
-            client_vm_name,
-            live_mount_options=None
-    ):
-        """Run Live Mount for this Live Mount policy instance
-
-            Args:
-                client_vm_name          (str)  --   client vm name for which live mount is to
-                                                         be run
-                live_mount_options:    (dict)  --  list of optional parameters  for each live
-                                                        mount job.
-                                                        Allowed key-value pairs and input types
-                                                        are given below
-                    default                       :  None
-                    'vmName'              (str)   :  name of the new vm that will be mounted
-                    'copyPrecedence'      (int)   :  number for the storage policy copy to use
-                                                     Default value is zero (copy with highest
-                                                     precedence is used)
-                    'pointInTime'         (dict)  :  to select live mount from point in time,
-                                                     provide a dict with following key-value pairs
-                        "timeValue"             (str)  : date and time in below format
-                                                         "yyyy-mm-dd hh:mm:ss".
-                                                         "2018-06-18 16:09:00", for example.
-                        "TimeZoneName"          (str)  : time zone value in given format
-                                                        (MS Windows time zone options).
-                                                         "(UTC-05:00) Eastern Time (US & Canada)"
-                }
-
-
-            Raises:
-                SDKException:
-                    if the vm name passed is not string
-
-                    if the vm name passed does not exist
-
-                    if a vm is not backed up
-
-                    if the destination vm name (if provided) is not a string
-
-                    if a vm with the destination vm name already exists (if provided)
-
-            Returns:
-                live_mount_job              (object)  -- Job object for the corresponding live
-                                                            mount job
-        """
-        # check if client name is string
-        if not isinstance(client_vm_name, basestring):
-            raise SDKException('Virtual Machine', '101')
-        # check if client is a valid hidden client
-        elif not self._is_hidden_client(client_vm_name):
-            err_msg = 'Client "{0}" not found in Commcell'.format(client_vm_name)
-            raise SDKException('Virtual Machine', '102', err_msg)
-        else:
-            # check if vm to be live mounted is backed up
-            #self._validate_live_mount(client_vm_name)
-            
-            # default options if nothing is passed
-            if not live_mount_options:
-                live_mount_options = {}
-
-            live_mount_options['clientName'] = client_vm_name
-
-            live_mount_json = self._prepare_live_mount_json(live_mount_options)
-
-            # making a POST call for running the Live Mount job
-            flag, response = self._commcell_object._cvpysdk_object.make_request(
-                'POST', self._LIVE_MOUNT_JOB_URL, live_mount_json
-            )
-
-            if flag:
-                if response.json():
-                    if 'error' in response.json():
-                        if response.json()['error']['errorCode'] != 0:
-                            error_message = response.json()['error']['errorMessage']
-                            o_str = 'Failed to run Live Mount\nError: "{0}"'.format(error_message)
-                            raise SDKException('Virtual Machine', '102', o_str)
-                    # if no valid error in response
-                    if 'jobIds' in response.json():
-                        return Job(self._commcell_object, response.json()['jobIds'][0])
-                    else:
-                        raise SDKException('Virtual Machine', '102',
-                                           'Failed to run live mount')
-                else:
-                    raise SDKException('Response', '102')
-            else:
-                response_string = self._commcell_object._update_response_(response.text)
-                raise SDKException('Response', '101', response_string)
-
-    @property
-    def live_mounted_vm_name(self):
-        """Treats the live mounted vm name as a read-only attribute."""
-        return self._live_mounted_vm_name
->>>>>>> 4f4cc8b4
+        return self._live_mounted_vm_name