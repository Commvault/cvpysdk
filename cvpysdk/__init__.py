# -*- coding: utf-8 -*-

# --------------------------------------------------------------------------
# Copyright Commvault Systems, Inc.
#
# Licensed under the Apache License, Version 2.0 (the "License");
# you may not use this file except in compliance with the License.
# You may obtain a copy of the License at
#
#     http://www.apache.org/licenses/LICENSE-2.0
#
# Unless required by applicable law or agreed to in writing, software
# distributed under the License is distributed on an "AS IS" BASIS,
# WITHOUT WARRANTIES OR CONDITIONS OF ANY KIND, either express or implied.
# See the License for the specific language governing permissions and
# limitations under the License.
# --------------------------------------------------------------------------

"""
CVPySDK (Developer SDK - Python) is a Python Package for Commvault Software.

CVPySDK uses Commvault REST API to perform operations on a Commcell.

CVPySDK is available on GitHub (https://github.com/CommvaultEngg/cvpysdk).

CVPySDK is compatible with both Python 2 and Python 3

CVPySDK requires the following Python packages to run:

    -   **requests**

    -   **future**

    -   **xmltodict**

And Commvault Software v11 SP7 or later release with WebConsole installed

"""

__author__ = 'Commvault Systems Inc.'
<<<<<<< HEAD
__version__ = '11.25'
=======
__version__ = '11.26'
>>>>>>> 36277e2a
<|MERGE_RESOLUTION|>--- conflicted
+++ resolved
@@ -38,8 +38,4 @@
 """
 
 __author__ = 'Commvault Systems Inc.'
-<<<<<<< HEAD
-__version__ = '11.25'
-=======
-__version__ = '11.26'
->>>>>>> 36277e2a
+__version__ = '11.27'