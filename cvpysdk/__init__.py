# -*- coding: utf-8 -*-

# --------------------------------------------------------------------------
# Copyright Commvault Systems, Inc.
#
# Licensed under the Apache License, Version 2.0 (the "License");
# you may not use this file except in compliance with the License.
# You may obtain a copy of the License at
#
#     http://www.apache.org/licenses/LICENSE-2.0
#
# Unless required by applicable law or agreed to in writing, software
# distributed under the License is distributed on an "AS IS" BASIS,
# WITHOUT WARRANTIES OR CONDITIONS OF ANY KIND, either express or implied.
# See the License for the specific language governing permissions and
# limitations under the License.
# --------------------------------------------------------------------------

"""
CVPySDK (Developer SDK - Python) is a Python Package for Commvault Software.

CVPySDK uses Commvault REST API to perform operations on a Commcell.

CVPySDK is available on GitHub (https://github.com/CommvaultEngg/cvpysdk).

CVPySDK is compatible with both Python 2 and Python 3

CVPySDK requires the following Python packages to run:

    -   **requests**

    -   **future**

    -   **xmltodict**

And Commvault Software v11 SP7 or later release with WebConsole installed

"""

__author__ = 'Commvault Systems Inc.'
<<<<<<< HEAD
__version__ = '11.21'

=======
__version__ = '11.22'

>>>>>>> 1484d2ec
<|MERGE_RESOLUTION|>--- conflicted
+++ resolved
@@ -1,47 +1,41 @@
-# -*- coding: utf-8 -*-
-
-# --------------------------------------------------------------------------
-# Copyright Commvault Systems, Inc.
-#
-# Licensed under the Apache License, Version 2.0 (the "License");
-# you may not use this file except in compliance with the License.
-# You may obtain a copy of the License at
-#
-#     http://www.apache.org/licenses/LICENSE-2.0
-#
-# Unless required by applicable law or agreed to in writing, software
-# distributed under the License is distributed on an "AS IS" BASIS,
-# WITHOUT WARRANTIES OR CONDITIONS OF ANY KIND, either express or implied.
-# See the License for the specific language governing permissions and
-# limitations under the License.
-# --------------------------------------------------------------------------
-
-"""
-CVPySDK (Developer SDK - Python) is a Python Package for Commvault Software.
-
-CVPySDK uses Commvault REST API to perform operations on a Commcell.
-
-CVPySDK is available on GitHub (https://github.com/CommvaultEngg/cvpysdk).
-
-CVPySDK is compatible with both Python 2 and Python 3
-
-CVPySDK requires the following Python packages to run:
-
-    -   **requests**
-
-    -   **future**
-
-    -   **xmltodict**
-
-And Commvault Software v11 SP7 or later release with WebConsole installed
-
-"""
-
-__author__ = 'Commvault Systems Inc.'
-<<<<<<< HEAD
-__version__ = '11.21'
-
-=======
-__version__ = '11.22'
-
->>>>>>> 1484d2ec
+# -*- coding: utf-8 -*-
+
+# --------------------------------------------------------------------------
+# Copyright Commvault Systems, Inc.
+#
+# Licensed under the Apache License, Version 2.0 (the "License");
+# you may not use this file except in compliance with the License.
+# You may obtain a copy of the License at
+#
+#     http://www.apache.org/licenses/LICENSE-2.0
+#
+# Unless required by applicable law or agreed to in writing, software
+# distributed under the License is distributed on an "AS IS" BASIS,
+# WITHOUT WARRANTIES OR CONDITIONS OF ANY KIND, either express or implied.
+# See the License for the specific language governing permissions and
+# limitations under the License.
+# --------------------------------------------------------------------------
+
+"""
+CVPySDK (Developer SDK - Python) is a Python Package for Commvault Software.
+
+CVPySDK uses Commvault REST API to perform operations on a Commcell.
+
+CVPySDK is available on GitHub (https://github.com/CommvaultEngg/cvpysdk).
+
+CVPySDK is compatible with both Python 2 and Python 3
+
+CVPySDK requires the following Python packages to run:
+
+    -   **requests**
+
+    -   **future**
+
+    -   **xmltodict**
+
+And Commvault Software v11 SP7 or later release with WebConsole installed
+
+"""
+
+__author__ = 'Commvault Systems Inc.'
+__version__ = '11.22'