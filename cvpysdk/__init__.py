# -*- coding: utf-8 -*-

# --------------------------------------------------------------------------
# Copyright Commvault Systems, Inc.
#
# Licensed under the Apache License, Version 2.0 (the "License");
# you may not use this file except in compliance with the License.
# You may obtain a copy of the License at
#
#     http://www.apache.org/licenses/LICENSE-2.0
#
# Unless required by applicable law or agreed to in writing, software
# distributed under the License is distributed on an "AS IS" BASIS,
# WITHOUT WARRANTIES OR CONDITIONS OF ANY KIND, either express or implied.
# See the License for the specific language governing permissions and
# limitations under the License.
# --------------------------------------------------------------------------

"""
CVPySDK (Developer SDK - Python) is a Python Package for Commvault Software.

CVPySDK uses Commvault REST API to perform operations on a Commcell.

CVPySDK is available on GitHub (https://github.com/CommvaultEngg/cvpysdk).

CVPySDK is compatible with both Python 2 and Python 3

CVPySDK requires the following Python packages to run:

    -   **requests**

    -   **future**

    -   **xmltodict**

And Commvault Software v11 SP7 or later release with WebConsole installed

"""

__author__ = 'Commvault Systems Inc.'
<<<<<<< HEAD
__version__ = '11.23'
=======
__version__ = '11.25'
>>>>>>> ac992b7d
<|MERGE_RESOLUTION|>--- conflicted
+++ resolved
@@ -38,8 +38,4 @@
 """
 
 __author__ = 'Commvault Systems Inc.'
-<<<<<<< HEAD
-__version__ = '11.23'
-=======
-__version__ = '11.25'
->>>>>>> ac992b7d
+__version__ = '11.25'