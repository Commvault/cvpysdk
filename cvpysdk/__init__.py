# -*- coding: utf-8 -*-

# --------------------------------------------------------------------------
# Copyright Commvault Systems, Inc.
#
# Licensed under the Apache License, Version 2.0 (the "License");
# you may not use this file except in compliance with the License.
# You may obtain a copy of the License at
#
#     http://www.apache.org/licenses/LICENSE-2.0
#
# Unless required by applicable law or agreed to in writing, software
# distributed under the License is distributed on an "AS IS" BASIS,
# WITHOUT WARRANTIES OR CONDITIONS OF ANY KIND, either express or implied.
# See the License for the specific language governing permissions and
# limitations under the License.
# --------------------------------------------------------------------------

"""
CVPySDK (Developer SDK - Python) is a Python Package for Commvault Software.

CVPySDK uses Commvault REST API to perform operations on a Commcell.

CVPySDK is available on GitHub (https://github.com/CommvaultEngg/cvpysdk).

CVPySDK is compatible with both Python 2 and Python 3

CVPySDK requires the following Python packages to run:

    -   **requests**

    -   **future**

    -   **xmltodict**

And Commvault Software v11 SP7 or later release with WebConsole installed

"""

__author__ = 'Commvault Systems Inc.'
<<<<<<< HEAD
__version__ = '11.25'
=======
__version__ = '11.26'
>>>>>>> d53e8707
<|MERGE_RESOLUTION|>--- conflicted
+++ resolved
@@ -38,8 +38,4 @@
 """
 
 __author__ = 'Commvault Systems Inc.'
-<<<<<<< HEAD
-__version__ = '11.25'
-=======
-__version__ = '11.26'
->>>>>>> d53e8707
+__version__ = '11.26'