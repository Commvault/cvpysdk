--- conflicted
+++ resolved
@@ -38,8 +38,4 @@
 """
 
 __author__ = 'Commvault Systems Inc.'
-<<<<<<< HEAD
-__version__ = '11.28'
-=======
-__version__ = '11.32'
->>>>>>> d193ea3f
+__version__ = '11.32'