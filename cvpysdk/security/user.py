# -*- coding: utf-8 -*-

# --------------------------------------------------------------------------
# Copyright Commvault Systems, Inc.
#
# Licensed under the Apache License, Version 2.0 (the "License");
# you may not use this file except in compliance with the License.
# You may obtain a copy of the License at
#
#     http://www.apache.org/licenses/LICENSE-2.0
#
# Unless required by applicable law or agreed to in writing, software
# distributed under the License is distributed on an "AS IS" BASIS,
# WITHOUT WARRANTIES OR CONDITIONS OF ANY KIND, either express or implied.
# See the License for the specific language governing permissions and
# limitations under the License.
# --------------------------------------------------------------------------

"""Main file for managing users on this commcell

Users and User are only the two classes defined in this commcell

Users:
    __init__()                          --  initializes the users class object

    __str__()                           --  returns all the users associated with the
                                            commcell

    __repr__()                          --  returns the string for the instance of the
                                            Users class

    _get_users()                        --  gets all the users on this commcell

    _process_add_or_delete_response()   --  process the add or delete users response

    add()                               --  adds local/external user to commcell

    has_user()                          --  checks if user with specified user exists
                                            on this commcell

    get()                               --  returns the user class object for the
                                            specified user name

    delete()                            --  deletes the user on this commcell

    refresh()                           --  refreshes the list of users on this
                                            commcell

    all_users()                         --  Returns all the users present in the commcell

    _get_users_on_service_commcell()    -- gets the users from service commcell

User
    __init__()                          --  initiaizes the user class object

    __repr__()                          --  returns the string for the instance of the
                                            User class

    _get_user_id()                      --  returns the user id associated with this
                                            user

    _get_user_properties()              --  gets all the properties associated with
                                            this user

    _update_user_props()                --  updates the properties associated with
                                            this user

    _update_usergroup_request()         --  makes the request to update usergroups
                                            associated with this user

    user_name()                         --  returns the name of this user

    user_id()                           --  returns the id of this user

    description()                       --  returns the description of this user

    email()                             --  returns the email of this user

    associated_usergroups()             --  returns the usergroups associated with
                                            this user

    associated_external_usergroups()    -- returns the external usergroups associated with this user

    add_usergroups()                    --  associates the usergroups with this user

    remove_usergroups()                 --  disassociated the usergroups with this user

    overwrite_usergroups()              --  reassociates the usergroups with this user

    refresh()                           --  refreshes the properties of this user

    update_security_associations()      --  updates 3-way security associations on user

    request_OTP()                       --  fetches OTP for user

    user_security_associations()        --  returns sorted roles and custom roles present on the
                                            different entities.

    status()                            --  returns the status of user

    update_user_password()              --  Updates new passwords of user

    user_guid()                         --  returns user GUID

    age_password_days()                 --  returns age password days for user

    user_company_name()                 -- returns company name if user is a company user else returns empty str

    get_account_lock_info()             -- returns account lock information

    unlock()                            --  Unlocks user account
"""

from base64 import b64encode
from .security_association import SecurityAssociation
from ..exception import SDKException


class Users(object):
    """Class for maintaining all the configured users on this commcell"""

    def __init__(self, commcell_object):
        """Initializes the users class object for this commcell

            Args:
                commcell_object (object)  --  instance of the Commcell class

            Returns:
                object - instance of the Clients class
        """
        self._commcell_object = commcell_object
        self._users = self._get_users()
        self._users_on_service = None

    def __str__(self):
        """Representation string consisting of all users of the commcell.

            Returns:
                str - string of all the users configured on the commcell
        """
        representation_string = '{:^5}\t{:^20}\n\n'.format('S. No.', 'Users')

        for index, user in enumerate(self._users):
            sub_str = '{:^5}\t{:20}\n'.format(index + 1, user)
            representation_string += sub_str

        return representation_string.strip()

    def __repr__(self):
        """Representation string for the instance of the Users class."""
        return "Users class instance for Commcell: '{0}'".format(
            self._commcell_object.commserv_name
        )

    def _get_users(self):
        """Returns the list of users configured on this commcell

            Returns:
                dict of all the users on this commcell
                    {
                        'user_name_1': user_id_1
                    }

        """
        get_all_user_service = self._commcell_object._services['USERS']

        flag, response = self._commcell_object._cvpysdk_object.make_request(
            'GET', get_all_user_service
        )

        if flag:
            if response.json() and 'users' in response.json():
                users_dict = {}

                for user in response.json()['users']:
                    temp_name = user['userEntity']['userName'].lower()
                    temp_id = user['userEntity']['userId']
                    users_dict[temp_name] = temp_id

                return users_dict
            else:
                raise SDKException('Response', '102')
        else:
            response_string = self._commcell_object._update_response_(response.text)
            raise SDKException('Response', '101', response_string)

    def _process_add_or_delete_response(self, flag, response):
        """Processes the flag and response received from the server during add delete request

            Args:
                request_object  (object)  --  request objects specifying the details
                                              to request

            Raises:
                SDKException:
                    if response is empty

                    if reponse is not success
        """
        if flag:
            if response.json():
                error_code = -1
                error_message = ''
                if 'response' in response.json():
                    response_json = response.json()['response'][0]
                    error_code = response_json['errorCode']
                    if 'errorString' in response_json:
                        error_message = response_json['errorString']
                elif 'errorCode' in response.json():
                    error_code = response.json()['errorCode']
                    if 'errorMessage' in response:
                        error_message = response['errorMessage']

                return error_code, error_message

            else:
                raise SDKException('Response', '102')
        else:
            response_string = self._commcell_object._update_response_(response.text)
            raise SDKException('Response', '101', response_string)

    def _add_user(self, create_user_request):
        """Makes the add user request on the server

            Args:
                create_user_request     (dict)  --  request json to create an user

            Raises:
                SDKException:
                    if failed to add user
        """
        add_user = self._commcell_object._services['USERS']

        flag, response = self._commcell_object._cvpysdk_object.make_request(
            'POST', add_user, create_user_request
        )
        error_code, error_message = self._process_add_or_delete_response(flag, response)

        if not error_message:
            error_message = 'Failed to add user. Please check logs for further details.'

        if error_code != 0:
            raise SDKException('User', '102', error_message)

        self._users = self._get_users()

        return response.json()

    def add(self,
            user_name,
            email,
            full_name=None,
            domain=None,
            password=None,
            system_generated_password=False,
            local_usergroups=None,
            entity_dictionary=None):
        """Adds a local/external user to this commcell

            Args:
                user_name                     (str)     --  name of the user to be
                                                            created

                full_name                     (str)     --  full name of the user to be
                                                            created

                email                         (str)     --  email of the user to be
                                                            created

                domain                        (str)     --  Needed in case you are adding
                                                            external user

                password                      (str)     --  password of the user to be
                                                            created
                    default: None

                local_usergroups              (str)     --  user can be member of
                                                            these user groups

                system_generated_password     (bool)    --  if set to true system
                                                            defined password will be used
                                                            default: False

                entity_dictionary   --      combination of entity_type, entity names
                                            and role

                e.g.: security_dict={
                                'assoc1':
                                    {
                                        'entity_type':['entity_name'],
                                        'entity_type':['entity_name', 'entity_name'],
                                        'role': ['role1']
                                    },
                                'assoc2':
                                    {
                                        'mediaAgentName': ['networktestcs', 'standbycs'],
                                        'clientName': ['Linux1'],
                                        'role': ['New1']
                                        }
                                    }
                entity_type         --      key for the entity present in dictionary
                                            on which user will have access

                entity_name         --      Value of the key

                 role               --      key for role name you specify

                e.g.: {"clientName":"Linux1"}
                entity_type:    clientName, mediaAgentName, libraryName, userName,
                                userGroupName, storagePolicyName, clientGroupName,
                                schedulePolicyName, locationName, providerDomainName,
                                alertName, workflowName, policyName, roleName

                entity_name:    client name for entity_type 'clientName'
                                Media agent name for entitytype 'mediaAgentName'
                                similar for other entity_typees

            Raises:
                SDKException:
                    if data type of input is invalid

                    if user with specified name already exists

                    if password or system_generated_password are not set

                    if failed to add user to commcell
        """
        if domain:
            username = "{0}\\{1}".format(domain, user_name)
            password = ""
            system_generated_password = False
        else:
            username = user_name
            if not password:
                system_generated_password = True

        if not (isinstance(username, str) and
                isinstance(email, str)):
            raise SDKException('User', '101')

        if self.has_user(username):
            raise SDKException('User', '103', 'User: {0}'.format(username))

        if password is not None:
            password = b64encode(password.encode()).decode()
        else:
            password = ''

        if local_usergroups:
            groups_json = [{"userGroupName": lname} for lname in local_usergroups]
        else:
            groups_json = [{}]

        security_json = {}
        if entity_dictionary:
            security_request = SecurityAssociation._security_association_json(
                entity_dictionary=entity_dictionary)
            security_json = {
                "associationsOperationType": "ADD",
                "associations": security_request
                }

        create_user_request = {
            "users": [{
                "password": password,
                "email": email,
                "fullName": full_name,
                "systemGeneratePassword": system_generated_password,
                "userEntity": {
                    "userName": username
                },
                "securityAssociations": security_json,
                "associatedUserGroups": groups_json
            }]
        }
        response_json = self._add_user(create_user_request)

<<<<<<< HEAD
=======

>>>>>>> 0014c02a
        created_user_username = response_json.get("response", [{}])[0].get("entity", {}).get("userName")

        return self.get(created_user_username)

    def has_user(self, user_name):
        """Checks if any user with specified name exists on this commcell

            Args:
                user_name         (str)     --     name of the user which has to be
                                                   checked if exists

            Raises:
                SDKException:
                    if data type of input is invalid
        """
        if not isinstance(user_name, str):
            raise SDKException('User', '101')

        return self._users and user_name.lower() in self._users

    def get(self, user_name):
        """Returns the user object for the specified user name

            Args:
                user_name  (str)  --  name of the user for which the object has to be
                                      created

            Raises:
                SDKException:
                    if user doesn't exist with specified name
        """
        if not self.has_user(user_name):
            raise SDKException(
                'User', '102', "User {0} doesn't exists on this commcell.".format(
                    user_name)
            )

        return User(self._commcell_object, user_name, self._users[user_name.lower()])

    def delete(self, user_name, new_user=None, new_usergroup=None):
        """Deletes the specified user from the existing commcell users

            Args:
                user_name       (str)   --  name of the user which has to be deleted

                new_user        (str)   --  name of the target user, whom the ownership
                                            of entities should be transferred

                new_usergroup   (str)   --  name of the user group, whom the ownership
                                            of entities should be transferred

                Note: either user or usergroup  should be provided for ownership
                transfer not both.

            Raises:
                SDKException:
                    if user doesn't exist

                    if new user and new usergroup any of these is passed and these doesn't
                    exist on commcell

                    if both user and usergroup is passed for ownership transfer

                    if both user and usergroup is not passed for ownership transfer

                    if response is not success

        """
        if not self.has_user(user_name):
            raise SDKException(
                'User', '102', "User {0} doesn't exists on this commcell.".format(
                    user_name)
            )
        if new_user and new_usergroup:
            raise SDKException(
                'User', '102', "{0} and {1} both can not be set as owner!! "
                "please send either new_user or new_usergroup".format(new_user, new_usergroup)
            )
        else:
            if new_user:
                if not self.has_user(new_user):
                    raise SDKException(
                        'User', '102', "User {0} doesn't exists on this commcell.".format(
                            new_user)
                    )
                new_user_id = self._users[new_user.lower()]
                new_group_id = 0
            else:
                if new_usergroup:
                    if not self._commcell_object.user_groups.has_user_group(new_usergroup):
                        raise SDKException(
                            'UserGroup', '102', "UserGroup {0} doesn't exists "
                            "on this commcell.".format(new_usergroup)
                        )
                else:
                    raise SDKException(
                        'User', '102',
                        "Ownership transfer is mondatory!! Please provide new owner information"
                    )
                new_group_id = self._commcell_object.user_groups.get(new_usergroup).user_group_id
                new_user_id = 0

        delete_user = self._commcell_object._services['DELETE_USER'] %(
            self._users[user_name.lower()], new_user_id, new_group_id)
        flag, response = self._commcell_object._cvpysdk_object.make_request(
            'DELETE', delete_user
        )
        error_code, error_message = self._process_add_or_delete_response(flag, response)
        if not error_message:
            error_message = 'Failed to delete user. Please check logs for further details.'
        if error_code != 0:
            raise SDKException('User', '102', error_message)
        self._users = self._get_users()

    def _get_users_on_service_commcell(self):
        """gets the userspace from service commcell

        Returns:
            list  - consisting of all users assciated with service commcell

                    ['user1', 'user2']
        Raises:
            SDKException:
                if response is empty

                if response is not success
        """

        flag, response = self._commcell_object._cvpysdk_object.make_request(
            'GET', self._commcell_object._services['GET_USERSPACE_SERVICE']
        )

        if flag:
            if response.json() and 'users' in response.json():
                users_space_dict = {}
                for user in response.json()['users']:
                    users_space_dict[user['userEntity']['userName']] = user
                return users_space_dict
            else:
                raise SDKException('Response', '102')

        else:
            response_string = self._commcell_object._update_response_(response.text)
            raise SDKException('Response', '101', response_string)

    @property
    def service_commcell_users_space(self):
        """Returns the user space from service commcell

        list - consists of users space from service commcell
            ['user1','user2']
        """
        if self._users_on_service is None:
            self._users_on_service = self._get_users_on_service_commcell()
        return self._users_on_service


    def refresh(self):
        """Refresh the list of Users on this commcell."""
        self._users = self._get_users()
        self._users_on_service = None

    @property
    def all_users(self):
        """Returns the dict of all the users on the commcell

        dict of all the users on commcell
                   {
                      'user_name_1': user_id_1
                   }
        """
        return self._users


class User(object):
    """Class for representing a particular user configured on this commcell"""

    def __init__(self, commcell_object, user_name, user_id=None):
        """Initialize the User class object for specified user

            Args:
                commcell_object (object)  --  instance of the Commcell class

                user_name         (str)     --  name of the user

                user_id           (str)     --  id of the user
                    default: None

        """
        self._commcell_object = commcell_object
        self._user_name = user_name.lower()

        if user_id is None:
            self._user_id = self._get_user_id(self._user_name)
        else:
            self._user_id = user_id

        self._user = self._commcell_object._services['USER'] % (self._user_id)
        self._user_status = None
        self._email = None
        self._description = None
        self._associated_external_usergroups = None
        self._associated_usergroups = None
        self._properties = None
        self._tfa_status = None
        self._get_user_properties()
        self._get_tfa_status()

    def __repr__(self):
        """String representation of the instance of this class."""
        representation_string = 'User class instance for User: "{0}"'
        return representation_string.format(self.user_name)

    def _get_user_id(self, user_name):
        """Gets the user id associated with this user

            Args:
                user_name         (str)     --     name of the user whose

            Returns:
                int     -     id associated to the specified user
        """
        users = Users(self._commcell_object)
        return users.get(user_name).user_id

    def _get_user_properties(self):
        """Gets the properties of this user"""
        flag, response = self._commcell_object._cvpysdk_object.make_request(
            'GET', self._user
        )

        if flag:
            if response.json() and 'users' in response.json():
                self._properties = response.json()['users'][0]
                self._security_properties = self._properties.get('securityAssociations', {}).get(
                    'associations', {})
                self._security_associations = SecurityAssociation.fetch_security_association(
                    security_dict=self._security_properties)
                if 'enableUser' in self._properties:
                    self._user_status = self._properties['enableUser']

                if 'email' in self._properties:
                    self._email = self._properties['email']

                if 'description' in self._properties:
                    self._description = self._properties['description']

                if 'associatedUserGroups' in self._properties:
                    self._associated_usergroups = self._properties['associatedUserGroups']

                if 'associatedExternalUserGroups' in self._properties:
                    self._associated_external_usergroups = self._properties['associatedExternalUserGroups']
            else:
                raise SDKException('Response', '102')
        else:
            response_string = self._commcell_object._update_response_(response.text)
            raise SDKException('Response', '101', response_string)

    def _update_user_props(self, properties_dict):
        """Updates the properties of this user

            Args:
                properties_dict (dict)  --  user property dict which is to be updated
                    e.g.: {
                            "description": "My description"
                        }
            Returns:
                User Properties update dict
        """
        request_json = {
            "users": [{
                "userEntity": {
                    "userName": self.user_name
                }
            }]
        }

        request_json['users'][0].update(properties_dict)

        flag, response = self._commcell_object._cvpysdk_object.make_request(
            'POST', self._user, request_json
        )

        if flag:
            if response.json():
                if 'response' in response.json():
                    response_json = response.json()['response'][0]
                    error_code = response_json['errorCode']
                    error_message = response_json['errorString']
                    if not error_code == 0:
                        raise SDKException('Response', '101', error_message)
            else:
                raise SDKException('Response', '102')
        else:
            response_string = self._commcell_object._update_response_(response.text)
            raise SDKException('Response', '101', response_string)
        self.refresh()

    def _update_usergroup_request(self, request_type, usergroups_list=None):
        """Updates the usergroups this user is associated to

            Args:
                usergroups_list     (list)     --     list of usergroups to be updated

                request_type         (str)     --     type of request to be done

            Raises:
                SDKException:

                    if failed to update usergroups

                    if usergroup is not list

                    if usergroup doesn't exixt on this commcell

        """
        update_usergroup_request = {
            "NONE": 0,
            "OVERWRITE": 1,
            "UPDATE": 2,
            "DELETE": 3,
        }

        if not isinstance(usergroups_list, list):
            raise SDKException('USER', '101')

        for usergroup in usergroups_list:
            if not self._commcell_object.user_groups.has_user_group(usergroup):
                raise SDKException(
                    'UserGroup', '102', "UserGroup {0} doesn't "
                    "exists on this commcell".format(usergroup)
                )

        associated_usergroups = []
        if usergroups_list:
            for usergroup in usergroups_list:
                temp = {
                    "userGroupName": usergroup
                }
                associated_usergroups.append(temp)

        update_usergroup_dict = {
            "associatedUserGroupsOperationType": update_usergroup_request[
                request_type.upper()],
            "associatedUserGroups": associated_usergroups
        }

        self._update_user_props(update_usergroup_dict)

    @property
    def name(self):
        """Returns the User display name"""
        return self._properties['userEntity']['userName']

    @property
    def user_name(self):
        """Returns the user name of this commcell user"""
        return self._user_name

    @property
    def user_id(self):
        """Returns the user id of this commcell user"""
        return self._user_id

    @property
    def description(self):
        """Returns the description associated with this commcell user"""
        return self._description

    @property
    def email(self):
        """Returns the email associated with this commcell user"""
        return self._email

    @email.setter
    def email(self, value):
        """""Sets the description for this commcell user"""
        props_dict = {
            "email": value
        }
        self._update_user_props(props_dict)

    @description.setter
    def description(self, value):
        """Sets the description for this commcell user"""
        props_dict = {
            "description": value
        }
        self._update_user_props(props_dict)

    @property
    def associated_usergroups(self):
        """Returns the list of associated usergroups"""
        usergroups = []
        if self._associated_usergroups is not None:
            for usergroup in self._associated_usergroups:
                usergroups.append(usergroup['userGroupName'])
        return usergroups

    @property
    def associated_external_usergroups(self):
        """Returns the list of associated external usergroups"""
        usergroups = []
        if self._associated_external_usergroups is not None:
            for usergroup in self._associated_external_usergroups:
                usergroups.append(usergroup['externalGroupName'])
        return usergroups

    @property
    def user_security_associations(self):
        """Returns security associations from properties of the User."""
        return self._security_associations

    @property
    def status(self):
        """Returns the status of this commcell user"""
        return self._user_status

    @status.setter
    def status(self, value):
        """Sets the status for this commcell user"""
        request_json = {
            "users":[{
                "enableUser": value
            }]
        }
        usergroup_request = self._commcell_object._services['USER']%(self._user_id)
        flag, response = self._commcell_object._cvpysdk_object.make_request(
            'POST', usergroup_request, request_json
        )
        if flag:
            if response.json():
                if 'response' in response.json():
                    response_json = response.json()['response'][0]
                    error_code = response_json['errorCode']
                    error_message = response_json['errorString']
                    if not error_code == 0:
                        raise SDKException('Response', '101', error_message)
            else:
                raise SDKException('Response', '102')
        else:
            response_string = self._commcell_object._update_response_(response.text)
            raise SDKException('Response', '101', response_string)

    @property
    def user_guid(self):
        """
        returns user guid
        """
        return self._properties.get('userEntity', {}).get('userGUID')

    @property
    def age_password_days(self):
        """
        returns age password days
        """
        return self._properties.get('agePasswordDays')

    @property
    def user_company_name(self):
        """
        returns user associated company name
        """
        return self._properties.get('userEntity', {}).get('entityInfo', {}).get('companyName', "").lower()

    @age_password_days.setter
    def age_password_days(self, days):
        """
        sets the age password days

        Args:
            days    (int) -- number of days password needs to be required
        """
        if isinstance(days, int):
            props_dict = {
                "agePasswordDays": days
            }
            self._update_user_props(props_dict)
        else:
            raise SDKException('User', '101')

    def update_user_password(self, new_password, logged_in_user_password):
        """updates new passwords of user

            Args:
                new_password            (str)   --  new password for user

                logged_in_user_password (str)   --  password of logged-in user(User who is changing
                                                    the password) for validation.
        """
        password = b64encode(new_password.encode()).decode()
        validation_password = b64encode(logged_in_user_password.encode()).decode()
        props_dict = {
            "password": password,
            "validationParameters":{
                "password": validation_password,
                "passwordOperationType": 2
            }
        }
        self._update_user_props(props_dict)

    def add_usergroups(self, usergroups_list):
        """UPDATE the specified usergroups to this commcell user

            Args:
                usergroups_list     (list)  --     list of usergroups to be added
        """
        self._update_usergroup_request('UPDATE', usergroups_list)

    def remove_usergroups(self, usergroups_list):
        """DELETE the specified usergroups to this commcell user

            Args:
                usergroups_list     (list)  --     list of usergroups to be deleted
        """
        self._update_usergroup_request('DELETE', usergroups_list)

    def overwrite_usergroups(self, usergroups_list):
        """OVERWRITE the specified usergroups to this commcell user

            Args:
                usergroups_list     (list)  --     list of usergroups to be overwritten

        """
        self._update_usergroup_request('OVERWRITE', usergroups_list)

    def refresh(self):
        """Refresh the properties of the User."""
        self._get_user_properties()
        self._get_tfa_status()

    def update_security_associations(self, entity_dictionary, request_type):
        """handles three way associations (role-user-entities)

            Args:
                entity_dictionary   --      combination of entity_type, entity names
                                            and role
                e.g.: security_dict={
                                'assoc1':
                                    {
                                        'entity_type':['entity_name'],
                                        'entity_type':['entity_name', 'entity_name'],
                                        'role': ['role1']
                                    },
                                'assoc2':
                                    {
                                        'mediaAgentName': ['networktestcs', 'standbycs'],
                                        'clientName': ['Linux1'],
                                        'role': ['New1']
                                        }
                                    }

                entity_type         --      key for the entity present in dictionary
                                            on which user will have access

                entity_name         --      Value of the key

                role                --      key for role name you specify

                e.g.: {"clientName":"Linux1"}

                Entity Types are:   clientName, mediaAgentName, libraryName, userName,
                                    userGroupName, storagePolicyName, clientGroupName,
                                    schedulePolicyName, locationName, providerDomainName,
                                    alertName, workflowName, policyName, roleName

                entity_name:        client name for entity_type 'clientName'
                                    Media agent name for entitytype 'mediaAgentName'
                                    similar for other entity_types

                request_type        --      decides whether to ADD, DELETE or
                                            OVERWRITE user security association.

            Raises:
                SDKException:

                    if response is not success
        """
        update_user_request = {
            "NONE": 0,
            "OVERWRITE": 1,
            "UPDATE": 2,
            "DELETE": 3,
        }

        sec_request = {}
        if entity_dictionary:
            sec_request = SecurityAssociation._security_association_json(
                entity_dictionary=entity_dictionary)

        request_json = {
            "securityAssociations":{
                "associationsOperationType":update_user_request[request_type.upper()],
                "associations":sec_request
                }
        }
        self._update_user_props(request_json)

    def request_otp(self):
        """fetches OTP for user
        Returns:
            OTP generated for user
        Raises:
                Exception:
                    if response is not successful
        """

        if self._commcell_object.users.has_user(self.user_name):
            get_otp = self._commcell_object._services['OTP'] % (self.user_id)

        flag, response = self._commcell_object._cvpysdk_object.make_request(
            'GET', get_otp
        )
        if flag:
            if response.json():
                if 'value' in response.json():
                    return response.json()['value']
            else:
                raise SDKException('Response', '102')
        else:
            response_string = self._commcell_object._update_response_(response.text)
            raise SDKException('Response', '101', response_string)

    def _get_tfa_status(self):
        """
        Gets the status of two factor authentication for this user
        """
        url = self._commcell_object._services['TFA_STATUS_OF_USER'] % self._user_name
        flag, response = self._commcell_object._cvpysdk_object.make_request(
            'GET', url=url
        )

        if flag:
            if response.json() and 'errorCode' in response.json():
                if response.json().get('errorCode') != 0:
                    raise SDKException('User',
                                       '102',
                                       "Failed to get two factor authentication "
                                       "status. error={0}".format(response.json().get('errorMessage')))
            if response.json() and 'twoFactorInfo' in response.json():
                info = response.json().get('twoFactorInfo')
                self._tfa_status = info.get('isTwoFactorAuthenticationEnabled', False)
            else:
                raise SDKException('Response', '102')
        else:
            response_string = self._commcell_object._update_response_(response.text)
            raise SDKException('Response', '101', response_string)

    @property
    def is_tfa_enabled(self):
        """
        Returns the status of two factor authentication for this user

        bool    --  tfa status
        """
        return self._tfa_status

    @property
    def get_account_lock_info(self):
        """
        Returns user account lock status
        dict     --  account lock info
        example:
            {
                "isAccountLocked" : True,
                "lockStartTime" : 1646640752,
                "lockEndTime" : 1646727152
            }
        """
        lock_info = dict()
        lock_info['isAccountLocked'] = self._properties.get('isAccountLocked', False)
        lock_info['lockStartTime'] = self._properties.get('lockStartTime', 0)
        lock_info['lockEndTime'] = self._properties.get('lockEndTime', 0)
        return lock_info

    def unlock(self):
        """
        Unlocks user account.
        Returns:
            status      (str)   --      unlock operation status
                Example:-
                "Unlock successful for user account"
                "Logged in user cannot unlock their own account"
                "Unlock failed for user account"
                "User account is not locked"
                "Logged in user does not have rights to unlock this user account"
            statusCode
        Raises:
            SDKException:
                if response is empty
                if response is not success
        """
        payload = {"lockedAccounts": [{"user": {"userName": self._user_name, "userId": self._user_id}}]}
        service = self._commcell_object._services['UNLOCK']
        flag, response = self._commcell_object._cvpysdk_object.make_request(
            'POST', service, payload
        )
        if flag:
            if response and response.json() and 'lockedAccounts' in response.json():
                return response.json().get('lockedAccounts')[0].get('status'), response.json().get('lockedAccounts')[0].get('statusCode')
            else:
                raise SDKException('Response', '102')
        else:
            response_string = self._commcell_object._update_response_(response.text)
            raise SDKException('Response', '101', response_string)<|MERGE_RESOLUTION|>--- conflicted
+++ resolved
@@ -375,10 +375,7 @@
         }
         response_json = self._add_user(create_user_request)
 
-<<<<<<< HEAD
-=======
-
->>>>>>> 0014c02a
+
         created_user_username = response_json.get("response", [{}])[0].get("entity", {}).get("userName")
 
         return self.get(created_user_username)
@@ -734,6 +731,11 @@
         return self._properties['userEntity']['userName']
 
     @property
+    def full_name(self):
+        """Returns the full name of this commcell user"""
+        return self._properties.get('fullName','')
+
+    @property
     def user_name(self):
         """Returns the user name of this commcell user"""
         return self._user_name
