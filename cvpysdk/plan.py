--- conflicted
+++ resolved
@@ -1,1267 +1,3 @@
-<<<<<<< HEAD
-# -*- coding: utf-8 -*-
-
-# --------------------------------------------------------------------------
-# Copyright Commvault Systems, Inc.
-#
-# Licensed under the Apache License, Version 2.0 (the "License");
-# you may not use this file except in compliance with the License.
-# You may obtain a copy of the License at
-#
-#     http://www.apache.org/licenses/LICENSE-2.0
-#
-# Unless required by applicable law or agreed to in writing, software
-# distributed under the License is distributed on an "AS IS" BASIS,
-# WITHOUT WARRANTIES OR CONDITIONS OF ANY KIND, either express or implied.
-# See the License for the specific language governing permissions and
-# limitations under the License.
-# --------------------------------------------------------------------------
-
-"""Main file for performing plan operations.
-
-Plans and Plan are the classes defined in this file.
-
-Plans: Class for representing all the plans in the commcell
-
-Plan: Class for representing a single plan of the commcell
-
-Plans
-=====
-
-    __init__(commcell_object)   --  initialise object of plans class of the commcell
-
-    __str__()                   --  returns all the plans associated with the commcell
-
-    __repr__()                  --  returns the string for the instance of the plans class
-
-    __len__()                   --  returns the number of plans added to the Commcell
-
-    __getitem__()               --  returns the name of the plan for the given plan Id
-    or the details for the given plan name
-
-    _get_plans()                --  gets all the plans associated with the commcell specified
-
-    _get_plan_template()        --  gets the Plan subtype's JSON template
-
-    add()                       --  adds a new Plan to the CommCell
-
-    has_plan()                  --  checks if a plan exists with the given name or not
-
-    get()                       --  returns the instance of the Plans class
-
-    delete()                    --  deletes the plan from the commcell
-
-    refresh()                   --  refresh the plans associated with the commcell
-
-Attributes
-----------
-
-    **all_plans**   --  returns the dict consisting of plans and their details
-
-
-Plan
-====
-
-    __init__()                  -- initialise instance of the plan for the commcell
-
-    __repr__()                  -- return the plan name, the instance is associated with
-
-    _get_plan_id()              -- method to get the plan id, if not specified in __init__
-
-    _get_plan_properties()      -- get the properties of this plan
-
-    _update_plan_props()        -- method to update plan properties
-
-    _get_associated_entities()  -- method to get list of entities associated to a plan
-
-    derive_and_add()            -- add new plan by deriving from the parent Plan object
-
-    plan_name                   --  returns the name of the plan
-
-    plan_id                     --  returns the ID of the plan
-
-    refresh()                   --  refresh the properties of the plan
-
-    associate_user()            --  associates users to the plan
-
-Plan Attributes
-----------------
-    **plan_id**                 --  returns the id of the plan
-
-    **plan_name**               --  returns the name of the plan
-
-    **sla_in_minutes**          --  returns the SLA/RPO of the plan
-
-    **plan_type**               --  returns the type of the plan
-
-    **subtype**                 --  returns the subtype of the plan
-
-    **override_entities**       --  returns the override restrictions of the plan
-
-    **storage_policy**          --  returns the storage policy of the plan
-
-    **schedule_policies**       --  returns the schedule policy of the plan
-
-    **subclient_policy**        --  returns the subclient policy of the plan
-
-    **associated_entities**     --  returns all the backup entities associated with the plan
-"""
-
-from __future__ import unicode_literals
-
-from past.builtins import basestring
-
-from .exception import SDKException
-
-
-class Plans(object):
-    """Class for representing all the plans in the commcell."""
-
-    def __init__(self, commcell_object):
-        """Initialize object of Plans class.
-
-            Args:
-                commcell_object (object)  -- instance of the Commcell class
-
-            Returns:
-                object - instance of Plans class
-        """
-
-        self._commcell_object = commcell_object
-
-        self._cvpysdk_object = commcell_object._cvpysdk_object
-        self._services = commcell_object._services
-        self._update_response_ = commcell_object._update_response_
-
-        self._PLANS = self._services['PLANS']
-        self._plans = None
-        self.refresh()
-
-    def __str__(self):
-        """Representation string consisting of all plans of the Commcell.
-
-            Returns:
-                str - string of all the plans for a commcell
-        """
-        representation_string = "{:^5}\t{:^50}\n\n".format('S. No.', 'Plan')
-
-        for index, plan in enumerate(self._plans):
-            sub_str = '{:^5}\t{:30}\n'.format(index + 1, plan)
-            representation_string += sub_str
-
-        return representation_string.strip()
-
-    def __repr__(self):
-        """Representation string for the instance of the Plans class."""
-        return "Plans class instance for Commcell: '{0}'".format(
-            self._commcell_object.commserv_name
-        )
-
-    def __len__(self):
-        """Returns the number of the plans added to the Commcell."""
-        return len(self.all_plans)
-
-    def __getitem__(self, value):
-        """Returns the name of the plan for the given plan ID or
-            the details of the plan for given plan Name.
-
-            Args:
-                value   (str / int)     --  Name or ID of the plan
-
-            Returns:
-                str     -   name of the plan, if the plan id was given
-
-                dict    -   dict of details of the plan, if plan name was given
-
-            Raises:
-                IndexError:
-                    no plan exists with the given Name / Id
-
-        """
-        value = str(value)
-
-        if value in self.all_plans:
-            return self.all_plans[value]
-        else:
-            try:
-                return list(filter(lambda x: x[1]['id'] == value, self.all_plans.items()))[0][0]
-            except IndexError:
-                raise IndexError('No plan exists with the given Name / Id')
-
-    def _get_plans(self):
-        """Gets all the plans associated with the commcell
-
-            Returns:
-                dict - consists of all plans in the commcell
-                    {
-                        "plan1_name": plan1_id,
-                        "plan2_name": plan2_id
-                    }
-
-                Raises:
-                    SDKException:
-                        if response is empty
-
-                        if response is not success
-        """
-        flag, response = self._cvpysdk_object.make_request('GET', self._PLANS)
-
-        if flag:
-            plans = {}
-
-            if response.json() and 'plans' in response.json():
-                response_value = response.json()['plans']
-
-                for temp in response_value:
-                    temp_name = temp['plan']['planName'].lower()
-                    temp_id = str(temp['plan']['planId']).lower()
-                    plans[temp_name] = temp_id
-
-            return plans
-        else:
-            response_string = self._update_response_(response.text)
-            raise SDKException('Response', '101', response_string)
-
-    def _get_plan_template(self, plan_sub_type, plan_type="MSP"):
-        """Gets the Plan subtype's JSON template.
-
-            Args:
-                plan_sub_type    (str)   --  Sub-type of plan to add
-
-                    "Server"    -   Server Plans
-
-                    "FSServer"  -   File System Plans
-
-                    "Laptop"    -   Laptop Plans
-
-
-                plan_type       (str)   --  Type of plan to add
-
-                    default: "MSP"
-
-            Returns:
-                str     -   JSON string of the Plan's template
-
-            Raises:
-                SDKException:
-                    if type or subtype of the plan does not exist
-
-                    if there is a failure in getting the template
-
-        """
-        if not (isinstance(plan_sub_type, basestring) and
-                isinstance(plan_type, basestring)):
-            raise SDKException('Plan', '101')
-        else:
-            template_url = self._services['GET_PLAN_TEMPLATE'] % (plan_type, plan_sub_type)
-
-            flag, response = self._cvpysdk_object.make_request('GET', template_url)
-
-            if flag:
-                if response.json() and 'plan' in response.json():
-                    return response.json()
-                else:
-                    raise SDKException('Plan', '102', 'Failed to get Plan template')
-            else:
-                response_string = self._update_response_(response.text)
-                raise SDKException('Response', '101', response_string)
-
-    @property
-    def all_plans(self):
-        """Returns the dictionary consisting of all the plans added to the Commcell.
-
-            dict - consists of all the plans configured on the commcell
-
-                {
-                    "plan1_name": plan1_id,
-
-                    "plan2_name": plan2_id
-                }
-
-        """
-        return self._plans
-
-    def has_plan(self, plan_name):
-        """Checks if a plan exists in the commcell with the input plan name.
-
-            Args:
-                plan_name   (str)   --  name of the plan
-
-            Returns:
-                bool    -   boolean output whether the plan exists in the commcell or not
-
-            Raises:
-                SDKException:
-                    if type of the plan name argument is not string
-
-        """
-        if not isinstance(plan_name, basestring):
-            raise SDKException('Plan', '101')
-
-        return self._plans and plan_name.lower() in self._plans
-
-    def get(self, plan_name):
-        """Returns a plan object of the specified plan name.
-
-            Args:
-                plan_name (str)  --  name of the plan
-
-            Returns:
-                object - instance of the Plan class for the the given plan name
-
-            Raises:
-                SDKException:
-                    if type of the plan name argument is not string
-
-                    if no plan exists with the given name
-        """
-        if not isinstance(plan_name, basestring):
-            raise SDKException('Plan', '101')
-        else:
-            plan_name = plan_name.lower()
-
-            if self.has_plan(plan_name):
-                return Plan(
-                    self._commcell_object,
-                    plan_name,
-                    self._plans[plan_name]
-                )
-
-            raise SDKException(
-                'Plan', '102', 'No plan exists with name: {0}'.format(
-                    plan_name)
-            )
-
-    def delete(self, plan_name):
-        """Deletes the plan from the commcell.
-
-            Args:
-                plan_name (str)  --  name of the plan to remove from the commcell
-
-            Raises:
-                SDKException:
-                    if type of the plan name argument is not string
-
-                    if failed to delete plan
-
-                    if response is empty
-
-                    if response is not success
-
-                    if no plan exists with the given name
-        """
-        if not isinstance(plan_name, basestring):
-            raise SDKException('Plan', '101')
-        else:
-            plan_name = plan_name.lower()
-
-            if self.has_plan(plan_name):
-                plan_id = self._plans[plan_name]
-
-                delete_plan = self._services['DELETE_PLAN'] % (plan_id)
-
-                flag, response = self._cvpysdk_object.make_request('DELETE', delete_plan)
-
-                error_code = 0
-
-                if flag:
-                    if 'error' in response.json():
-                        if isinstance(response.json()['error'], list):
-                            error_code = response.json()['error'][0]['status']['errorCode']
-                        else:
-                            error_code = response.json()['errorCode']
-
-                    if error_code != 0:
-                        o_str = 'Failed to delete plan'
-                        if isinstance(response.json()['error'], list):
-                            error_message = response.json()['error'][0]['status']['errorMessage']
-                        else:
-                            error_message = response.json()['errorMessage']
-                        o_str += '\nError: "{0}"'.format(error_message)
-                        raise SDKException('Plan', '102', o_str)
-                    else:
-                        # initialize the plan again
-                        # so the plan object has all the plan
-                        self.refresh()
-                else:
-                    response_string = self._update_response_(response.text)
-                    raise SDKException('Response', '101', response_string)
-            else:
-                raise SDKException(
-                    'Plan',
-                    '102',
-                    'No plan exists with name: {0}'.format(plan_name)
-                )
-
-    def add(self,
-            plan_name,
-            plan_sub_type,
-            storage_pool_name=None,
-            sla_in_minutes=240,
-            override_entities=None):
-        """Adds a new Plan to the CommCell.
-
-        Args:
-            plan_name           (str)   --  name of the new plan to add
-
-            plan_sub_type       (str)   --  Type of plan to add
-
-                "Server"    -   Server Plans
-
-                "FSServer"  -   File System Plans
-
-                "Laptop"    -   Laptop Plans
-
-                "ExchangeUser"  -   Exchange Mailbox Plan
-
-
-            storage_pool_name   (str)   --  name of the storage pool to be used for the plan
-
-            sla_in_minutes      (int)   --  Backup SLA in hours
-
-                default: 240
-
-            override_entities   (dict)  --  Specify the entities with respective overriding.
-
-                default: None
-
-                    {
-                        'privateEntities': [1, 4],
-
-                        'enforcedEntities': [256, 512, 1024]
-                    }
-                    - where,
-                            privateEntities are set when respective entity overriding is must
-                            enforcedEntities are set when respective entity overriding is not
-                            allowed
-                            left blank if overriding is optional
-
-                    - entity IDs,
-                            1    - Storage
-                            4    - SLA/Schedules
-                            256  - Windows content
-                            512  - Unix content
-                            1024 - Mac content
-
-        Returns:
-            object  -   instance of the Plan class created by this method
-
-        Raises:
-            SDKException:
-                if input parameters are incorrect
-
-                if Plan already exists
-
-        """
-        if not (isinstance(plan_name, basestring) and
-                isinstance(plan_sub_type, basestring)):
-            raise SDKException('Plan', '101')
-        else:
-            if self.has_plan(plan_name):
-                raise SDKException(
-                    'Plan', '102', 'Plan "{0}" already exists'.format(plan_name)
-                )
-        if not plan_sub_type == 'ExchangeUser':
-            storage_pool_id = int(self._commcell_object.storage_pools.get(
-                storage_pool_name).storage_pool_id)
-
-        request_json = self._get_plan_template(plan_sub_type, "MSP")
-
-        request_json['plan']['summary']['slaInMinutes'] = sla_in_minutes
-        request_json['plan']['summary']['description'] = "Created from CvPySDK."
-        request_json['plan']['summary']['plan']['planName'] = plan_name
-        if not plan_sub_type == 'ExchangeUser':
-            request_json['plan']['storage']['copy'][0]['dedupeFlags']['useGlobalDedupStore'] = 1
-            request_json['plan']['storage']['copy'][0]['useGlobalPolicy'] = {
-                "storagePolicyId": storage_pool_id
-            }
-        if plan_sub_type == "Server" and 'database' in request_json['plan']:
-            request_json['plan']['database']['storageLog']['copy'][0]['dedupeFlags'][
-                'useGlobalDedupStore'] = 1
-            request_json['plan']['database']['storageLog']['copy'][0].pop(
-                'DDBPartitionInfo', None
-            )
-            request_json['plan']['database']['storageLog']['copy'][0]['dedupeFlags'][
-                'useGlobalPolicy'] = {
-                    "storagePolicyId": storage_pool_id
-                }
-
-        if isinstance(override_entities, dict):
-            request_json['plan']['summary']['restrictions'] = 0
-            request_json['plan']['inheritance'] = {
-                'isSealed': False
-            }
-
-            if 'enforcedEntities' in override_entities:
-                request_json['plan']['inheritance']['enforcedEntities'] = override_entities[
-                    'enforcedEntities']
-
-            if 'privateEntities' in override_entities:
-                request_json['plan']['inheritance']['privateEntities'] = override_entities[
-                    'privateEntities']
-        else:
-            request_json['plan']['summary']['restrictions'] = 1
-            request_json['plan']['inheritance'] = {
-                'isSealed': True
-            }
-
-        headers = self._commcell_object._headers.copy()
-        headers['LookupNames'] = 'False'
-
-        flag, response = self._cvpysdk_object.make_request(
-            'POST', self._PLANS, request_json, headers=headers
-        )
-
-        if flag:
-            if response.json():
-                response_value = response.json()
-                error_message = None
-                error_code = None
-
-                if 'errorCode' in response_value:
-                    error_code = response_value['errorCode']
-
-                if 'errorMessage' in response_value:
-                    error_message = response_value['errorMessage']
-
-                if error_message:
-                    o_str = 'Failed to create new Plan\nError: "{0}"'.format(
-                        error_message
-                    )
-                    raise SDKException('Plan', '102', o_str)
-
-                if 'plan' in response_value:
-                    plan_name = response_value['plan']['summary']['plan']['planName']
-
-                    # initialize the plans again
-                    # so that the plans object has all the plans
-                    self.refresh()
-                    # with plan delete storage policy associated might be deleted
-                    # initialize storage policy again
-                    self._commcell_object.storage_policies.refresh()
-
-                    return self.get(plan_name)
-                else:
-                    o_str = ('Failed to create new plan due to error code: "{0}"\n'
-                             'Please check the documentation for '
-                             'more details on the error').format(error_code)
-
-                    raise SDKException('Plan', '102', o_str)
-            else:
-                raise SDKException('Response', 102)
-        else:
-            response_string = self._update_response_(response.text)
-            raise SDKException('Response', '101', response_string)
-
-    def get_eligible_plans(self, entities):
-        """Returns dict of plans that are eligible for the specified entities
-
-            Args:
-                entities    (dict)  - dictionary containing entities as keys and
-                                        their respective IDs as values
-                    {
-                        'clientId': id,
-                        'appId': id,
-                        'backupsetId': id
-                    }
-
-            Returns:
-                dict                - dict of eligible plans
-
-            Raises:
-                SDKException:
-                    if there is an error in the response
-        """
-        query = ''
-        for i in entities:
-            query += '{0}={1}&'.format(i, entities[i])
-        requset_url = self._services['ELIGIBLE_PLANS'] % query[0:-1]
-        flag, response = self._cvpysdk_object.make_request('GET', requset_url)
-        del query
-
-        if flag:
-            plans = {}
-
-            if response.json() and 'plans' in response.json():
-                response_value = response.json()['plans']
-
-                for temp in response_value:
-                    temp_name = temp['plan']['planName'].lower()
-                    temp_id = str(temp['plan']['planId']).lower()
-                    plans[temp_name] = temp_id
-
-            return plans
-        else:
-            response_string = self._update_response_(response.text)
-            raise SDKException('Response', '101', response_string)
-
-    def refresh(self):
-        """Refresh the plans associated with the Commcell."""
-        self._plans = self._get_plans()
-
-
-class Plan(object):
-    """Class for performing operations for a specific Plan."""
-
-    def __init__(self, commcell_object, plan_name, plan_id=None):
-        """Initialize the Plan class instance.
-
-            Args:
-                commcell_object     (object)  --  instance of the Commcell class
-
-                plan_name           (str)     --  name of the plan
-
-                plan_id             (str)     --  id of the plan
-                    default: None
-
-            Returns:
-                object - instance of the Plan class
-
-        """
-        self._commcell_object = commcell_object
-
-        self._cvpysdk_object = commcell_object._cvpysdk_object
-        self._services = commcell_object._services
-        self._update_response_ = commcell_object._update_response_
-
-        self._plan_name = plan_name.lower()
-        self._plan_properties = None
-
-        if plan_id:
-            self._plan_id = str(plan_id)
-        else:
-            self._plan_id = self._get_plan_id()
-
-        self._PLAN = self._services['PLAN'] % (self.plan_id)
-        self._ADD_USERS_TO_PLAN = self._services['ADD_USERS_TO_PLAN'] % (self.plan_id)
-
-        self._properties = None
-        self._sla_in_minutes = None
-        self._plan_type = None
-        self._subtype = None
-        self._permissions = []
-        self._storage_pool = None
-        self._child_policies = {
-            'storagePolicy': None,
-            'schedulePolicy': None,
-            'subclientPolicyIds': []
-        }
-        self._user_group = None
-        self._client_group = None
-        self._override_entities = None
-        self._parent_plan_id = None
-        self._addons = []
-        self._associated_entities = {}
-        self.refresh()
-
-    def __repr__(self):
-        """String representation of the instance of this class."""
-        representation_string = 'Plan class instance for plan: "{0}", of Commcell: "{1}"'
-
-        return representation_string.format(
-            self._plan_name, self._commcell_object.commserv_name
-        )
-
-    def _get_plan_id(self):
-        """Gets the plan id associated with this plan.
-
-            Returns:
-                str - id associated with this plan
-        """
-        plans = Plans(self._commcell_object)
-        return plans.get(self.plan_name).plan_id
-
-    def _get_plan_properties(self):
-        """Gets the plan properties of this plan.
-
-            Returns:
-                dict - dictionary consisting of the properties of this plan
-
-            Raises:
-                SDKException:
-                    if response is empty
-
-                    if response is not success
-        """
-        plan_properties_url = '{0}?propertyLevel=20'.format(self._PLAN)
-        flag, response = self._cvpysdk_object.make_request('GET', plan_properties_url)
-
-        if flag:
-            if response.json() and 'plan' in response.json():
-                self._plan_properties = response.json()['plan']
-
-                if 'planName' in self._plan_properties['summary']['plan']:
-                    self._plan_name = self._plan_properties['summary']['plan']['planName']
-
-                if 'slaInMinutes' in self._plan_properties['summary']:
-                    self._sla_in_minutes = self._plan_properties['summary']['slaInMinutes']
-
-                if 'type' in self._plan_properties['summary']:
-                    self._plan_type = self._plan_properties['summary']['type']
-
-                if 'subtype' in self._plan_properties['summary']:
-                    self._subtype = self._plan_properties['summary']['subtype']
-
-                if 'storage' in self._plan_properties:
-                    if 'copy' in self._plan_properties['storage']:
-                        for copy in self._plan_properties['storage']['copy']:
-                            if 'useGlobalPolicy' in copy:
-                                self._storage_pool = copy['useGlobalPolicy']
-                                break
-                    if 'storagePolicy' in self._plan_properties['storage']:
-                        self._child_policies['storagePolicy'] = self._plan_properties['storage'][
-                            'storagePolicy']['storagePolicyName']
-
-                if self._subtype == 33554439:
-                    if 'clientGroup' in self._plan_properties['autoCreatedEntities']:
-                        self._commcell_object.client_groups.refresh()
-                        self._client_group = self._commcell_object.client_groups.get(
-                            self._plan_properties['autoCreatedEntities']['clientGroup'][
-                                'clientGroupName']
-                        )
-
-                    if 'localUserGroup' in self._plan_properties['autoCreatedEntities']:
-                        self._user_group = self._plan_properties['autoCreatedEntities'][
-                            'localUserGroup']['userGroupName']
-
-
-                if 'schedule' in self._plan_properties:
-                    if 'task' in self._plan_properties['schedule']:
-                        self._child_policies['schedulePolicy'] = self._plan_properties['schedule'][
-                            'task']['taskName']
-
-                if 'laptop' in self._plan_properties:
-                    if 'backupContent' in self._plan_properties['laptop']['content']:
-                        self._child_policies['subclientPolicyIds'].clear()
-                        for ida in self._plan_properties['laptop']['content']['backupContent']:
-                            self._child_policies['subclientPolicyIds'].append(
-                                ida['subClientPolicy']['backupSetEntity']['backupsetId']
-                            )
-
-                if ('inheritance' in self._plan_properties and
-                        not self._plan_properties['inheritance']['isSealed']):
-                    temp_dict = self._plan_properties['inheritance']
-                    del temp_dict['isSealed']
-                    if 'enforcedEntities' not in temp_dict:
-                        temp_dict['enforcedEntities'] = []
-                    if 'privateEntities' not in temp_dict:
-                        temp_dict['privateEntities'] = []
-                    self._override_entities = temp_dict
-
-                if 'parent' in self._plan_properties['summary']:
-                    self._parent_plan_id = self._plan_properties['summary']['parent']['planId']
-
-                self._get_associated_entities()
-
-                return self._plan_properties
-            else:
-                raise SDKException('Response', '102')
-        else:
-            response_string = self._update_response_(response.text)
-            raise SDKException('Response', '101', response_string)
-
-    def derive_and_add(self,
-                       plan_name,
-                       storage_pool_name=None,
-                       sla_in_minutes=None,
-                       override_entities=None):
-        """Derives the base plan based on the the inheritance properties to created a derived plan
-
-            Args:
-                plan_name           (str)        --  name of the new plan to add
-
-                storage_pool_name   (str)   --  name of the storage pool to be used for the plan
-                    default: None   :   when the name is left to default, it inherits the base plan
-                                        storage pool if overriding is optional/not allowed
-
-                sla_in_minutes        (int)        --  Backup SLA in hours
-                    default: None   :   when the SLA is left to default, it inherits the base plan
-                                        SLA if overriding is optional/not allowed
-
-                override_entities   (dict)  --  Specify the entities with respective overriding.
-
-                    default: None
-
-                        {
-                            'privateEntities': [1, 4],
-
-                            'enforcedEntities': [256, 512, 1024]
-                        }
-                        - where,
-                                privateEntities are set when respective entity overriding is must
-                                enforcedEntities are set when respective entity overriding is
-                                not allowed
-                                left blank if overriding is optional
-
-                        - entity IDs,
-                                1    - Storage
-                                4    - SLA/Schedules
-                                256  - Windows content
-                                512  - Unix content
-                                1024 - Mac content
-
-
-        Returns:
-            object - instance of the Plan class created by this method
-
-        Raises:
-            SDKException:
-                if plan name is in incorrect format
-
-                if plan already exists
-
-                if neccessary arguments are not passed
-
-                if inheritance rules are not followed
-
-        """
-        if not isinstance(plan_name, basestring):
-            raise SDKException('Plan', '101', 'Plan name must be string value')
-        else:
-            if self._commcell_object.plans.has_plan(plan_name):
-                raise SDKException(
-                    'Plan', '102', 'Plan "{0}" already exists'.format(
-                        plan_name)
-                )
-        if self._override_entities is not None:
-            request_json = self._commcell_object.plans._get_plan_template(
-                str(self._subtype), "MSP")
-
-            request_json['plan']['summary']['description'] = "Created from CvPySDK."
-            request_json['plan']['summary']['plan']['planName'] = plan_name
-            request_json['plan']['summary']['parent'] = {
-                'planId': int(self._plan_id)
-            }
-            request_json['plan']['storage']['copy'][0]['dedupeFlags']['useGlobalDedupStore'] = 1
-
-            if storage_pool_name is not None:
-                storage_pool_id = int(self._commcell_object.storage_pools.get(
-                    storage_pool_name).storage_pool_id)
-            else:
-                storage_pool_id = None
-
-            if 1 in self._override_entities['enforcedEntities']:
-                if storage_pool_id is None:
-                    request_json['plan']['storage']['copy'][0]['useGlobalPolicy'] = {
-                        "storagePolicyId": self._storage_pool['storagePolicyId']
-                    }
-                else:
-                    raise SDKException(
-                        'Plan', '102', 'Storage is enforced by base plan, cannot be overridden')
-            elif 1 in self._override_entities['privateEntities']:
-                if storage_pool_id is not None:
-                    request_json['plan']['storage']['copy'][0]['useGlobalPolicy'] = {
-                        "storagePolicyId": storage_pool_id
-                    }
-                else:
-                    raise SDKException('Plan', '102', 'Storage must be input')
-            else:
-                if storage_pool_id is not None:
-                    request_json['plan']['storage']['copy'][0]['useGlobalPolicy'] = {
-                        "storagePolicyId": storage_pool_id
-                    }
-                else:
-                    request_json['plan']['storage']['copy'][0]['useGlobalPolicy'] = {
-                        "storagePolicyId": self._storage_pool['storagePolicyId']
-                    }
-
-            if 4 in self._override_entities['enforcedEntities']:
-                if sla_in_minutes is None:
-                    request_json['plan']['summary']['slaInMinutes'] = self._sla_in_minutes
-                else:
-                    raise SDKException(
-                        'Plan', '102', 'SLA is enforced by base plan, cannot be overridden')
-            elif 4 in self._override_entities['privateEntities']:
-                if sla_in_minutes is not None:
-                    request_json['plan']['summary']['slaInMinutes'] = sla_in_minutes
-                else:
-                    raise SDKException('Plan', '102', 'SLA must be input')
-            else:
-                if sla_in_minutes is not None:
-                    request_json['plan']['summary']['slaInMinutes'] = sla_in_minutes
-                else:
-                    request_json['plan']['summary']['slaInMinutes'] = self._sla_in_minutes
-
-            if isinstance(override_entities, dict):
-                request_json['plan']['summary']['restrictions'] = 0
-                request_json['plan']['inheritance'] = {
-                    'isSealed': False
-                }
-                for entity in self._override_entities['enforcedEntities']:
-                    from functools import reduce
-                    if override_entities and entity in reduce(
-                            lambda i, j: i + j, override_entities.values()):
-                        raise SDKException(
-                            'Plan', '102', 'Override not allowed')
-                if 'enforcedEntities' in override_entities:
-                    request_json['plan']['inheritance']['enforcedEntities'] = (
-                        override_entities['enforcedEntities']
-                    )
-                if 'privateEntities' in override_entities:
-                    request_json['plan']['inheritance']['privateEntities'] = (
-                        override_entities['privateEntities']
-                    )
-            else:
-                request_json['plan']['summary']['restrictions'] = 1
-                request_json['plan']['inheritance'] = {
-                    'isSealed': True
-                }
-
-            if sla_in_minutes is not None:
-                request_json['plan']['definesSchedule'] = {
-                    'definesEntity': True
-                }
-            else:
-                request_json['plan']['definesSchedule'] = {
-                    'definesEntity': False
-                }
-
-            if isinstance(self._override_entities, dict):
-                if (4 not in
-                        self._override_entities['enforcedEntities'] +
-                        self._override_entities['privateEntities']):
-                    request_json['plan']['definesSchedule']['overrideEntity'] = 0
-                elif 4 in self._override_entities['enforcedEntities']:
-                    request_json['plan']['definesSchedule']['overrideEntity'] = 2
-                elif 4 in self._override_entities['privateEntities']:
-                    request_json['plan']['definesSchedule']['overrideEntity'] = 1
-
-            if storage_pool_id is not None:
-                request_json['plan']['definesStorage'] = {
-                    'definesEntity': True
-                }
-            else:
-                request_json['plan']['definesStorage'] = {
-                    'definesEntity': False
-                }
-
-            if isinstance(self._override_entities, dict):
-                if (1 not in
-                        self._override_entities['enforcedEntities'] +
-                        self._override_entities['privateEntities']):
-                    request_json['plan']['definesStorage']['overrideEntity'] = 0
-                elif 1 in self._override_entities['enforcedEntities']:
-                    request_json['plan']['definesStorage']['overrideEntity'] = 2
-                elif 1 in self._override_entities['privateEntities']:
-                    request_json['plan']['definesStorage']['overrideEntity'] = 1
-
-            if self._subtype != 33554437:
-                temp_defines_key = {
-                    'definesEntity': False
-                }
-                if isinstance(self._override_entities, dict):
-                    if (not all(entity in
-                                self._override_entities['enforcedEntities'] +
-                                self._override_entities['privateEntities']
-                                for entity in [256, 512, 1024])):
-                        temp_defines_key['overrideEntity'] = 0
-                    elif all(entity in self._override_entities['enforcedEntities']
-                             for entity in [256, 512, 1024]):
-                        temp_defines_key['overrideEntity'] = 2
-                    elif all(entity in self._override_entities['privateEntities']
-                             for entity in [256, 512, 1024]):
-                        temp_defines_key['overrideEntity'] = 1
-                request_json['plan']['laptop']['content']['definesSubclientLin'] = temp_defines_key
-                request_json['plan']['laptop']['content']['definesSubclientMac'] = temp_defines_key
-                request_json['plan']['laptop']['content']['definesSubclientWin'] = temp_defines_key
-
-            if self._subtype == 33554437 and 'database' in request_json['plan']:
-                request_json['plan']['database']['storageLog']['copy'][0]['dedupeFlags'][
-                    'useGlobalDedupStore'] = 1
-                request_json['plan']['database']['storageLog']['copy'][0].pop(
-                    'DDBPartitionInfo', None
-                )
-                request_json['plan']['database']['storageLog']['copy'][0]['dedupeFlags'][
-                    'useGlobalPolicy'] = request_json['plan']['storage']['copy'][0][
-                        'useGlobalPolicy'
-                    ]
-            add_plan_service = self._commcell_object.plans._PLANS
-            headers = self._commcell_object._headers.copy()
-            headers['LookupNames'] = 'False'
-
-            flag, response = self._cvpysdk_object.make_request(
-                'POST', add_plan_service, request_json, headers=headers
-            )
-
-            if flag:
-                if response.json():
-                    response_value = response.json()
-                    error_message = None
-
-                    if 'errorMessage' in response_value:
-                        error_message = response_value['error_message']
-                        error_code = response_value['error_code']
-
-                    if error_message:
-                        o_str = 'Failed to create new Plan\nError: "{0}"'.format(
-                            error_message
-                        )
-                        raise SDKException('Plan', '102', o_str)
-
-                    if 'plan' in response_value:
-                        plan_name = response_value['plan']['summary']['plan']['planName']
-
-                        # initialize the plans again
-                        # so that the plans object has all the plans
-                        self._commcell_object.plans.refresh()
-
-                        return self._commcell_object.plans.get(plan_name)
-                    else:
-                        o_str = ('Failed to create new plan due to error code: "{0}"\n'
-                                 'Please check the documentation for '
-                                 'more details on the error').format(error_code)
-
-                        raise SDKException('Plan', '102', o_str)
-                else:
-                    raise SDKException('Response', 102)
-            else:
-                response_string = self._update_response_(response.text)
-                raise SDKException('Response', '101', response_string)
-        else:
-            raise SDKException('Plan', '102', 'Inheritance disabled for plan')
-
-    def _update_plan_props(self, props):
-        """Updates the properties of the plan
-
-            Args:
-                props   (dict)  --  dictionary containing the properties to be updated
-                                    {
-                                        'planName': 'NewName'
-                                    }
-
-            Raises:
-                SDKException
-                    if there is failure in updating the plan
-        """
-        flag, response = self._cvpysdk_object.make_request(
-            'PUT', self._PLAN, props
-        )
-        if flag:
-            if response.json():
-                error_code = str(response.json()["errors"][0]["status"]["errorCode"])
-                error_message = str(response.json()["errors"][0]["status"]["errorMessage"])
-
-                if error_code == "0":
-                    self.refresh()
-                    return (True, error_code)
-                else:
-                    return (False, error_code, error_message)
-            else:
-                raise SDKException('Response', '102')
-        else:
-            response_string = self._commcell_object._update_response_(response.text)
-            raise SDKException('Response', '101', response_string)
-
-    def _get_associated_entities(self):
-        """Gets all the backup entities associated with the plan.
-
-            Returns:
-                dict - dictionary containing list of entities that are
-                       associated with the plan.
-
-            Raises:
-                SDKException:
-                    if response is empty
-
-                    if response is not success
-        """
-        request_url = self._services['ASSOCIATED_ENTITIES'] % (self._plan_id)
-        flag, response = self._cvpysdk_object.make_request(
-            'GET', request_url
-        )
-
-        if flag:
-            if response.json() and 'entities' in response.json():
-                self._associated_entities = response.json()['entities']
-        else:
-            response_string = self._commcell_object._update_response_(response.text)
-            raise SDKException('Response', '101', response_string)
-
-    @property
-    def plan_id(self):
-        """Treats the plan id as a read-only attribute."""
-        return self._plan_id
-
-    @property
-    def plan_name(self):
-        """Treats the plan name as a read-only attribute."""
-        return self._plan_name
-
-    @plan_name.setter
-    def plan_name(self, value):
-        """modifies the plan name"""
-        if isinstance(value, basestring):
-            req_json = {
-                'summary': {
-                    'plan': {
-                        'planName': value
-                    }
-                }
-            }
-            resp = self._update_plan_props(req_json)
-
-            if resp[0]:
-                return
-            else:
-                o_str = 'Failed to update the plan name\nError: "{0}"'
-                raise SDKException('Plan', '102', o_str.format(resp[2]))
-        else:
-            raise SDKException(
-                'Plan', '102', 'Plan name must be a string value'
-            )
-
-    @property
-    def sla_in_minutes(self):
-        """Treats the plan SLA/RPO as a read-only attribute."""
-        return self._sla_in_minutes
-
-    @sla_in_minutes.setter
-    def sla_in_minutes(self, value):
-        """Modifies the plan SLA/RPO"""
-        if isinstance(value, int):
-            req_json = {
-                'summary': {
-                    'slaInMinutes': value
-                }
-            }
-            resp = self._update_plan_props(req_json)
-
-            if resp[0]:
-                return
-            else:
-                o_str = 'Failed to update the plan SLA\nError: "{0}"'
-                raise SDKException('Plan', '102', o_str.format(resp[2]))
-        else:
-            raise SDKException(
-                'Plan', '102', 'Plan SLA must be an int value'
-            )
-
-    @property
-    def plan_type(self):
-        """Treats the plan type as a read-only attribute."""
-        return self._plan_type
-
-    @property
-    def subtype(self):
-        """Treats the plan subtype as a read-only attribute."""
-        return self._subtype
-
-    @property
-    def override_entities(self):
-        """Treats the plan override_entities as a read-only attribute."""
-        return self._override_entities
-
-    @override_entities.setter
-    def override_entities(self, value):
-        """Sets the override restrictions for the plan"""
-        req_json = {
-            "inheritance": {
-                "isSealed": False,
-                "enforcedEntitiesOperationType": 1,
-                "privateEntitiesOperationType": 1
-            }
-        }
-        if isinstance(value, dict):
-            req_json['inheritance'].update(value)
-            resp = self._update_plan_props(req_json)
-            if resp[0]:
-                return
-            else:
-                o_str = 'Failed to update the plan override restrictions\nError: "{0}"'
-                raise SDKException('Plan', '102', o_str.format(resp[2]))
-        else:
-            raise SDKException(
-                'Plan', '102', 'Override restrictions must be defined in a dict'
-            )
-
-    @property
-    def storage_policy(self):
-        """Treats the plan storage policy as a read-only attribute"""
-        return self._child_policies['storagePolicy']
-
-    @property
-    def schedule_policies(self):
-        """Treats the plan schedule policies as read-only attribute"""
-        return self._child_policies['schedulePolicy']
-
-    @property
-    def addons(self):
-        """Treats the plan addons as read-only attribute"""
-        for addon in self._plan_properties.get('summary', {}).get('addons', []):
-            self._addons.append(
-                addon
-            )
-        return self._addons
-
-    @property
-    def subclient_policy(self):
-        """Treats the plan subclient policy as a read-only attribute"""
-        return self._child_policies['subclientPolicyIds']
-
-    @property
-    def associated_entities(self):
-        """getter for the backup entities associated with the plan"""
-        return self._associated_entities
-
-    def refresh(self):
-        """Refresh the properties of the Plan."""
-        self._properties = self._get_plan_properties()
-
-    def associate_user(self, userlist):
-        """associates the users to the plan.
-            # TODO: Need to handle user groups.
-
-           Arguments:
-                userlist(list) - list of users to be associated to the plans.
-
-            Raises:
-                SDKException:
-                    if response is empty
-
-                    if response is not success
-
-        """
-        users_list = []
-
-        for user in userlist:
-            if self._commcell_object.users.has_user(user):
-                temp = self._commcell_object.users.get(user)
-
-                temp_dict = {
-                    'sendInvite': True,
-                    'user': {
-                        'userName': temp.user_name,
-                        'userId': int(temp.user_id)
-                    }
-                }
-
-                users_list.append(temp_dict)
-
-        request_json = {
-            "userOperationType": 1,
-            "users": users_list
-        }
-
-        flag, response = self._cvpysdk_object.make_request(
-            'PUT', self._ADD_USERS_TO_PLAN, request_json
-        )
-
-        if flag:
-            if response.json() and 'errors' in response.json():
-                for error in response.json()["errors"]:
-                    error_code = error["status"]["errorCode"]
-
-                    if error_code == 0:
-                        pass
-                    else:
-                        o_str = 'Failed to add users with error code: "{0}"'
-                        raise SDKException('Plan', '102', o_str.format(error_code))
-            else:
-                raise SDKException('Response', '102')
-        else:
-            response_string = self._update_response_(response.text)
-            raise SDKException('Response', '101', response_string)
-=======
 # -*- coding: utf-8 -*-
 
 # --------------------------------------------------------------------------
@@ -2933,5 +1669,4 @@
                 raise SDKException('Response', '102')
         else:
             response_string = self._update_response_(response.text)
-            raise SDKException('Response', '101', response_string)
->>>>>>> 4f4cc8b4
+            raise SDKException('Response', '101', response_string)