--- conflicted
+++ resolved
@@ -577,19 +577,12 @@
         if self.replication_type == ReplicationGroups.ReplicationGroupType.VSA_PERIODIC:
             live_sync_name = self.group_name.replace('_ReplicationPlan__ReplicationGroup', '')
             live_sync = self.subclient.live_sync.get(live_sync_name)
-<<<<<<< HEAD
-            _live_sync_pairs = list(live_sync.vm_pairs)
-        elif self.replication_type == ReplicationGroups.ReplicationGroupType.VSA_CONTINUOUS:
-            blr_pairs = BLRPairs(self._commcell_object, self.group_name)
-            _live_sync_pairs = list(blr_pairs.blr_pairs)
-=======
             live_sync.refresh()
             _live_sync_pairs = list(live_sync.vm_pairs)
         elif self.replication_type == ReplicationGroups.ReplicationGroupType.VSA_CONTINUOUS:
             blr_pairs = BLRPairs(self._commcell_object, self.group_name)
             blr_pairs.refresh()
             _live_sync_pairs = [blr_pair.get('sourceName') for blr_pair in blr_pairs.blr_pairs.values()]
->>>>>>> d193ea3f
         else:
             raise SDKException('ReplicationGroup', '101', 'Implemented only for replication groups'
                                                           ' of virtual server periodic')
@@ -643,14 +636,10 @@
     def recovery_target(self):
         """Returns: (str) The recovery target used for the replication"""
         return (self.restore_options.get('virtualServerRstOption', {}).get('allocationPolicy', {})
-<<<<<<< HEAD
-                .get('vmAllocPolicyName'))
-=======
                 .get('vmAllocPolicyName'))
 
     @property
     def intelli_snap_engine(self):
         """Returns: (str) Intelli Snap Engine Name"""
         snap_engine_name = self.subclient.snapshot_engine_name if self.is_intelli_snap_enabled else ''
-        return snap_engine_name
->>>>>>> d193ea3f
+        return snap_engine_name