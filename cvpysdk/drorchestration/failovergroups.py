# -*- coding: utf-8 -*-

# --------------------------------------------------------------------------
# Copyright Commvault Systems, Inc.
#
# Licensed under the Apache License, Version 2.0 (the "License");
# you may not use this file except in compliance with the License.
# You may obtain a copy of the License at
#
#     http://www.apache.org/licenses/LICENSE-2.0
#
# Unless required by applicable law or agreed to in writing, software
# distributed under the License is distributed on an "AS IS" BASIS,
# WITHOUT WARRANTIES OR CONDITIONS OF ANY KIND, either express or implied.
# See the License for the specific language governing permissions and
# limitations under the License.
# --------------------------------------------------------------------------

"""Main file for performing failover specific operations.

FailoverGroups and FailoverGroup are 2 classes defined in this file.

FailoverGroups:     Class for representing all the failover groups associated
                    with a specific client

FailoverGroup:      Class for a single failover group selected for a client,
                    and to perform operations on that failover group


FailoverGroups:
    __init__(client_object)                     --  Initialise object of FailoverGroups class

    __str__()                                   --  Returns all the failover groups

    __repr__()                                  --  Returns the string for the instance of the
                                                    FailoverGroups class

    has_failover_group(
            failover_group_name)                --  Checks if failover group exists with the given name

    get(failover_group_name)                    --  Returns the FailoverGroup class object of the input
                                                    failover name

    add(failover_group_options = None)          --  Creates new failover group with failover group name

    delete(ffailover_group_name)                --  Delete failover group with failover group name

    refresh()                                   --  Refresh all failover groups created on the commcell

    #### internal methods ###
    _get_failover_groups()                      -- REST API call to get all failover groups
                                                    in the commcell

    _check_failover_group_options(              -- Checks failover group options are correct/not against
                                                    test case inputs
            failover_group_options)

    _get_failover_machines()                    -- REST API call to get all machines in the
                                                    virtualization client. It might contains
                                                    VMs/Physical machines from different sub clients but
                                                    in the same virtualization client


    _set_failover_machines(
                failover_group_options)         -- Sets failover machines in the failover group
                                                    options dict

    _prepare_add_failover_group_json(
                failover_group_options)         -- Constructs failover group json to create
                                                    failover group in the commcell


    _prepare_client_list_for_failover_group_json(
                            failover_group_options) -- Internal method to create client list json
                                                        to be appended to failover group json
                                                        while creating new failover group


    _prepare_vm_groups_for_failover_group_json(
                            failover_group_options) -- Internal method to create vm groups json to
                                                        be appended to failover group json
                                                        while creating new failover group

    ##### properties ######
    failover_groups()                               -- Returns all failover groups in the commcell


FailoverGroup:
    __init__(commcell_object,
            failover_group_options)                 -- Initialise object of FailoverGroup with the
                                                        specified failover name and id

    __repr__()                                      -- return the FailoverGroup name

    testboot()                                      -- Call testboot operation

    planned_failover()                              -- Call Planned failvoer operation

    unplanned_failover()                            -- Call Unplanned Failover operation

    failback()                                      -- Call failback operation

    undo_failover()                                 -- Call UndoFailover operation

    revert_failover()                               -- Call RevertFailover operation

    point_in_time_failover()                        -- Call PointInTimeFailover operation

    reverse_replication()                           -- Schedule and call ReverseReplication operation

    schedule_reverse_replication()                  -- Schedule ReverseReplication

    force_reverse_replication()                     -- Call ReverseReplication operation

    validate_dr_orchestration_job(jobId)            -- Validate DR orchestration job Id

    refresh()                                       -- Refresh the object properties

    ##### internal methods #####
    _get_failover_group_id()                        -- Method to get failvoer group id

    _get_failover_group_properties()                -- Get the failvoer group properties


    ##### properties #####
    failover_group_options()                        -- Returns failover group options

    failover_group_properties()                     -- Returns failover group propeerties

    failover_group_id()                             -- Returns failover group Id

    failover_group_name()                           -- Returns failover group name

    _replication_Ids()                              -- Returns replication Ids list


"""

from __future__ import absolute_import
from __future__ import unicode_literals

from past.builtins import basestring
from ..exception import SDKException
from .drorchestrationoperations import DROrchestrationOperations
from cvpysdk.instances.vsinstance import VirtualServerInstance


class FailoverGroups(object):
    """Class for getting all the failover groups in commcell."""

    def __init__(self, commcell_object, instance_object: VirtualServerInstance = None):
        """Initialize object of the Failover groups.

            Args:
                commcell_object (object)  --  instance of the Commcell class

            Returns:
                object - instance of the FailoverGroups class
        """
        self._commcell_object = commcell_object
        self._client_object = commcell_object.clients
        self._services = commcell_object._services
        self._instance_object = instance_object

        ####### init REST API URLS #########
        self._DRGROUPS = self._commcell_object._services['DR_GROUPS']
        self._DRGROUPS_MACHINES = self._commcell_object._services['DR_GROUP_MACHINES']

        #### init variables ######
        self._vclientId = None
        self._failovergroups = None

        self.refresh()

    def __str__(self):
        """Representation string consisting of all failover groups.

            Returns:
                str - string of all the failover groups
        """
        representation_string = '{:^5}\t{:^20}\t{:^20}\n\n'.format(
            'S. No.', 'Failover Group Id', 'Failover Group')

        for index, failover_group in enumerate(self._failovergroups):
            sub_str = '{:^5}\t{:20}\t{:20}\n'.format(
                index + 1,
                self._failovergroups[failover_group],
                failover_group
            )
            representation_string += sub_str

        return representation_string.strip()

    def __repr__(self):
        """Representation string for the instance of the FailoverGroups class."""
        return "Failover Groups for Commserv: '{0}'".format(
            self._commcell_object.commserv_name)

    def has_failover_group(self, failover_group_name):
        """Checks if failover group exists or not.

            Args:
                failover_group_name (str)  --  name of the failover group

            Returns:
                bool - boolean output whether failover group exists or not

            Raises:
                SDKException:
                    if proper inputs are not provided
        """
        if not isinstance(failover_group_name, basestring):
            raise SDKException('FailoverGroup', '101')

        return self.failover_groups and failover_group_name.lower() in self.failover_groups

    def add(self, failover_group_options=None):
        """add new failover group exists or not.

            Args:
                failover_group_options (json) -- failover group options for creating group
                {
                    "failoverGroupName": "FailoverAutomation-vApp",
                    "failoverGroupVMs": "DRautoVM1, DRautoVM2",
                    "VirtualizationClient": "vsa-vc6.testlab.commvault.com",
                    "approvalRequired": false,
                    "initiatedFromMonitor": false
                }


            Returns:
                FailoverGroup object if successfully created else Exception is raised

            Raises:
                SDKException:
                    If Failed to construct failover group json
                    If Failed to create failover group
                    If response is empty
                    If response is not success
        """
        # check proper failover group options are set
        self._check_failover_group_options(failover_group_options)

        # construct request json
        add_failover_group_json = self._prepare_add_failover_group_json(
            failover_group_options)

        if not add_failover_group_json:
            raise SDKException(
                'FailoverGroup',
                '102',
                'Failed to construct add failover group json.')

        # passing the built json to create the vm policy
        (flag, response) = self._commcell_object._cvpysdk_object.make_request(
            'POST', self._DRGROUPS, add_failover_group_json)

        if flag:
            if response.json():
                if 'error' in response.json():
                    error_message = response.json()['error']['errorMessage']
                    o_str = 'Failed to create failover group \nError: "{0}"'.format(
                        error_message)

                    raise SDKException('FailoverGroup', '102', o_str)
                else:
                    # return object of corresponding Virtual Machine Policy
                    # here
                    self.refresh()
                    return self.get(failover_group_options)

            else:
                raise SDKException('Response', '102')
        else:
            response_string = self._commcell_object._update_response_(
                response.text)
            raise SDKException('Response', '101', response_string)

    def get(self, failover_group_options):
        """Returns a failover group object of the specified failover group name.

            Args:
                failover_group_options (json)  --  name of the failover group

            Returns:
                object - instance of the FailoverGroup class for the given failover group name

            Raises:
                SDKException:
                    if proper inputs are not provided
                    If Failover group doesnt exists with given name
        """
        if not isinstance(failover_group_options, dict):
            raise SDKException('FailoverGroup', '101')
        else:
            failover_group_name = failover_group_options.get(
                'failoverGroupName').lower()

            if self.has_failover_group(failover_group_name):
                return FailoverGroup(
                    self._commcell_object, failover_group_options)

            raise SDKException(
                'Failover',
                '102',
                'Failover group doesnt exists with name: {0}'.format(failover_group_name))

    def delete(self, failover_group_name):
        """ Deletes the specified failover group name.

            Args:
                failover_group_name (str)  --  name of the failover group

            Returns:


            Raises:
                SDKException:
                    if proper inputs are not provided
                    if response is empty
                    if response is not success
        """

        if not isinstance(failover_group_name, basestring):
            raise SDKException('FailoverGroup', '101')

        else:
            failover_group_name = failover_group_name.lower()

        if self.has_failover_group(failover_group_name):

            failover_group_id = self.failover_groups.get(
                failover_group_name.lower())

            if failover_group_id:
                _GET_DR_GROUP = self._commcell_object._services['GET_DR_GROUP'] % (
                    failover_group_id)

                # passing the built json to create the vm policy
                (flag, response) = self._commcell_object._cvpysdk_object.make_request(
                    method='DELETE', url=_GET_DR_GROUP)

                if flag:
                    if response.json():
                        if 'error' in response.json():
                            error_message = response.json(
                            )['error']['errorMessage']
                            o_str = 'Failed to delete failover group: {0} \nError: "{1}"'\
                                .format(failover_group_name, error_message)

                            raise SDKException('Failover', '102', o_str)
                        else:
                            # return object of corresponding Virtual Machine
                            # Policy here
                            self.refresh()

                    else:
                        raise SDKException('Response', '102')
                else:
                    response_string = self._commcell_object._update_response_(
                        response.text)
                    raise SDKException('Response', '101', response_string)

        else:
            raise SDKException(
                'Failover', '102', 'No failovergroup exists with name: "{0}"'.format(
                    failover_group_name)
            )

    def refresh(self):
        """ Refresh the failover groups created in the commcell.
        Args:

        Returns:

        Raises:

        """
        self._failovergroups = self._get_failover_groups()

    @property
    def failover_groups(self):
        """ return all failover groups
        Args:

        Returns: All the failover groups in the commcell

        Raises:
        """
        if not self._failovergroups:
            self.refresh()
        return self._failovergroups

    ################# internal functions #######################
    def _check_failover_group_options(self, failover_group_options=None):
        """ checks failover group options provided from test case inputs are valid or not

            Args:
                failover_group_options (json) -- failover group options for creating group
                {
                    "failoverGroupName": "FailoverAutomation-vApp",
                    "failoverGroupVMs": "DRautoVM1, DRautoVM2",
                    "VirtualizationClient": "vsa-vc6.testlab.commvault.com",
                    "approvalRequired": false,
                    "initiatedFromMonitor": false
                }

            Returns:


            Raises:
                SDKException:
                    if proper inputs are not provided
                    if no virtualization clients exist in the commcell
                    if bo live sync schedules exist in the commcell
        """

        # failover group options json not given
        if not failover_group_options:
            failover_group_options = {}

        if 'failoverGroupName' not in failover_group_options:
            raise SDKException('FailoverGroup', '101')

        virtualization_clients = self._client_object.virtualization_clients
        if not virtualization_clients:
            err_msg = 'No virtualization clients setup on this Commcell'
            raise SDKException('FailoverGroup', '102', err_msg)

        # get the first source virtualization client if not supplied in input test case
        if 'VirtualizationClient' not in failover_group_options:
            v_client = list(virtualization_clients.keys())[0]

        else:
            v_client = virtualization_clients.get(failover_group_options.get("VirtualizationClient")).get("hostName")

        failover_group_options["VirtualizationClient"] = {
            "clientName": v_client,
            "clientId": virtualization_clients.get(v_client).get("clientId"),
            "hostName": virtualization_clients.get(v_client).get("hostName")
        }

        # set internal vclient Id
        self._vclientId = self._client_object.get(v_client).client_id

        if 'machines' not in failover_group_options:
            machines = self._get_failover_machines()
            if not machines:
                err_msg = 'No live sync schedules setup on this Commcell'
                raise SDKException('FailoverGroup', '102', err_msg)

            failover_group_options["machines"] = machines

    def _get_failover_groups(self):
        """REST API call for all the failover groups in the commcell.
            Args:

            Returns:
                dict - consists of all failover groups
                    {
                         "failover_group_name1": failover_group_id1,
                         "failover_group_name2": failover_group_id2
                    }

            Raises:
                SDKException:
                    if response is empty
                    if response is not success
        """
        flag, response = self._commcell_object._cvpysdk_object.make_request(
            'GET', self._DRGROUPS)

        if flag:
            if response.json() and 'vApp' in response.json():

                failover_groups_dict = {}

                for dictionary in response.json()['vApp']:
                    temp_name = dictionary['vAppEntity']['vAppName'].lower()
                    temp_id = str(dictionary['vAppEntity']['vAppId']).lower()
                    failover_groups_dict[temp_name] = temp_id

                return failover_groups_dict

        else:
            response_string = self._commcell_object._update_response_(
                response.text)
            raise SDKException('Response', '101', response_string)

    def _get_failover_machines(self):
        """ REST API call to get all machines in the virtualization client.
            It might contains VMs/Physical machines from
        different sub clients but in the same virtualization client

        Args:

        Returns: dict {
                    {
                    "client": {
                        "subclientId": 22,
                        "clientName": "testboot",
                        "instanceId": 4,
                        "clientId": 62,
                        "GUID": "5026707a-0a15-d7c6-69a9-9f781514a932"
                    },
                    "lastbackuptime": {
                        "time": 1510332496
                    },
                    "backupSet": {
                        "backupsetId": 6,
                        "backupsetName": "defaultBackupSet",
                        "applicationId": 0
                    },
                    "isVM": true,
                    "supportedOperation": 1,
                    "vendor": "VMW",
                    "copyPrecedence": 0,
                    "scheduleName": "autoSCHDL",
                    "destClient": {
                        "clientName": "testboot_SDR",
                        "GUID": "50267a1b-3939-2f52-4cba-3b941ac0840f"
                    },
                    "lastSyncTime": {
                        "time": 1510332235
                    },
                    "replicationId": 3,
                    "syncStatus": 1,
                    "failoverStatus": 0,
                    "destinationClient": {
                        "clientName": "vsa-vc6",
                        "clientId": 3
                    },
                    "destVendor": "VMW"
                },

        Raises:
            SDKException:
                if response is empty
                if response is not success

        """
        dr_group_machines = self._DRGROUPS_MACHINES % (self._vclientId)

        (flag, response) = self._commcell_object._cvpysdk_object.make_request(
            method='GET', url=dr_group_machines)

        if flag:
            if response.json() and 'client' in response.json():
                machines = response.json()['client']

                if not isinstance(machines, list):
                    raise SDKException('Response', '102')
                return machines

        else:
            response_string = self._commcell_object._update_response_(
                response.text)
            raise SDKException('Response', '101', response_string)

    def _prepare_add_failover_group_json(self, failover_group_options):
        """ Constructs failover group json to create failover group in the commcell

        Args: input dict of failover group options
                failover_group_options (json) -- failover group options for creating group
                {
                    "failoverGroupName": "FailoverAutomation-vApp",
                    "failoverGroupVMs": "DRautoVM1, DRautoVM2",
                    "VirtualizationClient": "vsa-vc6.testlab.commvault.com",
                    "approvalRequired": false,
                    "initiatedFromMonitor": false
                }

        Returns: dict of failover group json to be be created

        Raises:
            SDKException:
                if proper inputs are not provided
        """

        if not isinstance(failover_group_options, dict):
            raise SDKException('FailoverGroup', '101')

        if ('failoverGroupName' not in failover_group_options) or \
                ('approvalRequired' not in failover_group_options):
            raise SDKException('FailoverGroup', '101')

        failover_group_json = {
            "action": 0,
            "vApp": {
                "source": 1,
                "operationType": 16,
                "approvalRequired": failover_group_options.get("approvalRequired", False),
                "isClientGroup": False,
                "version": 2,
                "vAppEntity": {
                    "vAppName": failover_group_options.get("failoverGroupName")
                },
                "selectedEntities": [
                    {
                        "clientId": failover_group_options.get("VirtualizationClient").get("clientId"),
                        "entityId": failover_group_options.get("VirtualizationClient").get("clientId"),
                        "entityName": failover_group_options.get("VirtualizationClient").get("clientName"),
                        "instanceId": failover_group_options.get("machines")[0].get("client").get("instanceId"),
                        "_type_": 3
                    }
                ],
                "clientList": self._prepare_client_list_for_failover_group_json(failover_group_options),
                "config": self._prepare_vm_groups_for_failover_group_json(failover_group_options),

                "usersForApproval": []
            }
        }

        return failover_group_json


    def _prepare_client_list_for_failover_group_json(
            self, failover_group_options):
        """ Create client list json to be appended to failover group json
        while creating new failover group

        Args: input dict of failover group options
                failover_group_options (json) -- failover group options for creating group
                {
                    "failoverGroupName": "FailoverAutomation-vApp",
                    "failoverGroupVMs": "DRautoVM1, DRautoVM2",
                    "VirtualizationClient": "vsa-vc6.testlab.commvault.com",
                    "approvalRequired": false,
                    "initiatedFromMonitor": false
                }

        Returns:

        Raises:
            SDKException:
                if proper inputs are not provided
        """

        if not isinstance(failover_group_options, dict):
            raise SDKException('FailoverGroup', '101')

        if 'machines' not in failover_group_options:
            raise SDKException('FailoverGroup', '101')

        clients = []

        # iterate over all machines
        for machine in failover_group_options.get("machines"):
            client = {}

            client["GUID"] = machine['client']['GUID']
            client["backupsetId"] = machine['backupSet']['backupsetId']
            client["backupsetName"] = machine['backupSet']['backupsetName']
            client["clientId"] = machine['client']['clientId']
            client["clientName"] = machine['client']['clientName']
            client["entityId"] = machine['replicationId']
            clients.append(client)

        return clients

    def _prepare_vm_groups_for_failover_group_json(
            self, failover_group_options):
        """ Create vm groups json to be appended to failover group json
        while creating new failover group

        Args: input dict of failover group options
                failover_group_options (json) -- failover group options for creating group
                {
                    "failoverGroupName": "FailoverAutomation-vApp",
                    "failoverGroupVMs": "DRautoVM1, DRautoVM2",
                    "VirtualizationClient": "vsa-vc6.testlab.commvault.com",
                    "approvalRequired": false,
                    "initiatedFromMonitor": false
                }

        Returns:

        Raises:
            SDKException:
                if proper inputs are not provided
        """

        if not isinstance(failover_group_options, dict):
            raise SDKException('FailoverGroup', '101')

        if 'machines' not in failover_group_options:
            raise SDKException('FailoverGroup', '101')

        vm_sequences = []

        for machine in failover_group_options.get("machines"):
            vm_sequence = {}
            vm_sequence["copyPrecedence"] = 0
            vm_sequence["replicationId"] = machine['replicationId']
            vm_sequence["vmInfo"] = {
                'vmGUID': machine['client']['GUID'],
                'vmName': machine['client']['clientName']}
            vm_sequence["delay"] = 1
            vm_sequence["createPublicIp"] = False
            vm_sequences.append(vm_sequence)

        # return clients

        vm_groups = {"vmGroups": [
            {
                "vmSequence": vm_sequences,
                "delay": 2,
                "groupId": 1
            }
        ]
        }
        return vm_groups


class FailoverGroup(object):
    """Class for performing failover operations on a specified failover group."""

    def __init__(self, commcell_object, failover_group_options, instance_object: VirtualServerInstance = None):
        """Initialise the FailoverGroup object.

            Args:
                commcell_object (object)  --  instance of the Commcell class

                input dict of failover group options
                failover_group_options (json) -- failover group options for creating group
                {
                    "failoverGroupName": "FailoverAutomation-vApp",
                    "failoverGroupVMs": "DRautoVM1, DRautoVM2",
                    "VirtualizationClient": "vsa-vc6.testlab.commvault.com",
                    "approvalRequired": false,
                    "initiatedFromMonitor": false
                }

            Returns:
                object - instance of the FailoverGroup class
        """
        ##### local variables of these class ########
        self._commcell_object = commcell_object
        self._instance_object = instance_object
        self._failover_group_options = failover_group_options
        self._services = commcell_object._services
        self._failover_group_properties = None
        self._failover_group_name = failover_group_options.get(
            "failoverGroupName")
        self._failover_group_id = self._get_failover_group_id()

        # create DROrchestrationOperations object
        self._dr_operation = DROrchestrationOperations(commcell_object)

        ##### REST API URLs #####
        self._GET_DR_GROUP = self._commcell_object._services['GET_DR_GROUP'] % (
            self._failover_group_id)

        # init local variables
        self._replicationIds = []

        self.refresh()

        # set dr orchestration options property
        self._failover_group_options['failoverGroupId'] = self._failover_group_id
        self._failover_group_options['replicationIds'] = self._replication_Ids
        self._dr_operation.dr_orchestration_options = self.failover_group_options

    @property
    def failover_group_options(self):
        """Getter failover group options"""
        return self._failover_group_options

    @property
    def failover_group_properties(self):
        """Getter failover group properties"""
        return self._failover_group_properties

    @property
    def failover_group_id(self):
        """Getter failover group Id"""
        return self._failover_group_id

    @property
    def failover_group_name(self):
        """Getter failover group name"""
        return self._failover_group_name

    @property
    def _replication_Ids(self):
        """ Returns replicationIds of the failover """

        if not self._replicationIds:
            _repIds = []

            # iterate over vm groups
            for vm_group in self.failover_group_properties.get(
                    'config').get('vmGroups'):

                # iterate over machines
                for machine in vm_group.get('vmSequence'):

                    _repIds.append(int(machine.get('replicationId', 0)))

            self._replicationIds = _repIds

        return self._replicationIds

    def refresh(self):
        """Refresh the failover group properties.
        Args:

        Returns:

        Raises:
        """
        self._get_failover_group_properties()

    def testboot(self):
        """Performs testboot failover operation.

            Args:

            Returns:
                (JobId, TaskId) - JobId and taskId of the Testboot job triggered

            Raises:
                SDKException:
                    if proper inputs are not provided
        """
        return self._dr_operation.testboot()

    def planned_failover(self):
        """Performs Planned failover operation.

            Args:

            Returns:
                (JobId, TaskId) - JobId and taskId of the Planned Failover job triggered

            Raises:
                SDKException:
                    if proper inputs are not provided
        """
        return self._dr_operation.planned_failover()

    def unplanned_failover(self):
        """Performs UnPlanned failover operation.

            Args:

            Returns:
                (JobId, TaskId) - JobId and taskId of the Unplanned Failover job triggered

            Raises:
                SDKException:
                    if proper inputs are not provided
        """
        return self._dr_operation.unplanned_failover()

    def failback(self):
        """Performs Failback operation.

            Args:

            Returns:
                (JobId, TaskId) - JobId and taskId of the failback job triggered

            Raises:
                SDKException:
                    if proper inputs are not provided
        """

        return self._dr_operation.failback()

    def undo_failover(self):
        """Performs Undo Failover operation.

            Args:

            Returns:
                (JobId, TaskId) - JobId and taskId of the failback job triggered

            Raises:
                SDKException:
                    if proper inputs are not provided
        """
        return self._dr_operation.undo_failover()

    def reverse_replication(self):
        """Schedules and calls Reverse Replication

            Args:

            Returns:
                (JobId, TaskId) - JobId and taskId of the reverse replication job triggered

            Raises:
                SDKException:
                    if proper inputs are not provided
        """
        return self._dr_operation.reverse_replication()

    def schedule_reverse_replication(self):
        """Schedules Reverse Replication.

            Args:

            Returns:
                (TaskId) - TaskId of the scheduling reverse replication job triggered

            Raises:
                SDKException:
                    if proper inputs are not provided
        """
        return self._dr_operation.schedule_reverse_replication()

    def force_reverse_replication(self):
        """Performs one reverse replication operation.

            Args:

            Returns:
                (JobId, TaskId) - JobId and taskId of the reverse replication job triggered

            Raises:
                SDKException:
                    if proper inputs are not provided
        """
        return self._dr_operation.force_reverse_replication()

    def revert_failover(self):
        """Performs Revert Failover operation.

            Args:

            Returns:
                (JobId, TaskId) - JobId and taskId of the failback job triggered

            Raises:
                SDKException:
                    if proper inputs are not provided
        """
        return self._dr_operation.revert_failover()

    def point_in_time_failover(self):
        """Performs Revert Failover operation.

            Args:

            Returns:
                (JobId, TaskId) - JobId and taskId of the failback job triggered

            Raises:
                SDKException:
                    if proper inputs are not provided
        """
        snapshot_list = self._get_snapshot_list()

        if len(snapshot_list) == 0:
            raise SDKException("Failover Group", "101",
                               "No snapshot is found.")

        # fetch the first snapshot to run
        return self._dr_operation.point_in_time_failover(
            snapshot_list[0]["timestamp"],
            self.failover_group_options["replicationIds"][0])

    def validate_dr_orchestration_job(self, jobId):
        """ Validates DR orchestration job of jobId
            Args:
                JobId: Job Id of the DR orchestration job

            Returns:
                bool - boolean that represents whether the DR orchestration job finished successfully or not

            Raises:
                SDKException:
                    if proper inputs are not provided
                    If failover phase failed at any stage
        """
        return self._dr_operation.validate_dr_orchestration_job(jobId)

#################### private functions #####################

    def _get_failover_group_id(self):
        """ Gets failover group Id
            Args:

            Returns: Gets the failover group id

            Raises:
        """
        failvr_groups = FailoverGroups(self._commcell_object)

        if isinstance(failvr_groups, FailoverGroups):
            failover_group_id = failvr_groups.failover_groups.get(
                str(self._failover_group_name).lower(), 0)

            if failover_group_id:
                return failover_group_id

        raise SDKException('FailoverGroup', '101')

    def _get_failover_group_properties(self):
        """ Gets failover group properties
            Args:

            Returns: Gets the failover group properties dict

            Raises:
                SDKException:
                    if response is empty

                    if response is not success

        """
        flag, response = self._commcell_object._cvpysdk_object.make_request(
            'GET', self._GET_DR_GROUP)

        if flag:
            if response.json() and 'vApp' in response.json():
                self._failover_group_properties = response.json()['vApp'][0]
            else:
                raise SDKException('Response', '102')
        else:
            response_string = self._commcell_object._update_response_(
                response.text)
            raise SDKException('Response', '101', response_string)

    def _get_snapshot_list(self):
        """ Gets snapshot list for the destination client

            Args:

            Returns:
                list of dict: list of snapshot information
        """
<<<<<<< HEAD
=======
        if not isinstance(self._instance_object, VirtualServerInstance):
            raise SDKException('CVPySDK', '102', 'instance_object is not set')

>>>>>>> 1484d2ec
        # Gets DR client list to fetch the dest GUID
        entity_id = self.failover_group_properties['clientList'][0]["clientId"]
        client_list_req = self._commcell_object._services["DR_GROUP_MACHINES"] % (
            entity_id)

        (flag, response) = self._commcell_object._cvpysdk_object.make_request(
            method='GET', url=client_list_req)
        if flag:
            res_json = response.json()
            if res_json and 'client' in res_json and len(
                    res_json['client']) > 0 and 'destClient' in res_json['client'][
                    0] and 'GUID' in res_json['client'][0]['destClient']:
                destination_guid = res_json['client'][0]['destClient']['GUID']
            else:
                raise SDKException('Response', '102')
        else:
            response_string = self._commcell_object._update_response_(
                response.text)
            raise SDKException('Response', '101', response_string)

<<<<<<< HEAD
        return self._dr_operation.get_snapshot_list(destination_guid)
=======
        return self._dr_operation.get_snapshot_list(destination_guid, int(self._instance_object.instance_id))
>>>>>>> 1484d2ec
<|MERGE_RESOLUTION|>--- conflicted
+++ resolved
@@ -1031,12 +1031,9 @@
             Returns:
                 list of dict: list of snapshot information
         """
-<<<<<<< HEAD
-=======
         if not isinstance(self._instance_object, VirtualServerInstance):
             raise SDKException('CVPySDK', '102', 'instance_object is not set')
 
->>>>>>> 1484d2ec
         # Gets DR client list to fetch the dest GUID
         entity_id = self.failover_group_properties['clientList'][0]["clientId"]
         client_list_req = self._commcell_object._services["DR_GROUP_MACHINES"] % (
@@ -1057,8 +1054,4 @@
                 response.text)
             raise SDKException('Response', '101', response_string)
 
-<<<<<<< HEAD
-        return self._dr_operation.get_snapshot_list(destination_guid)
-=======
-        return self._dr_operation.get_snapshot_list(destination_guid, int(self._instance_object.instance_id))
->>>>>>> 1484d2ec
+        return self._dr_operation.get_snapshot_list(destination_guid, int(self._instance_object.instance_id))