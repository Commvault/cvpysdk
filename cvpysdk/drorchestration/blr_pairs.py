# -*- coding: utf-8 -*-

# --------------------------------------------------------------------------
# Copyright Commvault Systems, Inc.
#
# Licensed under the Apache License, Version 2.0 (the "License");
# you may not use this file except in compliance with the License.
# You may obtain a copy of the License at
#
#     http://www.apache.org/licenses/LICENSE-2.0
#
# Unless required by applicable law or agreed to in writing, software
# distributed under the License is distributed on an "AS IS" BASIS,
# WITHOUT WARRANTIES OR CONDITIONS OF ANY KIND, either express or implied.
# See the License for the specific language governing permissions and
# limitations under the License.
# --------------------------------------------------------------------------

"""Main file for performing BLR pair specific operations.

BLRPairs and BLRPair are classes defined in this file.

BLRPairs:       Class for representing all the BLR pairs

        PairStatus:     Enum for all possible pair status

        EndPointTypes:  Enum for all allowed end points for BLR pairs

        PendingStatus:  Enum for all pending status codes

        RecoveryType:   Enum of all possible recovery point types

        DROperations:   Enum of DR Operations that can be applied on the BLR pair

BLRPair:        Class for a single BLR Pair


BLRPairs:
    __init__(commcell_object)                   --  Initialise object of BLRPairs class

    __repr__()                                  --  Returns the string for the instance of the
                                                    BLRPairs class

    blr_pairs()                                 --  Returns a dictionary of BLR pair names mapping with their IDs

    has_blr_pair(
            source_name, destination_name)      --  Checks if BLR pair exists with the given source and
                                                    destination client name

    create_fsblr_pair(source_client_id,         --  Creates FSBLR replication pair for given set of options
            destination_client_id,
            source_volumes,
            destination_volumes,
            recovery_type,
            **kwargs)

    get(source_name, destination_name)          --  Returns the BLRPair class object for the source and
                                                    destination client name

    delete(source_name, destination_name)       --  Delete BLR pair with the source and
                                                    destination client name

    refresh()                                   --  Refresh all BLR pairs created on the commcell

    get_rpstore_id(rpstore_name)                --  Get the RPStore ID for the given name

    #### internal methods ###
    _update_data()                              -- REST API call to get all BLR pairs in the commcell

BLRPair:
    __init__(commcell_object, pair_name)    --  Initialise object of BLRPair class for pair name

    __repr__()                                  --  Returns the string for the instance of the
                                                    BLRPair class

    pair_properties                             --  Returns the properties of the pair

    pair_status                                 --  Returns the status of the pair

    source                                      --  Returns the dictionary for all source client properties

    destination                                 --  Returns the dictionary for all destination client properties

    lag_time                                    --  Returns the replication lag time in minutes

    replication_group_name                      -- (VSABLR) Returns the replication group name of the pair

    pending_status                              --  Returns the reason for replication lag

    pair_flag                                   --  Returns the integer for the pair's flag

    subclient_props                             --  Returns the properties of the subclient associated with the pair

    pair_recovery_type                          --  Returns the enum for recovery type of the pair

    pair_rpstore_intervals                      --  Returns the RPStore interval options set for the pair

    pair_volume_map                             --  (FSBLR) Returns the mapping of volumes for FSBLR pairs

    pair_latest_stats                           --  Returns the pair's latest data stats

    get_pair_stats()                            --  Returns the pair's data stats

    get_recovery_point_stores()                 --  Returns the RPstore points for the pair

    create_replica_copy()                       --  Creates a replica copy task and return the job/task ID

    refresh()                                   --  Refresh the BLR pair properties

    #### internal methods ###
    _get_pair_id()                              --  Returns the BLR pair ID from the BLR pairs dictionary

    _get_pair_properties()                      --  Returns the BLR pair properties
"""
import time

from cvpysdk.job import Job
from cvpysdk.schedules import Schedules

from ..exception import SDKException
from enum import Enum
import xmltodict


class BLRPairs:
    """Class for getting all BLR pairs in commcell."""

    class PairStatus(Enum):
        NOT_SYNCED = 0
        BACKING_UP = 1
        RESTORING = 2
        RESYNCING = 3
        REPLICATING = 4
        SUSPENDED = 5
        STOPPED = 6
        VERIFYING = 7
        PROBLEM = 8
        FAILED = 9
        STARTING = 10
        STOPPING = 11
        SUSPENDING = 12
        RESUMING = 13
        FAILING_OVER = 14
        FAILOVER_FAILED = 15
        FAILOVER_DONE = 16
        FAILING_BACK = 17
        FAILBACK_FAILED = 18
        SWITCHING_ROLES = 19
        SWITCH_ROLES_FAILED = 20

    class EndPointTypes(Enum):
        VIRTUALIZATION = 1
        FILESYSTEM = 2
        DATABASE = 3

    class AgentTypes(Enum):
        VIRTUALIZATION = 'Virtual Server'
        FILESYSTEM = 'File system'
        DATABASE = 'Database'

    class PendingStatus(Enum):
        NOLAG = 0

    class RecoveryType(Enum):
        LIVE = 1
        SNAPSHOT = 2
        GRANULAR = 3
        GRANULARV2 = 4

    class DROperations(Enum):
        TEST_BOOT = 1,
        VSA_FAIL_OVER = 2
        DELETE = 3
        PERMANENT_BOOT = 4
        TEST_BOOT_EXTEND = 5
        MANAGE_TEST_BOOT = 6
        TEST_FS_MOUNT = 7
        PERM_FS_MOUNT = 8
        TEST_FSMOUNT_EXTEND = 9
        MANAGE_TEST_MOUNT = 10
        VSA_FAIL_BACK = 11
        FS_FAIL_OVER = 12
        FS_FAIL_BACK = 13
        RESUME_VSA_FAILOVER = 14
        CANCEL_VSA_FAILOVER = 15
        RESUME_FS_FAILOVER = 16
        CANCEL_FS_FAILOVER = 17
        ABORT_VSA_FAILBACK = 18
        ABORT_FS_FAILBACK = 19

    def __init__(self, commcell_object, replication_group_name: str = ''):
        """Initialize object of the BLR Pairs
            Args:
                commcell_object (Commcell)  --  instance of the Commcell class
                replication_group_name (str)--  Name of the replication group (only for VSA BLR)
        """
        self._commcell_object = commcell_object
        self._services = commcell_object._services
        self._replication_group_name = replication_group_name.lower()

        if replication_group_name:
            self._LIST_BLR_PAIRS = (f"{self._services['GET_BLR_PAIRS']}"
                                    f"?replicationGroupId={self._get_replication_group_id()}")
        else:
            self._LIST_BLR_PAIRS = self._services['GET_BLR_PAIRS']

        self._DELETE_BLR = self._services['DELETE_BLR_PAIR']
        self._QEXEC = self._services['EXEC_QCOMMAND']

        self._site_info = None
        self._summary = None

        self.refresh()

    def __repr__(self):
        """Representation string for the instance of the BLR Pairs class."""
        if not self._replication_group_name:
            return "BLR Pairs for Commserv: '{0}'".format(self._commcell_object.commserv_name)
        else:
            return "BLR Pairs for Replication group: '{0}'".format(self._replication_group_name)

    def _get_replication_group_id(self):
        """Returns the replication group ID
            Args:
            Returns:
                replication_group_id (str):  The ID of the associated replication group
            Raises:
        """
        if not self._replication_group_name:
            return ''
        return (self._commcell_object.replication_groups.replication_groups
                .get(self._replication_group_name, {}).get('id'))

    def _update_data(self):
        """REST API call for getting all the info for all pairs in the commcell.
            Args:
            Returns:
            Raises:
                SDKException:
                    if response is empty
                    if response is not success
        """
        flag, response = self._commcell_object._cvpysdk_object.make_request(
            'GET', self._LIST_BLR_PAIRS)
        if flag:
            if response.json():
                self._summary = response.json().get('summary', {})
                self._site_info = response.json().get('siteInfo', [])
            else:
                raise SDKException('Response', '102')
        else:
            response_string = self._commcell_object._update_response_(response.text)
            raise SDKException('Response', '101', response_string)

    @property
    def blr_pairs(self):
        """REST API call for getting all the BLR pairs in the commcell.
            Args:

            Returns:
                dict - consists of all BLR pairs
                    {
                         "blr_id_1": {
                             "sourceName": "vm1",
                             "destinationName": "DRvm1",
                             "subclientName": "BLR_vm1(<guid>)"
                         },
                         "blr_id_2": {
                             "sourceName": "vm1",
                             "destinationName": "DRvm1",
                             "subclientName": "BLRSC_vm1_DRvm1_E:"
                         },
                    }
        """
        pairs = {}
        for pair_row in self._site_info:
            pair_id = pair_row.get('id')
            if pair_id:
                pairs[str(pair_id)] = {
                    'sourceName': pair_row.get('sourceName', ''),
                    'destinationName': pair_row.get('destinationName', ''),
                    'subclientName': pair_row.get('entity', {}).get('subclientName', '')
                }
        return pairs

    def has_blr_pair(self, source_name, destination_name):
        """Checks if BLR pair exists or not
            Args:
                source_name (str): Name of the source client
                destination_name (str): Name of the destination client
            Returns:
                bool - boolean output whether BLR pair exists or not

            Raises:
                SDKException:
                    if proper inputs are not provided
        """
        if not isinstance(source_name, str) or not isinstance(destination_name, str):
            raise SDKException('BLRPairs', '101')
        source_name = source_name.lower()
        destination_name = destination_name.lower()
        for _, pair_row in self.blr_pairs.items():
            if (source_name == pair_row.get('sourceName', '').lower() and
                    destination_name == pair_row.get('destinationName', '').lower()):
                return True
        else:
            return False

    def create_fsblr_pair(self,
                          source_client_id,
                          destination_client_id,
                          source_volumes,
                          destination_volumes,
                          recovery_type,
                          **kwargs):
        """Creates a new FSBLR pair on the commcell with the specified options
            Args:
                source_client_id (str)      : The source client's ID
                destination_client_id (str) : The destination client's ID
                source_volumes (list)       : The list of all source volumes
                destination_volumes (list)  : The list of all destination volumes
                recovery_type (RecoveryType): The enum to specify what type of recovery pair is supposed to be
                **kwargs (dict)             : Only used for granular type FSBLR pairs
                    rpstore_id (str)        : The ID of the RPstore to be used
                    rpstore_name (str)      : The name of the RPStore
                    ccrp_interval (int)     : The number of minutes after which CCRP is taken
                    acrp_interval (int)     : The number of minutes after which ACRP is taken
                    max_rp_interval (int)   : The number of minutes after which RP store's retention is ended
                    rp_merge_delay (int)    : Merge recovery points older than time in minutes
                    rp_retention (int)      : The number of minutes for which RPstore is retained for
                    rpstore_switch_live(int): The time in minutes after which pair is switch to
                                                live if RPstore is offline
                    merge_only_off_peak(bool):Whether to merge RPstore only during off-peak time
        """
        blr_options = {
            'BlockReplication_BLRRecoveryOptions':
                {
                    '@recoveryType': recovery_type.value,
                    'granularV2': {
                        '@ccrpInterval': kwargs.get('ccrp_interval', 300),
                        '@acrpInterval': kwargs.get('acrp_interval', 0),
                        '@maxRpInterval': kwargs.get('max_rp_interval', 21600),
                        '@rpMergeDelay': kwargs.get('rp_merge_delay', 172800),
                        '@rpRetention': kwargs.get('rp_retention', 604800),
                        '@maxRpStoreOfflineTime': kwargs.get('rpstore_switch_live', 0),
                        '@useOffPeakSchedule': int(kwargs.get('merge_only_off_peak', False)),
                    }},
        }
        if kwargs.get('rpstore_id') and kwargs.get('rpstore_name'):
            granularv2 = blr_options['BlockReplication_BLRRecoveryOptions']['granularV2']
            granularv2['@rpStoreId'] = int(kwargs.get('rpstore_id', 0))
            granularv2['@rpStoreName'] = kwargs.get('rpstore_name')
            blr_options['BlockReplication_BLRRecoveryOptions']['granularV2'] = granularv2

        source_client = self._commcell_object.clients.get(int(source_client_id))
        destination_client = self._commcell_object.clients.get(int(destination_client_id))
        source_client_volumes = source_client.get_mount_volumes(source_volumes)
        destination_client_volumes = destination_client.get_mount_volumes(destination_volumes)

        request_json = {
            "destEndPointType": self.EndPointTypes.FILESYSTEM.value,
            "blrRecoveryOpts": xmltodict.unparse(blr_options, short_empty_elements=True).replace('\n', ''),
            "srcEndPointType": self.EndPointTypes.FILESYSTEM.value,
            "srcDestVolumeMap": [],
            "destEntity": {
                "client": {
                    "clientId": int(destination_client_id),
                    "clientName": destination_client.client_name,
                    "hasDrivesInPair": True,
                    "tabLevel": "level-0",
                    "checked": True,
                }
            },
            "sourceEntity": {
                "client": {
                    "clientId": int(source_client_id),
                    "clientName": source_client.client_name,
                    "hasDrivesInPair": True,
                    "tabLevel": "level-0",
                    "checked": True,
                }
            }
        }
        for source, destination in zip(source_client_volumes, destination_client_volumes):
            request_json['srcDestVolumeMap'].append({
                "sourceVolumeGUID": source['guid'],
                "sourceVolume": source['accessPathList'][0],
                "destVolumeGUID": destination['guid'],
                "destVolume": destination['accessPathList'][0],
                "sourceVolumeSize": source['size'],
                "disabled": "",
            })

        flag, response = (self._commcell_object._cvpysdk_object
                          .make_request('POST', self._services['CREATE_BLR_PAIR'], request_json))

        if flag:
            if response and response.json():
                if response.json().get('errorCode', 0) != 0:
                    response_string = self._commcell_object._update_response_(
                        response.text)
                    raise SDKException('Response', '101', response_string)
            else:
                raise SDKException('Response', '102')
        else:
            raise SDKException('Response', '101')

    def get(self, source_name, destination_name):
        """Get pair name on the basis of source and destination name and return pair object
        Args:
            source_name (str): Name of the source client
            destination_name (str): Name of the destination client
        Returns: BLRPair object for source and destination

        Raises:
            SDKException:
                if proper inputs are not provided
        """
        if not isinstance(source_name, str) or not isinstance(destination_name, str):
            raise SDKException('BLRPairs', '101')
        source_name = source_name.lower()
        destination_name = destination_name.lower()
        for _, pair_row in self.blr_pairs.items():
            if (source_name == pair_row.get('sourceName', '').lower() and
                    destination_name == pair_row.get('destinationName', '').lower()):
                return BLRPair(self._commcell_object, source_name, destination_name)
        else:
            raise SDKException('BLRPairs', '102',
                               'No BLR pair exists with source: "{0}" and destination: "{1}"'
                               .format(source_name, destination_name))

    def delete(self, source_name, destination_name):
        """ Deletes the blr pair with source and destination names
        Args:
            source_name (str): Name of the source client
            destination_name (str): Name of the destination client
        Returns: BLRPair object for source and destination

        Raises:
            SDKException:
                if proper inputs are not provided
                if response is empty
                if response is not success
        """
        if not isinstance(source_name, str) or not isinstance(destination_name, str):
            raise SDKException('BLRPairs', '101')
        source_name = source_name.lower()
        destination_name = destination_name.lower()
        if self.has_blr_pair(source_name, destination_name):
            for pair_id, pair_row in self.blr_pairs.items():
                if (source_name == pair_row.get('sourceName', '').lower() and
                        destination_name == pair_row.get('destinationName', '').lower()):
                    flag, response = self._commcell_object._cvpysdk_object.make_request(
                        method='DELETE', url=self._DELETE_BLR % pair_id)
                    if flag:
                        if 'error' in response.json():
                            error_message = response.json(
                            )['error']['errorMessage']
                            o_str = 'Failed to delete Source: {0} and Destination: {1} \nError: "{2}"' \
                                .format(source_name, destination_name, error_message)

                            raise SDKException('Response', '101', o_str)
                        else:
                            self.refresh()
                    else:
                        raise SDKException('Response', '102')
                    break
            else:
                raise SDKException('Response', '102')
        else:
            raise SDKException('BLRPairs', '102',
                               'No BLR pair exists with source: "{0}" and destination: "{1}"'
                               .format(source_name, destination_name))

    def refresh(self):
        """ Refresh the BLR pairs created in the commcell.
        Args:

        Returns:

        Raises:

        """
        self._update_data()

    def get_rpstore_id(self, rpstore_name):
        """Gets the RPStore ID for the given name
            Args:
                rpstore_name (str)  : The name of the RP store
        """

        response = self._commcell_object.qoperation_execute('<EVGui_GetLibraryListWCReq libraryType="RPSTORE" />')

        if response and 'libraryList' in response:
            rpstore_list = response.get('libraryList', [])
            for rpstore in rpstore_list:
                if rpstore.get('library', {}).get('libraryName') == rpstore_name and rpstore.get('MountPathList', ''):
                    return str(rpstore.get('MountPathList')[0]
                               .get('rpStoreLibraryInfo', {}).get('rpStoreId', ''))
            else:
                raise SDKException('BLRPairs', '103', f'No RP Store found with name {rpstore_name}')
        else:
            raise SDKException('Response', '102')


class BLRPair:
    class PairOperationsStatus(Enum):
        SUSPEND = BLRPairs.PairStatus.SUSPENDED
        START = BLRPairs.PairStatus.REPLICATING
        RESUME = BLRPairs.PairStatus.REPLICATING
        STOP = BLRPairs.PairStatus.STOPPED
        RESYNC = BLRPairs.PairStatus.RESYNCING

    def __init__(self, commcell_object, source_name, destination_name):
        """Initialise the ReplicationGroup object for the given group name
            Args:
                commcell_object (Commcell)      --  instance of the Commcell class
                source_name (str)               --  Name of the source of BLR pair
                destination_name (str)          --  Name of the destination of BLR pair
        """
        self._commcell_object = commcell_object
        self._services = commcell_object._services

        self._source_name = source_name.lower()
        self._destination_name = destination_name.lower()
        self._pair_id = self._get_pair_id()
        self._pair_properties = None
        self._source_instance = None
        self._destination_instance = None

        self._GET_PAIR = self._services['GET_BLR_PAIR']
        self._PAIR_STATS = self._services['GET_BLR_PAIR_STATS']
        self._GRANULAR_RP_STORES = self._services['GRANULAR_BLR_POINTS']
        self._BOOT_DETAILS = self._services['BLR_BOOT_DETAILS']

        self.refresh()

    def __repr__(self):
        """String representation of the instance of the BLR pair"""
        representation_string = 'BLR pair class instance for pair: "{0} -> {1}"'
        return representation_string.format(self._source_name, self._destination_name)

    def __str__(self):
        """String representation of the instance of BLR pair"""
        return f'BLR Pair: {self._source_name} -> {self._destination_name}'

    def _get_pair_id(self):
        """ Gets BLR pair Id from the BLRPairs class"""
        for pair_id, blr_pair in self._commcell_object.blr_pairs.blr_pairs.items():
            if (blr_pair.get('sourceName').lower() == self._source_name and
                    blr_pair.get('destinationName').lower() == self._destination_name):
                return pair_id
        raise SDKException('BLRPairs', '102')

    def _get_pair_properties(self):
        """ Gets BLR pair properties
            Args:

            Returns: Gets the BLR pair properties dictionary

            Raises:
                SDKException:
                    if response is empty

                    if response is not success
        """
        flag, response = self._commcell_object._cvpysdk_object.make_request(
            'GET', self._GET_PAIR % self._pair_id)
        if flag:
            if response.json() and 'siteInfo' in response.json():
                self._pair_properties = response.json().get('siteInfo')[0]
            else:
                raise SDKException('Response', '102')
        else:
            response_string = self._commcell_object._update_response_(
                response.text)
            raise SDKException('Response', '101', response_string)

    def _perform_action(self, operation_type):
        """Performs an action on BLR pair
            Args:
                operation_type (PairOperations): An enum of pair operations of BLRPair class
            Returns:

            Raises:
            SDKException:
            if response is empty
            if response is not success
        """
        status_to_be_set = operation_type.value
        site_info = [self._pair_properties.copy()]
        site_info[0]['status'] = status_to_be_set.value
        flag, response = self._commcell_object._cvpysdk_object.make_request('PUT',
                                                                            self._services['GET_BLR_PAIRS'],
                                                                            {'siteInfo': site_info})
        if flag:
            if response.json():
                error_code = response.json().get('errorCode', -1)
                if error_code != 0:
                    raise SDKException('Response', '101')
            else:
                raise SDKException('Response', '102')
        else:
            response_string = self._commcell_object._update_response_(
                response.text)
            raise SDKException('Response', '101', response_string)

    @property
    def pair_properties(self):
        """Returns a dictionary of the pair properties"""
        return self._pair_properties

    @property
    def pair_status(self):
        """Returns the status of the pair according the to PairStatus enum"""
        self.refresh()
        return BLRPairs.PairStatus(self._pair_properties.get('status'))

    @property
    def source(self):
        """Returns: (dict) The properties of the source client
        eg: {
            name: 'clientName',
            client_id: 'client id'
            proxy_client_id: 'head proxy_id',
            guid: 'client guid',
            endpoint: 'endpoint enum'
        }
        """
        return {
            "name": self.pair_properties.get('sourceName'),
            "client_id": str(self.pair_properties.get('srcClientId')),
            "proxy_client_id": str(self.pair_properties.get('headClientId')),
            "guid": self.pair_properties.get('sourceGuid'),
            "endpoint": BLRPairs.EndPointTypes(self.pair_properties.get('srcEndPointType')),
        }

    @property
    def source_vm(self):
        """Returns (str): the source VM name"""
        return self.source.get('name')

    @property
    def destination(self):
        """Returns: (dict) The properties of the destination client
        eg: {
            name: 'clientName',
            proxy_client_id: 'tail proxy_id',
            guid: 'client guid',
            endpoint: 'endpoint enum'
        }
        """
        return {
            "name": self.pair_properties.get('destinationName'),
            "client_id": str(self.pair_properties.get('destClientId')),
            "proxy_client_id": str(self.pair_properties.get('tailClientId')),
            "guid": self.pair_properties.get('destinationGuid'),
            "endpoint": BLRPairs.EndPointTypes(self.pair_properties.get('destEndPointType')),
        }

    @property
    def destination_vm(self):
        """Returns (str): the destination VM name"""
        return self.destination.get('name')

    @property
    def lag_time(self):
        """Returns: (int) The replication lag for pair in minutes"""
        return self.pair_properties.get('lagTime')

    @property
    def replication_group_name(self):
        """Returns: (str) The name of the replication group"""
        return self.pair_properties.get('replicationGroup', {}).get('replicationGroupName')

    @property
    def pending_status(self):
        """Returns: (enum) The pair pending Status"""
        return BLRPairs.PendingStatus(self.pair_properties.get('pendingStatusCode'))

    @property
    def pair_flag(self):
        """Returns: (int) The pair's flag status"""
        return self.pair_properties.get('flags')

    @property
    def subclient_props(self):
        """Returns: (dict) The subclient associated with pair's properties
        eg: {
            "subclientName": "subclient name",
            "subclientId": subclient ID,
            "instanceId": instance ID,
            "backupsetId": backupset ID,
            "clientId": client ID
        }
        """
        return self.pair_properties.get('entity')

    @property
    def pair_recovery_type(self):
        """Returns: (enum) Returns whether the pair is granular or live"""
        return BLRPairs.RecoveryType(self.pair_properties.get('blrRecoveryOpts', {}).get('recoveryType'))

    @property
    def pair_rpstore_intervals(self):
        """Returns: (dict) A dictionary of intervals set for RPstores
        eg: {
            'ccrpInterval': 15,
            'maxRpStoreOfflineTime': 900,
            'useOffPeakSchedule': True,
            'acrpInterval': 3600,
            'rpMergeDelay': 43200,
            'maxRpInterval': 21600,
            'rpStoreId': 0,
            'rpRetention': 604800,
            'rpStoreName': 'N/A'
        }
        """
        return self.pair_properties.get('blrRecoveryOpts', {}).get('granularV2', {})

    @property
    def pair_volume_map(self):
        """Returns: (list) Returns a list of volume mappings for FSBLR
        eg: [{
            'sourceVolumeGUID': 'F961A090-90B3-403A-8629-10203C81517F',
            'destVolume': 'F:',
            'destVolumeGUID': '0A800478-57E2-42B2-80BA-F7BA1B2E0BE1',
            'sourceVolume': 'E:'
        }]
        """
        return self.pair_properties.get('srcDestVolumeMap', [])

    @property
    def pair_latest_stats(self):
        """Returns: (list) A list of dictionary of latest statistics for BLR pair
        eg: [{
            'repDataDeltaActual': 226051,
            'ioDelta': 303935,
            'repSetSize': 10522460160,
            'iopsDelta': 160,
            'sizeInRpStore': 0,
            'id': 14195,
            'repDataDeltaComp': 226051,
            'retention': 0,
            'timeStamp': {'time': 1622714743}
        }]
        """
        return self.pair_properties.get('statsList')

    def get_pair_stats(self):
        """Returns: (list) A list of dictionary of statistics for BLR pair
        eg: [{
            'repDataDeltaActual': 226051,
            'ioDelta': 303935,
            'repSetSize': 10522460160,
            'iopsDelta': 160,
            'sizeInRpStore': 0,
            'id': 14195,
            'repDataDeltaComp': 226051,
            'retention': 0,
            'timeStamp': {'time': 1622714743}
        }]
        """
        flag, response = (self._commcell_object._cvpysdk_object
                          .make_request('GET', self._PAIR_STATS % self._pair_id))
        if flag:
            if response.json() and 'statsList' in response.json():
                return response.json().get('statsList', [])
            else:
                raise SDKException('Response', '102')
        else:
            response_string = self._commcell_object._update_response_(
                response.text)
            raise SDKException('Response', '101', response_string)

    def get_recovery_point_stores(self):
        """Returns a list of all recovery point stores for the BLR pair
            Args:

            Returns: Gets the BLR rpstores list

            Raises:
            SDKException:
            if response is empty

            if response is not success
        """
        destination_client = self._commcell_object.clients.get(int(self.destination['client_id']))
        flag, response = self._commcell_object._cvpysdk_object.make_request('GET', self._GRANULAR_RP_STORES %
                                                                            (self.destination['proxy_client_id'],
                                                                             str(self.subclient_props['subclientId']),
                                                                             destination_client.client_guid))
        if flag:
            if response.json() and 'vmScale' in response.json():
                return response.json().get('vmScale', {}).get('restorePoints', [])
            else:
                raise SDKException('Response', '102')
        else:
            response_string = self._commcell_object._update_response_(
                response.text)
            raise SDKException('Response', '101', response_string)

    def get_test_failover_vms(self, boot_type: int = 1):
        """Returns the BLRTestFailovers object for all test failover VMs of the BLR pair
        Args:
            boot_type (int): Refer to BLRTestFailover.BLRBootType
        Returns:
            BLRTestFailovers object
        """
        boot_type = BLRTestFailovers.BLRBootType(boot_type)
        return BLRTestFailovers(self._commcell_object, self._pair_id, boot_type)

    def stop(self):
        """Stops the BLR Pair
            Args:

            Returns:

            Raises:
            SDKException:
            if response is empty
            if response is not success
        """
        self._perform_action(self.PairOperationsStatus.STOP)

    def start(self):
        """Starts the BLR Pair
            Args:

            Returns:

            Raises:
            SDKException:
            if response is empty
            if response is not success
        """
        self._perform_action(self.PairOperationsStatus.START)

    def resume(self):
        """Resumes the BLR Pair
            Args:

            Returns:

            Raises:
            SDKException:
            if response is empty
            if response is not success
        """
        self._perform_action(self.PairOperationsStatus.RESUME)

    def resync(self):
        """Resyncs the BLR pair
            Args:

            Returns:

            Raises:
            SDKException:
            if response is empty
            if response is not success
        """
        self._perform_action(self.PairOperationsStatus.RESYNC)

    def suspend(self):
        """Suspends the BLR Pair
            Args:

            Returns:

            Raises:
            SDKException:
            if response is empty
            if response is not success
        """
        self._perform_action(self.PairOperationsStatus.SUSPEND)

<<<<<<< HEAD
=======
    def wait_for_pair_status(self, expected_status, timeout=30):
        """
        Waits for the BLR pair to reach the expected status
            Args:
                expected_status (enum or str): Enum of PairStatus or string value for pair status
                timeout (int)                : The amount of time in minutes to wait for pair to
                                                    reach status before exiting
            Returns:
                True, if the expected status is met
                False, if the expected status was not met in given time
        """
        if isinstance(expected_status, str):
            expected_status = BLRPairs.PairStatus(expected_status.upper())
        start_time = time.time()
        self.refresh()

        while not self.pair_status == expected_status:
            time.sleep(30)

            if time.time() - start_time > timeout * 60:
                break
        return self.pair_status == expected_status

>>>>>>> 80b73210
    def create_replica_copy(self, destination_volumes, copy_volumes, timestamp=None):
        """Perform the DR operation for the BLR pair
            Args:
                destination_volumes (list)  : The destination volumes list
                copy_volumes (list)         : The copy volumes list
                timestamp (int)             : The timestamp of the RPstore, only for granular pairs
            Returns:

            Raises:
            SDKException:
            if response is empty
            if response is not success
        """
        restore_point = None
        if self.pair_recovery_type == BLRPairs.RecoveryType.GRANULARV2:
            if timestamp is not None:
                restore_point = [replica_point for replica_point in self.get_recovery_point_stores()
                                 if int(replica_point['timeStamp']) == timestamp][0]
            else:
                restore_point = self.get_recovery_point_stores()[-1]

        destination_client = self._commcell_object.clients.get(int(self.destination['client_id']))
        destination_volumes = destination_client.get_mount_volumes(destination_volumes)
        copy_volumes = destination_client.get_mount_volumes(copy_volumes)

        request_json = {
            "taskInfo": {
                "task": {
                    "ownerId": 1,
                    "taskType": 1,
                    "ownerName": "",
                    "initiatedFrom": 1,
                    "taskFlags": {
                        "disabled": False
                    }
                },
                "subTasks": [
                    {
                        "subTaskOperation": 1,
                        "subTask": {
                            "subTaskType": 1,
                            "operationType": 4047
                        },
                        "options": {
                            "backupOpts": {
                                "mediaOpt": {
                                    "auxcopyJobOption": {
                                        "maxNumberOfStreams": 0,
                                        "allCopies": True,
                                        "useMaximumStreams": True,
                                        "useScallableResourceManagement": False
                                    }
                                }
                            },
                            "adminOpts": {
                                "blockOperation": {
                                    "operations": [
                                        {
                                            "appId": int(self.subclient_props['subclientId']),
                                            "opType": 8,
                                            "dstProxyClientId": int(self.destination['client_id']),
                                            "fsMountInfo": {
                                                "doLiveMount": True,
                                                "lifeTimeInSec": 7200,
                                                "blrPairId": int(self._pair_id),
                                                "mountPathPairs": [{
                                                    "mountPath": copy['accessPathList'][0],
                                                    "srcPath": destination['accessPathList'][0],
                                                    "srcGuid": destination['guid'],
                                                    "dstGuid": copy['guid']} for destination, copy in
                                                    zip(destination_volumes, copy_volumes)],
                                                "rp": {
                                                    "timeStamp": int(restore_point['timeStamp']),
                                                    "sequenceNumber": int(restore_point['sequenceNumber']),
                                                    "rpType": 1,
                                                    "appConsistent": False,
                                                    "dataChangedSize": int(restore_point['dataChangedSize'])
                                                } if restore_point is not None else None
                                            }
                                        }
                                    ]
                                }
                            },
                        }
                    }
                ]
            }
        }
        if restore_point is None:
            admin_opts = request_json['taskInfo']['subTasks'][0]['options']['adminOpts']
            del admin_opts['blockOperation']['operations'][0]['fsMountInfo']['rp']

        flag, response = self._commcell_object._cvpysdk_object.make_request('POST',
                                                                            self._services['RESTORE'],
                                                                            request_json)
        if flag:
            if response.json():
                if "jobIds" in response.json():
                    return Job(self._commcell_object, response.json()['jobIds'][0])

                elif "taskId" in response.json():
                    return Schedules(self._commcell_object).get(task_id=response.json()['taskId'])

                elif "errorCode" in response.json():
                    error_message = response.json()['errorMessage']

                    o_str = 'Restore job failed\nError: "{0}"'.format(error_message)
                    raise SDKException('Job', '102', o_str)
                else:
                    raise SDKException('Job', '102', 'Failed to run the restore job')
            else:
                raise SDKException('Response', '102')
        else:
            response_string = self._commcell_object._update_response_(
                response.text)
            raise SDKException('Response', '101', response_string)

    def refresh(self):
        """ Refresh the BLR pair properties """
        self._get_pair_properties()


class BLRTestFailovers:
    """Class for getting all test failover VMs for BLR pair"""
    class BLRBootType(Enum):
        TESTBOOT = 1
        PERMANENT = 2

    class BootStatus(Enum):
        NONE = 0
        IN_PROGRESS = 1
        SUCCESS = 2
        FAILED = 3
        ABOUT_TO_EXPIRE = 4
        EXPIRED = 5
        USER_DELETED = 6
        DELETE_FAILED = 7
        PARTIAL_SUCCESS = 8

    def __init__(self, commcell_object, pair_id, boot_type: BLRBootType):
        """Method for making initial data members
            Args:
                commcell_object (Commcell)      --  instance of the Commcell class
                pair_id (str)                   --  Id of the BLR pair
                boot_type (BLRBootType)         --  The type of the boot for VMs
        """
        self._commcell_object = commcell_object
        self._services = commcell_object._services

        self._pair_id = pair_id
        self._boot_type = boot_type
        self._boot_vm_dict = None

        self._GET_BOOT_VMS = self._services['BLR_BOOT_DETAILS']

        self.refresh()

    def __repr__(self):
        """String representation of the instance of BLRTestFailovers"""
        representation_string = 'BLR Test failover VMs class instance for pair id: {0}'
        return representation_string.format(self._pair_id)

    def _get_test_failover_vms(self):
        """Gets the list of all test failover VMs
            Args:
            Returns: Gets the BLR test failover VMs list
            Raises:
                SDKException:
                    if response is empty
                    if response is not success
        """
        flag, response = self._commcell_object._cvpysdk_object.make_request(
            'GET', self._GET_BOOT_VMS % (self._pair_id, self._boot_type.value))
        if flag:
            if response.json() and 'siteInfo' in response.json():
                return response.json()['siteInfo']
            else:
                raise SDKException('Response', '102')
        else:
            response_string = self._commcell_object._update_response_(
                response.text)
            raise SDKException('Response', '101', response_string)

    def refresh(self):
        """Refresh the VMs list for BLR pair"""
        self._boot_vm_dict = {boot_dict.get('name'): boot_dict
                              for boot_dict in self._get_test_failover_vms()}

    @property
    def all_boot_vms(self):
        """Returns a list of all boot VMs"""
        return list(self._boot_vm_dict.keys())

    def get_boot_vm_details(self, vm_name):
        """Get the boot VM details for a given vm name
        Args:
            vm_name (str): The name of the VM to fetch details for
        Returns:
            dict:  {
                id (int)                : The ID of the test failover VM
                uuid (str)              : The UUID of the test failover VM
                name (str)              : The name of the test failover VM
                creation_time (int)     : The timestamp of VM creation
                vm_status (BootStatus)  : The status of the test failover VM
                status_message (str)    : The description of the VM status
            }
        Raises:
            BLRPair not found: If test boot VM name is not found
        """
        vm_dict = self._boot_vm_dict.get(vm_name)
        if not vm_dict:
            raise SDKException('BLRPairs', '102', f'BLR test boot VM with name {vm_name} not found')
        return {
            'id': vm_dict.get('id'),
            'uuid': vm_dict.get('uuid'),
            'name': vm_dict.get('name'),
            'creation_time': vm_dict.get('creationTime'),
            'vm_status': self.BootStatus(vm_dict.get('status')) if vm_dict.get('status') else None,
            'status_message': vm_dict.get('statusMessage'),
            'expiration_time': vm_dict.get('bestBefore')
        }<|MERGE_RESOLUTION|>--- conflicted
+++ resolved
@@ -875,8 +875,6 @@
         """
         self._perform_action(self.PairOperationsStatus.SUSPEND)
 
-<<<<<<< HEAD
-=======
     def wait_for_pair_status(self, expected_status, timeout=30):
         """
         Waits for the BLR pair to reach the expected status
@@ -900,7 +898,6 @@
                 break
         return self.pair_status == expected_status
 
->>>>>>> 80b73210
     def create_replica_copy(self, destination_volumes, copy_volumes, timestamp=None):
         """Perform the DR operation for the BLR pair
             Args:
