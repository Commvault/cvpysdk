# -*- coding: utf-8 -*-

# --------------------------------------------------------------------------
# Copyright Commvault Systems, Inc.
#
# Licensed under the Apache License, Version 2.0 (the "License");
# you may not use this file except in compliance with the License.
# You may obtain a copy of the License at
#
#     http://www.apache.org/licenses/LICENSE-2.0
#
# Unless required by applicable law or agreed to in writing, software
# distributed under the License is distributed on an "AS IS" BASIS,
# WITHOUT WARRANTIES OR CONDITIONS OF ANY KIND, either express or implied.
# See the License for the specific language governing permissions and
# limitations under the License.
# --------------------------------------------------------------------------

"""Main file for performing DR Orchestration specific operations.


DROrchestrationOperations:  Class for representing all the DR orchestration operations from failover groups
                            or replication monitor


DROrchestrationOperations:
    __init__(commcell_object)                       -- Initialise object of DROrchestrationOperations

    __repr__()                                      -- Return the DROrchestrationOperations

    testboot()                                      -- Call testboot operation

    planned_failover()                              -- Call Planned failvoer operation

    unplanned_failover()                            -- Call Unplanned Failover operation

    failback()                                      -- Call failback operation

    undo_failover()                                 -- Call UndoFailover operation

    revert_failover()                               -- Call RevertFailover operation

    point_in_time_failover()                        -- Call PointInTimeFailover operation

    reverse_replication()                           -- Schedule and call ReverseReplication operation

    schedule_reverse_replication()                  -- Schedule ReverseReplication

    force_reverse_replication()                     -- Call ReverseReplication operation

    validate_dr_orchestration_job(jobId)            -- Validate DR orchestration job Id

    get_snapshot_list(guid)                         -- Retrieves snapshot lists from the specified guid


    ##### internal methods #####
    _construct_dr_orchestration_operation_json()    -- Construct dr orchestration operation json

    _construct_reverse_replication_json()           -- Construct reverse replication json

    _call_dr_orchestration_task
    (dr_orchestration_json)                         -- Call DR orchestration task

    _call_reverse_replication_task
    (dr_orchestration_json)                         -- Call reverse replication

    _get_dr_orchestration_job_stats
    (jobId, replicationId)                          -- Gets DR orchetration job phase types and states


    ##### properties #####
    _json_task()                                    -- Returns task json

    _json_dr_orchestration_subtasks()               -- Returns DR orchestration subtasks json

    _json_dr_orchestration()                        -- Returns DR orchestration json

    _dr_group_id()                                  -- Returns DR group Id

    dr_orchestration_options()                      -- DR orchestration options

    dr_orchestration_job_phase()                    -- DR orchestration job phase type


"""

from __future__ import absolute_import
from __future__ import unicode_literals

from past.builtins import basestring
from ..exception import SDKException

from .dr_orchestration_job_phase import DR_ORCHESTRATION_JOB_PHASE_CODE_TO_TEXT


class DROrchestrationOperations(object):
    """Class for invoking DROrchestration operations in the commcell."""

    def __init__(self, commcell_object):
        """Initialize object of the DROrchestrationOperations.

            Args:
                commcell_object (object)  --  instance of the Commcell class

            Returns:
                object - instance of the DROrchestrationOperations class
        """
        self._commcell_object = commcell_object
        self._services = commcell_object._services

        ####### init REST API URLS #########
        self._CREATE_TASK = self._commcell_object._services['CREATE_TASK']
        self._REVERSE_REPLICATION_TASK = self._commcell_object._services[
            'REVERSE_REPLICATION_TASK']

        #### init variables ######
        self._dr_orchestration_option = None
        self._dr_orchestration_job_phase = None
        self._dr_group_Id = 0

    def __repr__(self):
        """String representation of the instance of this class."""
        representation_string = '"DROrchestrationOperations: instance for commcell: "{1}"'
        return representation_string.format(
            self._commcell_object.commserv_name)

    @property
    def dr_orchestration_job_phase(self):
        """
        Args:

        Returns: DR orchestration job phase dict

        Raises:
        """
        if not self._dr_orchestration_job_phase:
<<<<<<< HEAD
            _dr_orchestration_job_phase = {
                "0": "Script Execution",
                "1": "Power On",
                "2": "Power Off",
                "3": "Reboot",
                "4": "Guest Tools Status Check",
                "5": "Create Network Switch",
                "6": "Delete Network Switch",
                "7": "Replication",
                "8": "Backup",
                "9": "Configure Network Switch",
                "10": "Port Configuration",
                "11": "IP Masquerading",
                "12": "Static IP Mapping",
                "13": "Intialization",
                "14": "Waiting on IP Assignment",
                "15": "Disable Sync",
                "16": "Enable Sync",
                "17": "Create Snapshot",
                "18": "Delete Snapshot",
                "19": "Revert Snapshot",
                "20": "Disable Network Adapter",
                "21": "Auxiliary Copy",
                "22": "Post Operation",
                "23": "Backup Copy",
                "24": "Shutdown",
                "25": "Storage Operation",
                "26": "Finalize",
                "27": "DR Approval",
                "28": "Delete VM",
                "29": "Create VM",
                "30": "Get VM Information",
                "31": "Create DR VM",
                "32": "Post VM Failover",
                "33": "Mount Snap Primary",
                "34": "DR VM Snap Mount",
                "35": "Break Volume Relationship",
                "36": "Resync Volume Relationship",
                "37": "DR VM Snap Unmount",
                "38": "DR Test VM Snap Mount",
                "39": "DR Test VM Snap Unmount",
                "40": "Delete DR VM",
                "41": "Post VM Failover",
                "42": "Clone VM",
                "43": "Refresh VM"
            }
=======
            _dr_orchestration_job_phase = DR_ORCHESTRATION_JOB_PHASE_CODE_TO_TEXT
>>>>>>> 2fccf429

            self._dr_orchestration_job_phase = _dr_orchestration_job_phase
        return self._dr_orchestration_job_phase

    @property
    def dr_orchestration_options(self):
        """Getter dr orchestration options json"""
        return self._dr_orchestration_option

    @dr_orchestration_options.setter
    def dr_orchestration_options(self, value):
        """Setter dr orchestration options json"""
        self._dr_orchestration_option = value

    @property
    def dr_group_id(self):
        """Getter DR group Id"""
        return int(self.dr_orchestration_options.get("failoverGroupId", 0))

    @property
    def _json_task(self):
        """Getter for the task information in JSON"""

        _taks_option_json = {
            "ownerId": 1,
            "taskType": 1,
            "ownerName": "admin",
            "sequenceNumber": 0,
            "initiatedFrom": 2,
            "taskFlags": {
                "disabled": False
            }
        }

        return _taks_option_json

    @property
    def _json_dr_orchestration_subtasks(self):
        """Getter for the subtask in DR orchestraion JSON . It is read only attribute"""

        _backup_subtask = {
            "subTaskType": 1,
            "operationType": 4046
        }

        return _backup_subtask

    @property
    def _json_dr_orchestration(self):
        """Getter for the DRorchestration task in failover group JSON . It is read only attribute"""

        if not isinstance(self.dr_orchestration_options, dict):
            raise SDKException('DROrchestrationOperations', '101')

        initiatedFrom = self.dr_orchestration_options.get(
            "initiatedfromMonitor", False)

        _dr_orchestration_json = {
            "operationType": int(self.dr_orchestration_options.get("DROrchestrationType")),
            "initiatedfromMonitor": initiatedFrom,
            "advancedOptions": {
                "skipDisableNetworkAdapter": self.dr_orchestration_options.get("skipDisableNetworkAdapter", False)
            }
        }

        # if initiated from monitor set To True
        if initiatedFrom:

            _dr_orchestration_json.update({
                    "replicationInfo": {
                        "replicationId": self.dr_orchestration_options.get("replicationIds", [0])
                    }
            })

        else:
            _dr_orchestration_json.update({
                "vApp": {
                    "vAppId": int(self.dr_orchestration_options.get("failoverGroupId")),
                    "vAppName": self.dr_orchestration_options.get("failoverGroupName")
                }
            })

        return _dr_orchestration_json

    def testboot(self):
        """Performs testboot failover operation.

            Args:

            Returns:
                (JobId, TaskId) - JobId and taskId of the Testboot job triggered

            Raises:
                SDKException:
                    if proper inputs are not provided
        """
        if not isinstance(self.dr_orchestration_options, dict):
            raise SDKException('DROrchestrationOperations', '101')

        self.dr_orchestration_options["DROrchestrationType"] = "7"
        dr_orchestration_json = self._construct_dr_orchestration_operation_json()

        if not dr_orchestration_json:
            raise SDKException('DROrchestrationOperations', '101')

        return self._call_dr_orchestration_task(dr_orchestration_json)

    def planned_failover(self):
        """Performs Planned failover operation.

            Args:

            Returns:
                (JobId, TaskId) - JobId and taskId of the Planned Failover job triggered

            Raises:
                SDKException:
                    if proper inputs are not provided
        """
        if not isinstance(self.dr_orchestration_options, dict):
            raise SDKException('DROrchestrationOperations', '101')

        self.dr_orchestration_options["DROrchestrationType"] = "1"
        dr_orchestration_json = self._construct_dr_orchestration_operation_json()

        if not dr_orchestration_json:
            raise SDKException('DROrchestrationOperations', '101')

        return self._call_dr_orchestration_task(dr_orchestration_json)

    def unplanned_failover(self):
        """Performs UnPlanned failover operation.

            Args:

            Returns:
                (JobId, TaskId) - JobId and taskId of the Unplanned Failover job triggered

            Raises:
                SDKException:
                    if proper inputs are not provided
        """
        if not isinstance(self.dr_orchestration_options, dict):
            raise SDKException('DROrchestrationOperations', '101')

        self.dr_orchestration_options["DROrchestrationType"] = "3"
        dr_orchestration_json = self._construct_dr_orchestration_operation_json()

        if not dr_orchestration_json:
            raise SDKException('DROrchestrationOperations', '101')

        return self._call_dr_orchestration_task(dr_orchestration_json)

    def failback(self):
        """Performs Failback operation.

            Args:

            Returns:
                (JobId, TaskId) - JobId and taskId of the failback job triggered

            Raises:
                SDKException:
                    if proper inputs are not provided
        """
        if not isinstance(self.dr_orchestration_options, dict):
            raise SDKException('DROrchestrationOperations', '101')

        self.dr_orchestration_options["DROrchestrationType"] = "2"
        dr_orchestration_json = self._construct_dr_orchestration_operation_json()

        if not dr_orchestration_json:
            raise SDKException('DROrchestrationOperations', '101')

        return self._call_dr_orchestration_task(dr_orchestration_json)

    def undo_failover(self):
        """Performs Undo Failover operation.

            Args:

            Returns:
                (JobId, TaskId) - JobId and taskId of the failback job triggered

            Raises:
                SDKException:
                    if proper inputs are not provided
        """
        if not isinstance(self.dr_orchestration_options, dict):
            raise SDKException('DROrchestrationOperations', '101')

        self.dr_orchestration_options["DROrchestrationType"] = "6"
        dr_orchestration_json = self._construct_dr_orchestration_operation_json()

        if not dr_orchestration_json:
            raise SDKException('DROrchestrationOperations', '101')

        return self._call_dr_orchestration_task(dr_orchestration_json)

    def reverse_replication(self):
        """Schedules and calls Reverse Replication

            Args:

            Returns:
                (JobId, TaskId) - JobId and taskId of the reverse replication job triggered

            Raises:
                SDKException:
                    if proper inputs are not provided
        """
        self.schedule_reverse_replication()
        return self.force_reverse_replication()

    def schedule_reverse_replication(self):
        """Schedules Reverse Replication.

            Args:

            Returns:
                (TaskId) - TaskId of the scheduling reverse replication job triggered

            Raises:
                SDKException:
                    if proper inputs are not provided
        """
        if not isinstance(self.dr_orchestration_options, dict):
            raise SDKException('DROrchestrationOperations', '101')

        self.dr_orchestration_options["DROrchestrationType"] = "9"
        dr_orchestration_json = self._json_dr_orchestration

        if not dr_orchestration_json:
            raise SDKException('DROrchestrationOperations', '101')

        return self._call_reverse_replication_task(dr_orchestration_json)

    def force_reverse_replication(self):
        """Performs one reverse replication operation.

            Args:

            Returns:
                (JobId, TaskId) - JobId and taskId of the reverse replication job triggered

            Raises:
                SDKException:
                    if proper inputs are not provided
        """
        if not isinstance(self.dr_orchestration_options, dict):
            raise SDKException('DROrchestrationOperations', '101')

        self.dr_orchestration_options["DROrchestrationType"] = "9"
        dr_orchestration_json = self._construct_dr_orchestration_operation_json()

        # We need to have this option in the request because "powerOnVM" is True by default.
        # If it is not set, both src and dst VMs will be booted up.
        dr_orchestration_json["taskInfo"]["subTasks"][0]["options"][
            "adminOpts"]["drOrchestrationOption"]["advancedOptions"].update(
                {"powerOnVM": False})

        if not dr_orchestration_json:
            raise SDKException('DROrchestrationOperations', '101')

        return self._call_dr_orchestration_task(dr_orchestration_json)

    def revert_failover(self):
        """Performs Revert Failover operation.

            Args:

            Returns:
                (JobId, TaskId) - JobId and taskId of the failback job triggered

            Raises:
                SDKException:
                    if proper inputs are not provided
        """
        if not isinstance(self.dr_orchestration_options, dict):
            raise SDKException('DROrchestrationOperations', '101')

        self.dr_orchestration_options["DROrchestrationType"] = "4"
        dr_orchestration_json = self._construct_dr_orchestration_operation_json()

        if not dr_orchestration_json:
            raise SDKException('DROrchestrationOperations', '101')

        return self._call_dr_orchestration_task(dr_orchestration_json)

    def point_in_time_failover(self, timestamp, replication_id):
        """Performs Point in time Failover operation.

            Args:

            Returns:
                (JobId, TaskId) - JobId and taskId of the failback job triggered

            Raises:
                SDKException:
                    if proper inputs are not provided
        """
        if not isinstance(self.dr_orchestration_options, dict):
            raise SDKException('DROrchestrationOperations', '101')

        self.dr_orchestration_options["DROrchestrationType"] = "8"
        dr_orchestration_json = self._construct_dr_orchestration_operation_json()

        if not dr_orchestration_json:
            raise SDKException('DROrchestrationOperations', '101')

        dr_orchestration_json["taskInfo"]["subTasks"][0]["options"][
            "adminOpts"]["drOrchestrationOption"]["replicationInfo"][
                "configOption"] = [
                    {"pointInTime": int(timestamp),
                     "replicationId": int(replication_id)}]

        return self._call_dr_orchestration_task(dr_orchestration_json)

    def validate_dr_orchestration_job(self, jobId):
        """ Validates DR orchestration job of jobId
            Args:
                JobId: Job Id of the DR orchestration job

            Returns:
                bool - boolean that represents whether the DR orchestration job finished successfully or not

            Raises:
                SDKException:
                    if proper inputs are not provided
                    If failover phase failed at any stage
        """

        if not isinstance(jobId, basestring):
            raise SDKException('DROrchestrationOperations', '101')

        _replicationIds = self.dr_orchestration_options.get(
            "replicationIds", [])
        if not _replicationIds:
            raise SDKException('DROrchestrationOperations', '101')

        # iterate over replication Ids
        for replicationId in iter(_replicationIds):

            dr_orchestration_job_stats_json = self._get_dr_orchestration_job_stats(
                str(jobId), str(replicationId))

            if dr_orchestration_job_stats_json and isinstance(
                    dr_orchestration_job_stats_json, dict):

                if "phase" in dr_orchestration_job_stats_json:

                    for phase in dr_orchestration_job_stats_json["phase"]:

                        phase_type = self.dr_orchestration_job_phase[str(
                            phase["phase"])]
                        phase_state = phase["status"]

                        if phase_state == 1:
                            o_str = 'Failed to complete phase: [' + str(
                                phase_type) + '] status: [' + str(phase_state) + ']'
                            raise SDKException(
                                'DROrchestrationOperations', '102', o_str)

                else:

                    o_str = 'Failed to finish any phases in DR orchestration Job {0} \n'.format(
                        jobId)
                    raise SDKException(
                        'DROrchestrationOperations', '102', o_str)

        return True

    def get_snapshot_list(self, guid: str, timestamp_filter: bool = True):
        """ Gets snapshot list

            Args:
                guid (str): GUID of the spcified VM

                timestamp_filter (bool): whether to only return snapshots with timestamps

            Returns:
                list of dict: list of snapshot information
        """
        vm_browse_req = "{0}VMBrowse/{1}?instanceId=6&snapshots=true".format(
            self._commcell_object._web_service, guid)
        (flag, response) = self._commcell_object._cvpysdk_object.make_request(
            method='GET', url=vm_browse_req)

        # only fetches snapshot info from the response
        if flag:
            if response.json():
                snapshots = response.json()["scList"][0]["snapshots"]
            else:
                raise SDKException('Response', '102')
        else:
            response_string = self._commcell_object._update_response_(
                response.text)
            raise SDKException('Response', '101', response_string)

        if timestamp_filter:
            # we only need snapshots with timestamps
            snapshots = list(
                filter(lambda s: "__GX_Recovery_Point_" in s["name"], snapshots))

            # adds integer timestamps to the list
            for s in snapshots:
                timestamp = s["name"].split("_")[-1]
                s["timestamp"] = int(timestamp)

        return snapshots


#################### private functions #####################

    def _get_dr_orchestration_operation_string(self, orchestration_type):
        """Getter for dr orchestration operation type"""

        _orchestration_string = ""
        if orchestration_type == 1:
            _orchestration_string = "Planned Failover"

        elif orchestration_type == 2:
            _orchestration_string = "Failback"

        elif orchestration_type == 3:
            _orchestration_string = "UnPlanned Failover"

        elif orchestration_type == 4:
            _orchestration_string = "Revert Failover"

        elif orchestration_type == 6:
            _orchestration_string = "Undo Failover"

        elif orchestration_type == 7:
            _orchestration_string = "TestBoot"

        elif orchestration_type == 8:
            _orchestration_string = "Point in Time Failover"

        elif orchestration_type == 9:
            _orchestration_string = "Reverse Replication"

        return _orchestration_string

    def _construct_dr_orchestration_operation_json(self):
        """
            Constructs DR orchestration operation json to invoke DR orchestration operation in the commcell

            Args:

            Returns: DR orchestration json dict

            Raises:
                SDKException:
                    if response is empty
                    if response is not success
        """
        dr_orchestration_json = {
            "taskInfo": {
                "task": self._json_task,
                "subTasks": [
                    {
                        "subTaskOperation": 1,
                        "subTask": self._json_dr_orchestration_subtasks,
                        "options": {
                            "adminOpts": {
                                "drOrchestrationOption": self._json_dr_orchestration
                            }
                        }
                    }
                ]
            }
        }

        return dr_orchestration_json

    def _construct_reverse_replication_json(self):
        """
            Constructs reverse replication json to invoke reverse replication task in the commcell

            Args:

            Returns: Reverse replication task dict

            Raises:
                SDKException:
                    if response is empty
                    if response is not success
        """
        dr_orchestration_json = {

            "drOrchestrationOption": self._json_dr_orchestration

        }

        return dr_orchestration_json

    def _call_dr_orchestration_task(self, dr_orchestration_json):
        """
            Invokes DR orchestration operation task

            Args: dr orchestration json

                    taskInfo':  {
                    'task':  {
                        'taskFlags':  {
                            'disabled':  0
                        },
                         'taskType':  1,
                         'ownerId':  1,
                         'initiatedFrom':  2,
                         'sequenceNumber':  0,
                         'ownerName':  'admin'
                    },
                     'subTasks':  {
                        'subTask':  {
                            'subTaskType':  1,
                             'operationType':  4046
                        },
                         'options':  {
                            'adminOpts':  {
                                'drOrchestrationOption':  {
                                    'replicationInfo':  {
                                        'replicationId':  [
                                            {
                                                'val':  3
                                            },
                                             {
                                                'val':  4
                                            }
                                        ]
                                    },
                                     'vApp':  {
                                        'vAppId':  26,
                                         'vAppName':  'fg1-automation1x21'
                                    },
                                     'advancedOptions':  {
                                        'skipDisableNetworkAdapter':  0
                                    },
                                     'operationType':  7,
                                     'initiatedfromMonitor':  0
                                }
                            }
                        },
                         'subTaskOperation':  1
                    }
                }
            }


            Returns:
                (JobId, TaskId) - JobId and taskId of the DR orchestration job triggered

            Raises:
                SDKException:
                    if response is empty
                    if response is not success
        """
        if not isinstance(dr_orchestration_json, dict):
            raise SDKException('DROrchestrationOperations', '101')

        # passing the built json to start failover
        (flag, response) = self._commcell_object._cvpysdk_object.make_request(
            method='POST', url=self._CREATE_TASK, payload=dr_orchestration_json)

        if flag:
            if response.json():
                if 'error' in response.json():
                    error_message = response.json()['error']['errorMessage']
                    o_str = 'Failed to start {0} job \nError: "{1}"'.format(
                        self._get_dr_orchestration_operation_string(self.dr_orchestration_options.get("DROrchestrationType")), error_message)

                    raise SDKException(
                        'DROrchestrationOperations', '102', o_str)
                else:
                    # return object of corresponding Virtual Machine Policy
                    # here
                    task_id = response.json()['taskId']
                    job_id = response.json()['jobIds'][0]
                    return (job_id, task_id)

            else:
                raise SDKException('Response', '102')
        else:
            response_string = self._commcell_object._update_response_(
                response.text)
            raise SDKException('Response', '101', response_string)

    def _call_reverse_replication_task(self, dr_orchestration_json):
        """
            Create reverse replication task

            Args: DR orchestration json

                drOrchestrationOption':  {
                    'replicationInfo':  {
                        'replicationId':  [
                            {
                                'val':  3
                            },
                             {
                                'val':  4
                            }
                        ]
                    },

                     'advancedOptions':  {
                        'skipDisableNetworkAdapter':  0
                    },
                     'operationType':  9,
                     'initiatedfromMonitor':  1
            }


            Returns:
                (TaskId) - taskId of the created reverse replication schedule

            Raises:
                SDKException:
                    if response is empty
                    if response is not success
        """

        if not isinstance(dr_orchestration_json, dict):
            raise SDKException('DROrchestrationOperations', '101')

        # passing the built json to start DR orchestration
        (flag, response) = self._commcell_object._cvpysdk_object.make_request(
            method='PUT', url=self._REVERSE_REPLICATION_TASK, payload=dr_orchestration_json)

        if flag:
            if response.json():
                if 'error' in response.json():
                    error_message = response.json()['error']['errorMessage']
                    o_str = 'Failed to start {0} job \nError: "{1}"'.format(
                        self._get_dr_orchestration_operation_string(self.dr_orchestration_options.get("DROrchestrationType")), error_message)

                    raise SDKException(
                        'DROrchestrationOperations', '102', o_str)
                else:
                    # return object of corresponding Virtual Machine Policy
                    # here
                    task_id = response.json()['taskId']
                    return (task_id)

            else:
                raise SDKException('Response', '102')
        else:
            response_string = self._commcell_object._update_response_(
                response.text)
            raise SDKException('Response', '101', response_string)

    def _get_dr_orchestration_job_stats(self, jobId, replicationId):
        """ Gets DR orchestration job stats json
            Args:
                JobId: Job Id of the DR orchestration job
                replicationId: replication Id of the DR orchestration

            Returns:
                dict - DR orchestration job phases
                {
                            "jobId": 4240,
                            "replicationId": 7,
                            "phase": [
                                {
                                    "phase": 15,
                                    "status": 0,
                                    "startTime": {
                                        "_type_": 55,
                                        "time": 1516293332
                                    },
                                    "endTime": {
                                        "_type_": 55,
                                        "time": 1516293335
                                    },
                                    "entity": {
                                        "clientName": "failovervm1"
                                    }
                                },
                                {
                                    "phase": 17,
                                    "status": 0,
                                    "startTime": {
                                        "_type_": 55,
                                        "time": 1516293335
                                    },
                                    "endTime": {
                                        "_type_": 55,
                                        "time": 1516293340
                                    },
                                    "entity": {
                                        "clientName": "failovervm1"
                                    }
                                },
                                {
                                    "phase": 20,
                                    "status": 0,
                                    "startTime": {
                                        "_type_": 55,
                                        "time": 1516293340
                                    },
                                    "endTime": {
                                        "_type_": 55,
                                        "time": 1516293345
                                    },
                                    "entity": {
                                        "clientName": "failovervm1"
                                    }
                                }
            }

            Raises:
                SDKException:
                    if proper inputs are not provided
                    If DR orchestration phase failed at any stage
        """

        if not isinstance(jobId, basestring) and not isinstance(
                replicationId, basestring):
            raise SDKException('DROrchestrationOperations', '101')

        _DR_JOB_STATS = self._commcell_object._services['DR_GROUP_JOB_STATS'] % (
            jobId, self.dr_group_id, replicationId)

        # passing the built json to get DR orchestration job phases
        (flag, response) = self._commcell_object._cvpysdk_object.make_request(
            method='GET', url=_DR_JOB_STATS)

        if flag:
            if response.json():
                if 'error' in response.json():
                    error_message = response.json()['error']['errorMessage']
                    o_str = 'Failed to validate DR orchestration job {0} \nError: "{1}"'.format(jobId,
                                                                                                error_message)

                    raise SDKException(
                        'DROrchestrationOperations', '102', o_str)
                else:

                    if 'job' in response.json():

                        # return DR orchestration job phases
                        return (response.json()["job"][0])

                    else:
                        raise SDKException(
                            'DROrchestrationOperations', '102', 'Failed to start DR orchestration job')

            else:
                raise SDKException('Response', '102')
        else:
            response_string = self._commcell_object._update_response_(
                response.text)
            raise SDKException('Response', '101', response_string)<|MERGE_RESOLUTION|>--- conflicted
+++ resolved
@@ -134,56 +134,7 @@
         Raises:
         """
         if not self._dr_orchestration_job_phase:
-<<<<<<< HEAD
-            _dr_orchestration_job_phase = {
-                "0": "Script Execution",
-                "1": "Power On",
-                "2": "Power Off",
-                "3": "Reboot",
-                "4": "Guest Tools Status Check",
-                "5": "Create Network Switch",
-                "6": "Delete Network Switch",
-                "7": "Replication",
-                "8": "Backup",
-                "9": "Configure Network Switch",
-                "10": "Port Configuration",
-                "11": "IP Masquerading",
-                "12": "Static IP Mapping",
-                "13": "Intialization",
-                "14": "Waiting on IP Assignment",
-                "15": "Disable Sync",
-                "16": "Enable Sync",
-                "17": "Create Snapshot",
-                "18": "Delete Snapshot",
-                "19": "Revert Snapshot",
-                "20": "Disable Network Adapter",
-                "21": "Auxiliary Copy",
-                "22": "Post Operation",
-                "23": "Backup Copy",
-                "24": "Shutdown",
-                "25": "Storage Operation",
-                "26": "Finalize",
-                "27": "DR Approval",
-                "28": "Delete VM",
-                "29": "Create VM",
-                "30": "Get VM Information",
-                "31": "Create DR VM",
-                "32": "Post VM Failover",
-                "33": "Mount Snap Primary",
-                "34": "DR VM Snap Mount",
-                "35": "Break Volume Relationship",
-                "36": "Resync Volume Relationship",
-                "37": "DR VM Snap Unmount",
-                "38": "DR Test VM Snap Mount",
-                "39": "DR Test VM Snap Unmount",
-                "40": "Delete DR VM",
-                "41": "Post VM Failover",
-                "42": "Clone VM",
-                "43": "Refresh VM"
-            }
-=======
             _dr_orchestration_job_phase = DR_ORCHESTRATION_JOB_PHASE_CODE_TO_TEXT
->>>>>>> 2fccf429
 
             self._dr_orchestration_job_phase = _dr_orchestration_job_phase
         return self._dr_orchestration_job_phase
