# -*- coding: utf-8 -*-
# --------------------------------------------------------------------------
# Copyright Commvault Systems, Inc.
#
# Licensed under the Apache License, Version 2.0 (the "License");
# you may not use this file except in compliance with the License.
# You may obtain a copy of the License at
#
#     http://www.apache.org/licenses/LICENSE-2.0
#
# Unless required by applicable law or agreed to in writing, software
# distributed under the License is distributed on an "AS IS" BASIS,
# WITHOUT WARRANTIES OR CONDITIONS OF ANY KIND, either express or implied.
# See the License for the specific language governing permissions and
# limitations under the License.
# --------------------------------------------------------------------------

"""Class to perform all the CommCell Migration operations on commcell

CommCellMigration is the only class defined in this file.

CommCellMigration: Helper class to perform CommCell Import & Export operations.

CommCellMigration:

    __init__()                      --  initializes CommCellMigration helper object.

    commcell_export()               --  function to run CCM Export operation.

    commcell_import()               --  function to run CCM Import operation.

    tape_import()                   --  function to run tape import operation.

"""
from base64 import b64encode
from .job import Job

from .exception import SDKException


class CommCellMigration(object):
    """Class for representing the commcell export & import operations from commcell. """

    def __init__(self, commcell_object):
        """Initializes object of the CommCellMigration class.

            Args:
               commcell_object (object) -instance of the commcell class

            Returns:
               object - instance of the CommCellMigration class
        """

        self._commcell_object = commcell_object
        self._cvpysdk_object = self._commcell_object._cvpysdk_object
        self._services = self._commcell_object._services
        self._update_response_ = self._commcell_object._update_response_
        self._commcell_name = self._commcell_object.commserv_name
        self._path_type = 0

    def commcell_export(self, export_location, client_list=None, options_dictionary=None, other_entities=None):
        """ Starts the Commcell Export job.

            Args:
                export_location     ( str )         --  Location to export generated dumps.

                client_list         ( list )        --  Contains list of clients used for export.
                    [
                        "Server_1","Client1","Client2"
                    ]

                options_dictionary  ( dict )        --  Contains options used to perform CCM Export.
                    {
                        "pathType":"Local",

                        "otherSqlInstance":True,

                        "userName":"UserName",

                        "password":"User#####",

                        "otherSqlInstance": False,

                        "sqlInstanceName":"SQLInstanceName",

                        "sqlUserName":"SQLUserName",

                        "sqlPassword":"SQLPassword",

                        "Database":"commserv",

                        "captureMediaAgents":True,
                        
                        "captureSchedules":True,

                        "captureActivityControl":True,

                        "captureOperationWindow":True,

                        "captureHolidays":True,

                        "csName": "CommservName",  # host cs for using sql instance export

                        "clientIds": [client_id1, client_id2],  # required only when exporting clients using sql instance

                        "csName": "CommservName",  # host cs for using sql instance export

                        "clientIds": [client_id1, client_id2],  # required only when exporting clients using sql instance

                        "autopickCluster":False
                    }
                
                other_entities      ( list )        --  list of other entities to be exporteddd
                    [
                        "schedule_policies",

                        "users_and_user_groups",

                        "alerts"
                    ]   

            Returns:
                CCM Export Job instance             --  returns the CCM Export job instance.

            Raises:
                SDKException:
                    if type of the input is not valid.

                    if all the required inputs are not provided.

                    if invalid inputs are passed.
        """

        if client_list is None and other_entities is None:
            raise SDKException('CommCellMigration', '105')

        options_dictionary = options_dictionary or {}

        path_type = options_dictionary.get("pathType", "Local")
        network_user_name = options_dictionary.get("userName", "")
        network_user_password = options_dictionary.get("password", "")
        other_sql_instance = options_dictionary.get("otherSqlInstance", False)
        sql_instance_name = options_dictionary.get("sqlInstanceName", "")
        sql_user_name = options_dictionary.get("sqlUserName", "")
        sql_password = options_dictionary.get("sqlPassword", "")
        database = options_dictionary.get("Database", "Commserv")
        capture_ma = options_dictionary.get("captureMediaAgents", True)
        capture_schedules = options_dictionary.get("captureSchedules", True)
        capture_activity_control = options_dictionary.get("captureActivityControl", True)
        capture_opw = options_dictionary.get("captureOperationWindow", True)
        capture_holidays = options_dictionary.get("captureHolidays", True)
        auto_pick_cluster = options_dictionary.get("autopickCluster", False)
        cs_name = options_dictionary.get("csName", self._commcell_name)
        client_ids = options_dictionary.get("clientIds", [])

        if not (isinstance(path_type, str)
                and isinstance(network_user_name, str)
                and isinstance(network_user_password, str)
                and isinstance(other_sql_instance, bool)
                and isinstance(sql_instance_name, str)
                and isinstance(export_location, str)
                and isinstance(sql_user_name, str)
                and isinstance(sql_password, str)
                and isinstance(database, str)
                and isinstance(capture_ma, bool)
<<<<<<< HEAD
=======
                and isinstance(capture_schedules, bool)
                and isinstance(capture_activity_control, bool)
                and isinstance(capture_opw, bool)
                and isinstance(capture_holidays, bool)
>>>>>>> d193ea3f
                and isinstance(auto_pick_cluster, bool)
                and isinstance(cs_name, str)
                and isinstance(client_ids, list)):
            raise SDKException('CommCellMigration', '101')

        if path_type.lower() == 'local':
            self._path_type = 0
        elif path_type.lower() == 'network':
            self._path_type = 1
        else:
            raise SDKException('CommCellMigration', '104')

        if other_sql_instance:
            if sql_instance_name == "" or sql_user_name == "" or sql_password == "":
                raise SDKException('CommCellMigration', '103')
            sql_password = b64encode(sql_password.encode()).decode()

        common_options = {
            "otherSqlInstance": other_sql_instance,
            "pathType": self._path_type,
            "dumpFolder": export_location,
            "splitCSDB": 1,
            "sqlLinkedServer": {
                "sqlServerName": sql_instance_name,
                "sqlUserAccount": {
                    "userName": sql_user_name,
                    "password": sql_password
                }
            }
        }

        if self._path_type == 1:
            if network_user_name == "" or network_user_password == "":
                raise SDKException('CommCellMigration', '103')
            network_user_password = b64encode(network_user_password.encode()).decode()
            common_options["userAccount"] = {
                "password": network_user_password,
                "userName": network_user_name
            }

        export_json = {
            "taskInfo": {
                "task": {
                    "taskType": 1,
                    "isEditing": False,
                    "initiatedFrom": 2,
                    "policyType": 0,
                    "taskFlags": {
                        "disabled": False
                    }
                },
                "appGroup": {
                },
                "subTasks": [
                    {
                        "subTask": {
                            "subTaskType": 1,
                            "operationType": 4029
                        },
                        "options": {
                            "adminOpts": {
                                "ccmOption": {
                                    "commonOptions": common_options,
                                    "captureOptions": {
                                        "captureMediaAgents": capture_ma,
                                        "lastHours": 60,
                                        "remoteDumpDir": "",
                                        "remoteCSName": "",
                                        "captureSchedules": capture_schedules,
                                        "captureActivityControl": capture_activity_control,
                                        "captureOperationWindow": capture_opw,
                                        "captureHolidays": capture_holidays,
                                        "pruneExportedDump": False,
                                        "autopickCluster": auto_pick_cluster,
                                        "copyDumpToRemoteCS": False,
                                        "useJobResultsDirForExport": False,
                                        "captureFromDB": {
                                            "csName": cs_name,
                                            "csDbName": database
                                        },
                                        "entities": [
                                        ],
                                        "timeRange": {
                                            "_type_": 54,
                                        }
                                    }
                                }
                            }
                        }
                    }
                ]
            }
        }

        if not other_sql_instance:
            del export_json['taskInfo']['subTasks'][0]['options']['adminOpts']['ccmOption'] \
                ['captureOptions']['captureFromDB']

        sub_dict = export_json['taskInfo']['subTasks'][0]['options']['adminOpts']['ccmOption'] \
            ['captureOptions']['entities']

        if other_entities:
            for entity in other_entities:
                if entity == "schedule_policies":
                    sub_dict.append({'commCellName': self._commcell_name, "_type_": 34})

                elif entity == "users_and_user_groups":
                    sub_dict.append({'commCellName': self._commcell_name, "_type_": 36})

                elif entity == "alerts":
                    sub_dict.append({'commCellName': self._commcell_name, "_type_": 42})

        if client_list:
            if other_sql_instance:
<<<<<<< HEAD
                if  not sql_instance_name \
=======
                if not sql_instance_name \
>>>>>>> d193ea3f
                        or not sql_user_name \
                        or not sql_password \
                        or not client_ids:
                    raise SDKException('CommCellMigration', '106')

                for index, client in enumerate(client_list):
                    temp_dic = {'clientName': client, "clientId": client_ids[index]}
                    sub_dict.append(temp_dic)

            else:
                for client in client_list:
                    temp_dic = {'clientName': client, 'commCellName': self._commcell_name}
                    sub_dict.append(temp_dic)

        flag, response = self._cvpysdk_object.make_request('POST',
                                                           self._services['RESTORE'],
                                                           export_json)

        if flag:
            if response.json() and 'jobIds' in response.json():
                return Job(self._commcell_object, response.json()['jobIds'][0])
            elif response.json() and 'errorCode' in response.json():
                raise SDKException('CommCellMigration', '102', 'CCM Export job failed with error code : ' +
                                   str(response.json()['errorCode']))
        else:
            response_string = self._update_response_(response.text)
            raise SDKException('Response', '101', response_string)

    def commcell_import(self, import_location, options_dictionary):
        """ Starts the Commcell Import job.

            Args:
                import_location     ( str )         --  Location to import the generated dumps.

                options_dictionary  ( dict )        --  Contains list of options used for CCMImport and default values.
                    {
                        "pathType": "Network",
                        "userName" : "username",
                        "password": "password",
                        "forceOverwrite": False,
<<<<<<< HEAD
                        "failIfEntityAlreadyExists": False
=======
                        "failIfEntityAlreadyExists": False,
                        "deleteEntitiesNotPresent": False,
                        "deleteEntitiesIfOnlyfromSource": False,
                        "forceOverwriteHolidays": False,
                        "mergeHolidays": True,
                        "forceOverwriteOperationWindow": False,
                        "mergeOperationWindow": False,
                        "forceOverwriteSchedule": False,
                        "mergeSchedules": True
>>>>>>> d193ea3f
                    }

            Returns:
                CCM Import Job instance             --  returns the CCM Import job instance.

            Raises:
                SDKException:
                    if type of the input is not valid.

                    if all the required inputs are not provided.

                    if invalid inputs are passed.
        """
        path_type = options_dictionary.get("pathType", "Local")
        network_user_name = options_dictionary.get("userName", "")
        network_user_password = options_dictionary.get("password", "")
        force_overwrite = options_dictionary.get('forceOverwrite', False)
        fail_if_entry_already_exists = options_dictionary.get('failIfEntityAlreadyExists', False)
<<<<<<< HEAD

        if not (isinstance(path_type, basestring) and isinstance(import_location, basestring)):
=======
        delete_entities_not_present = options_dictionary.get('deleteEntitiesNotPresent', False)
        delete_only_source = options_dictionary.get('deleteEntitiesIfOnlyfromSource', False)
        fo_holidays = options_dictionary.get("forceOverwriteHolidays", False)
        merge_holidays = options_dictionary.get("mergeHolidays", True)
        fo_operation_window = options_dictionary.get("forceOverwriteOperationWindow", False)
        merge_operation_window = options_dictionary.get("mergeOperationWindow", False)
        fo_schedules = options_dictionary.get("forceOverwriteSchedule", False)
        merge_schedules = options_dictionary.get("mergeSchedules", True)

        if not (isinstance(path_type, str) and isinstance(import_location, str)):
>>>>>>> d193ea3f
            raise SDKException('CommCellMigration', '101')

        common_options = {
            "bRoboJob": False,
            "databaseConfiguredRemote": False,
            "pathType": self._path_type,
            "dumpFolder": import_location,
            "splitCSDB": 0
        }

        if path_type.lower() == 'local':
            self._path_type = 0
        elif path_type.lower() == 'network':
            self._path_type = 1
            common_options["userAccount"] = {
                "password": network_user_password,
                "userName": network_user_name
            }
        else:
            raise SDKException('CommCellMigration', '104')

        if self._path_type == 1:
            if network_user_name == "" or network_user_password == "":
                raise SDKException('CommCellMigration', '103')

        import_json = {
            "taskInfo": {
                "associations": [
                    {
                        "type": 0,
                        "clientSidePackage": True,
                        "consumeLicense": True
                    }
                ],
                "task": {
                    "taskType": 1,
                    "initiatedFrom": 2,
                    "taskFlags": {
                        "disabled": False
                    }
                },
                "subTasks": [
                    {
                        "subTask": {
                            "subTaskType": 1,
                            "operationType": 4030
                        },
                        "options": {
                            "adminOpts": {
                                "ccmOption": {
                                    "mergeOptions": {
                                        "deleteEntitiesIfOnlyfromSource": False,
                                        "forceOverwriteHolidays": fo_holidays,
                                        "reuseTapes": False,
                                        "specifyStagingPath": False,
                                        "forceOverwriteOperationWindow": fo_operation_window,
                                        "fallbackSpareGroup": "",
                                        "mergeOperationWindow": merge_operation_window,
                                        "pruneImportedDump": False,
                                        "alwaysUseFallbackDataPath": True,
<<<<<<< HEAD
                                        "deleteEntitiesNotPresent": False,
                                        "forceOverwrite": force_overwrite,
                                        "mergeHolidays": True,
                                        "forceOverwriteSchedule": False,
                                        "fallbackDrivePool": "",
                                        "mergeActivityControl": True,
                                        "fallbackMediaAgent": "",
                                        "mergeSchedules": True,
=======
                                        "deleteEntitiesNotPresent": delete_entities_not_present,
                                        "deleteEntitiesIfOnlyfromSource": delete_only_source,
                                        "forceOverwrite": force_overwrite,
                                        "mergeHolidays": merge_holidays,
                                        "forceOverwriteSchedule": fo_schedules,
                                        "fallbackDrivePool": "",
                                        "mergeActivityControl": True,
                                        "fallbackMediaAgent": "",
                                        "mergeSchedules": merge_schedules,
>>>>>>> d193ea3f
                                        "failIfEntityAlreadyExists": fail_if_entry_already_exists,
                                        "fallbackLibrary": "",
                                        "skipConflictMedia": False,
                                        "stagingPath": ""
                                    },
                                    "commonOptions": common_options
                                }
                            }
                        }
                    }
                ]
            }
        }
        flag, response = self._cvpysdk_object.make_request('POST',
                                                           self._services['RESTORE'],
                                                           import_json)

        if flag:
            if response.json() and 'jobIds' in response.json():
                return Job(self._commcell_object, response.json()['jobIds'][0])
            elif response.json() and 'errorCode' in response.json():
                raise SDKException('CommCellMigration', '102', 'CCM Import job failed with error code : ' +
                                   str(response.json()['errorCode']))
        else:
            response_string = self._update_response_(response.text)
            raise SDKException('Response', '101', response_string)

    def tape_import(self, library_id, medias_id, drive_pool_id):

        """ performs the tape import import operation for the specified tape.

            Args:
                library_id      (int)       --      tape library id.

                medias_id        (list)       --      tape id.

                drive_pool_id   (int)       --      drive pool id

            Returns:
                Tape import job instance
        """

        tape_import_json = {
            "taskInfo": {
                "associations": [
                ], "task": {
                    "ownerId": 1, "taskType": 1, "ownerName": "admin", "sequenceNumber": 0, "initiatedFrom": 1,
                    "policyType": 0, "taskId": 0, "taskFlags": {
                        "disabled": False
                    }
                }, "subTasks": [
                    {
                        "subTask": {
                            "subTaskType": 1, "operationType": 4017
                        },
                        "options": {
                            "adminOpts": {
                                "contentIndexingOption": {
                                    "subClientBasedAnalytics": False
                                }, "libraryOption": {
                                    "operation": 15, "media": [
                                    ], "library": {
                                        "libraryName": "", "_type_": 9, "libraryId": library_id
                                    }, "catalogMedia": {
                                        "fileMarkerToStart": 0, "fileMarkerToEnd": 0, "reCatalog": True,
                                        "maxNumOfDrives": 1,
                                        "spareGroupId": 0,
                                        "merge": True,
                                        "subTaskType": 2,
                                        "drivePoolEntity": {
                                            "_type_": 47, "drivePoolId": drive_pool_id
                                        }
                                    }, "mediaAgent": {
                                        "mediaAgentId": 2, "_type_": 11
                                    }
                                }
                            }, "restoreOptions": {
                                "virtualServerRstOption": {
                                    "isBlockLevelReplication": False
                                }, "commonOptions": {
                                    "syncRestore": False
                                }
                            }
                        }
                    }
                ]
            }
        }

        sub_dict = tape_import_json["taskInfo"]["subTasks"][0]["options"]["adminOpts"]["libraryOption"]["media"]

        for media in medias_id:
            temp_dict = {"_type_": 46, "mediaId": int(media), "mediaName": ""}
            sub_dict.append(temp_dict)

        flag, response = self._cvpysdk_object.make_request('POST',
                                                           self._services['RESTORE'],
                                                           tape_import_json)

        if flag:
            if response.json() and 'jobIds' in response.json():
                return Job(self._commcell_object, response.json()['jobIds'][0])
            elif response.json() and 'errorCode' in response.json():
                raise SDKException('CommCellMigration', '102', 'Tape Import job failed with error code : ' +
                                   str(response.json()['errorCode']))
        else:
            response_string = self._update_response_(response.text)
            raise SDKException('Response', '101', response_string)<|MERGE_RESOLUTION|>--- conflicted
+++ resolved
@@ -103,10 +103,6 @@
 
                         "clientIds": [client_id1, client_id2],  # required only when exporting clients using sql instance
 
-                        "csName": "CommservName",  # host cs for using sql instance export
-
-                        "clientIds": [client_id1, client_id2],  # required only when exporting clients using sql instance
-
                         "autopickCluster":False
                     }
                 
@@ -163,13 +159,10 @@
                 and isinstance(sql_password, str)
                 and isinstance(database, str)
                 and isinstance(capture_ma, bool)
-<<<<<<< HEAD
-=======
                 and isinstance(capture_schedules, bool)
                 and isinstance(capture_activity_control, bool)
                 and isinstance(capture_opw, bool)
                 and isinstance(capture_holidays, bool)
->>>>>>> d193ea3f
                 and isinstance(auto_pick_cluster, bool)
                 and isinstance(cs_name, str)
                 and isinstance(client_ids, list)):
@@ -284,11 +277,7 @@
 
         if client_list:
             if other_sql_instance:
-<<<<<<< HEAD
-                if  not sql_instance_name \
-=======
                 if not sql_instance_name \
->>>>>>> d193ea3f
                         or not sql_user_name \
                         or not sql_password \
                         or not client_ids:
@@ -329,9 +318,6 @@
                         "userName" : "username",
                         "password": "password",
                         "forceOverwrite": False,
-<<<<<<< HEAD
-                        "failIfEntityAlreadyExists": False
-=======
                         "failIfEntityAlreadyExists": False,
                         "deleteEntitiesNotPresent": False,
                         "deleteEntitiesIfOnlyfromSource": False,
@@ -341,7 +327,6 @@
                         "mergeOperationWindow": False,
                         "forceOverwriteSchedule": False,
                         "mergeSchedules": True
->>>>>>> d193ea3f
                     }
 
             Returns:
@@ -360,10 +345,6 @@
         network_user_password = options_dictionary.get("password", "")
         force_overwrite = options_dictionary.get('forceOverwrite', False)
         fail_if_entry_already_exists = options_dictionary.get('failIfEntityAlreadyExists', False)
-<<<<<<< HEAD
-
-        if not (isinstance(path_type, basestring) and isinstance(import_location, basestring)):
-=======
         delete_entities_not_present = options_dictionary.get('deleteEntitiesNotPresent', False)
         delete_only_source = options_dictionary.get('deleteEntitiesIfOnlyfromSource', False)
         fo_holidays = options_dictionary.get("forceOverwriteHolidays", False)
@@ -374,7 +355,6 @@
         merge_schedules = options_dictionary.get("mergeSchedules", True)
 
         if not (isinstance(path_type, str) and isinstance(import_location, str)):
->>>>>>> d193ea3f
             raise SDKException('CommCellMigration', '101')
 
         common_options = {
@@ -435,16 +415,6 @@
                                         "mergeOperationWindow": merge_operation_window,
                                         "pruneImportedDump": False,
                                         "alwaysUseFallbackDataPath": True,
-<<<<<<< HEAD
-                                        "deleteEntitiesNotPresent": False,
-                                        "forceOverwrite": force_overwrite,
-                                        "mergeHolidays": True,
-                                        "forceOverwriteSchedule": False,
-                                        "fallbackDrivePool": "",
-                                        "mergeActivityControl": True,
-                                        "fallbackMediaAgent": "",
-                                        "mergeSchedules": True,
-=======
                                         "deleteEntitiesNotPresent": delete_entities_not_present,
                                         "deleteEntitiesIfOnlyfromSource": delete_only_source,
                                         "forceOverwrite": force_overwrite,
@@ -454,7 +424,6 @@
                                         "mergeActivityControl": True,
                                         "fallbackMediaAgent": "",
                                         "mergeSchedules": merge_schedules,
->>>>>>> d193ea3f
                                         "failIfEntityAlreadyExists": fail_if_entry_already_exists,
                                         "fallbackLibrary": "",
                                         "skipConflictMedia": False,
